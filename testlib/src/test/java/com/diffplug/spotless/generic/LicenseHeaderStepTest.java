/*
 * Copyright 2016-2023 DiffPlug
 *
 * Licensed under the Apache License, Version 2.0 (the "License");
 * you may not use this file except in compliance with the License.
 * You may obtain a copy of the License at
 *
 *     http://www.apache.org/licenses/LICENSE-2.0
 *
 * Unless required by applicable law or agreed to in writing, software
 * distributed under the License is distributed on an "AS IS" BASIS,
 * WITHOUT WARRANTIES OR CONDITIONS OF ANY KIND, either express or implied.
 * See the License for the specific language governing permissions and
 * limitations under the License.
 */
package com.diffplug.spotless.generic;

import java.io.File;
import java.io.IOException;
import java.time.LocalDate;
import java.time.YearMonth;
import java.time.ZoneOffset;

import org.junit.jupiter.api.Assertions;
import org.junit.jupiter.api.Test;

import com.diffplug.spotless.FormatterStep;
import com.diffplug.spotless.ResourceHarness;
import com.diffplug.spotless.SerializableEqualityTester;
import com.diffplug.spotless.StepHarness;
import com.diffplug.spotless.StepHarnessWithFile;
import com.diffplug.spotless.generic.LicenseHeaderStep.YearMode;

class LicenseHeaderStepTest extends ResourceHarness {
	private static final String FILE_NO_LICENSE = "license/FileWithoutLicenseHeader.test";
	private static final String package_ = LicenseHeaderStep.DEFAULT_JAVA_HEADER_DELIMITER;
	private static final String HEADER_WITH_$YEAR = "This is a fake license, $YEAR. ACME corp.";
	private static final String HEADER_WITH_RANGE_TO_$YEAR = "This is a fake license with range, 2009-$YEAR. ACME corp.";
	private static final String HEADER_WITH_$FILE = "This is a fake license, $FILE. ACME corp.";
	private static final String HEADER_WITH_$YEAR_$FILE = "This is a fake license, $FILE, $YEAR. ACME corp.";

	@Test
	void parseExistingYear() throws Exception {
		StepHarness.forStep(LicenseHeaderStep.headerDelimiter(header(HEADER_WITH_$YEAR), package_).build())
				// has existing
				.test(hasHeader("This is a fake license, 2007. ACME corp."), hasHeader("This is a fake license, 2007. ACME corp."))
				// if prefix changes, the year will get set to today
				.test(hasHeader("This is a license, 2007. ACME corp."), hasHeader("This is a fake license, 2007. ACME corp."))
				// if suffix changes, the year will get set to today
				.test(hasHeader("This is a fake license, 2007. Other corp."), hasHeader("This is a fake license, 2007. ACME corp."));
	}

	@Test
	void fromHeader() throws Throwable {
		FormatterStep step = LicenseHeaderStep.headerDelimiter(getTestResource("license/TestLicense"), package_).build();
		StepHarness.forStep(step)
				.testResource("license/MissingLicense.test", "license/HasLicense.test");
	}

	@Test
	void should_apply_license_containing_YEAR_token() throws Throwable {
		StepHarness.forStep(LicenseHeaderStep.headerDelimiter(header(HEADER_WITH_$YEAR), package_).build())
				.test(getTestResource(FILE_NO_LICENSE), hasHeaderYear(currentYear()))
				.testUnaffected(hasHeaderYear(currentYear()))
				.testUnaffected(hasHeaderYear("2003"))
				.testUnaffected(hasHeaderYear("1990-2015"))
				.test(hasHeaderYear("Something before license.*/\n/* \n * " + HEADER_WITH_$YEAR, "2003"), hasHeaderYear("2003"))
				.test(hasHeaderYear(HEADER_WITH_$YEAR + "\n **/\n/* Something after license.", "2003"), hasHeaderYear("2003"))
				.test(hasHeaderYear("not a year"), hasHeaderYear(currentYear()));
		// Check with variant
		String otherFakeLicense = "This is a fake license. Copyright $YEAR ACME corp.";
		StepHarness.forStep(LicenseHeaderStep.headerDelimiter(header(otherFakeLicense), package_).build())
				.test(getTestResource(FILE_NO_LICENSE), hasHeaderYear(otherFakeLicense, currentYear()))
				.testUnaffected(hasHeaderYear(otherFakeLicense, currentYear()))
				.test(hasHeader("This is a fake license. Copyright "), hasHeaderYear(otherFakeLicense, currentYear()))
				.test(hasHeader(" ACME corp."), hasHeaderYear(otherFakeLicense, currentYear()))
				.test(hasHeader("This is a fake license. Copyright ACME corp."), hasHeaderYear(otherFakeLicense, currentYear()))
				.test(hasHeader("This is a fake license. CopyrightACME corp."), hasHeaderYear(otherFakeLicense, currentYear()));

		//Check when token is of the format $today.year
		String HEADER_WITH_YEAR_INTELLIJ = "This is a fake license, $today.year. ACME corp.";
		StepHarness.forStep(LicenseHeaderStep.headerDelimiter(header(HEADER_WITH_YEAR_INTELLIJ), package_).build())
				.test(hasHeader(HEADER_WITH_YEAR_INTELLIJ), hasHeader(HEADER_WITH_YEAR_INTELLIJ.replace("$today.year", currentYear())));
	}

	@Test
	void updateYearWithLatest() throws Throwable {
		FormatterStep step = LicenseHeaderStep.headerDelimiter(header(HEADER_WITH_$YEAR), package_)
				.withYearMode(YearMode.UPDATE_TO_TODAY)
				.build();
		StepHarness.forStep(step)
				.testUnaffected(hasHeaderYear(currentYear()))
				.test(hasHeaderYear("2003"), hasHeaderYear("2003-" + currentYear()))
				.test(hasHeaderYear("1990-2015"), hasHeaderYear("1990-" + currentYear()));
	}

	@Test
	void should_apply_license_containing_YEAR_token_with_non_default_year_separator() throws Throwable {
		StepHarness.forStep(LicenseHeaderStep.headerDelimiter(header(HEADER_WITH_$YEAR), package_).withYearSeparator(", ").build())
				.testUnaffected(hasHeaderYear("1990, 2015"))
				.test(hasHeaderYear("1990-2015"), hasHeaderYear("1990, 2015"));
	}

	@Test
	void should_apply_license_containing_YEAR_token_with_special_character_in_year_separator() throws Throwable {
		StepHarness.forStep(LicenseHeaderStep.headerDelimiter(header(HEADER_WITH_$YEAR), package_).withYearSeparator("(").build())
				.testUnaffected(hasHeaderYear("1990(2015"))
				.test(hasHeaderYear("1990-2015"), hasHeaderYear("1990(2015"));
	}

	@Test
	void should_apply_license_containing_YEAR_token_with_custom_separator() throws Throwable {
		StepHarness.forStep(LicenseHeaderStep.headerDelimiter(header(HEADER_WITH_$YEAR), package_).build())
				.test(getTestResource(FILE_NO_LICENSE), hasHeaderYear(currentYear()))
				.testUnaffected(hasHeaderYear(currentYear()))
				.testUnaffected(hasHeaderYear("2003"))
				.testUnaffected(hasHeaderYear("1990-2015"))
				.test(hasHeaderYear("not a year"), hasHeaderYear(currentYear()));
	}

	@Test
	void should_remove_header_when_empty() throws Throwable {
		StepHarness.forStep(LicenseHeaderStep.headerDelimiter("", package_).build())
				.testUnaffected(getTestResource("license/MissingLicense.test"))
				.test(getTestResource("license/HasLicense.test"), getTestResource("license/MissingLicense.test"));
	}

	@Test
	void should_skip_lines_matching_predefined_pattern() throws Throwable {
		StepHarness.forStep(LicenseHeaderStep.headerDelimiter("<!--\n  -- This is a fake license header.\n  -- All rights reserved.\n  -->", "^(?!<!--|\\s+--).*$")
				.withSkipLinesMatching("(?i)^(<\\?xml[^>]+>|<!doctype[^>]+>)$").build())
				.testResource("license/SkipLines.test", "license/SkipLinesHasLicense.test");
	}

	private String licenceWithAddress() {
		return "Copyright &#169; $YEAR FooBar Inc. All Rights Reserved.\n" +
				" *\n" +
				" * Use of this software is covered by inscrutable legal protection and\n" +
				" * complex automation. Violaters of undisclosed terms must expect\n" +
				" * unforeseen consequences.\n" +
				" *\n" +
				" * FooBar, Inc.\n" +
				" * 9 Food Truck\n" +
				" * Perry Derry, TX 55656 USA";
	}

	private String header(String contents) throws IOException {
		return "/*\n" +
				" * " + contents + "\n" +
				" **/\n";
	}

	private String hasHeader(String header) throws IOException {
		return header(header) + getTestResource(FILE_NO_LICENSE);
	}

	private String hasHeaderYear(String license, String years) throws IOException {
		return header(license).replace("$YEAR", years) + getTestResource(FILE_NO_LICENSE);
	}

	private String hasHeaderYear(String years) throws IOException {
		return hasHeaderYear(HEADER_WITH_$YEAR, years);
	}

	private String hasHeaderWithRangeAndWithYearTo(String toYear) throws IOException {
		return hasHeaderYear(HEADER_WITH_RANGE_TO_$YEAR, toYear);
	}

	private String hasHeaderFileName(String license, String fileName) throws IOException {
		return header(license).replace("$FILE", fileName) + getTestResource(FILE_NO_LICENSE);
	}

	private String hasHeaderYearFileName(String license, String year, String fileName) throws IOException {
		return header(license)
				.replace("$YEAR", year)
				.replace("$FILE", fileName) + getTestResource(FILE_NO_LICENSE);
	}

	private static String currentYear() {
		return String.valueOf(YearMonth.now().getYear());
	}

	@Test
	void efficient() throws Throwable {
		FormatterStep step = LicenseHeaderStep.headerDelimiter("LicenseHeader\n", "contentstart").build();
		String alreadyCorrect = "LicenseHeader\ncontentstart";
		Assertions.assertEquals(alreadyCorrect, step.format(alreadyCorrect, new File("")));
		// If no change is required, it should return the exact same string for efficiency reasons
		Assertions.assertSame(alreadyCorrect, step.format(alreadyCorrect, new File("")));
	}

	@Test
	void sanitized() throws Throwable {
		// The sanitizer should add a \n
		FormatterStep step = LicenseHeaderStep.headerDelimiter("LicenseHeader", "contentstart").build();
		String alreadyCorrect = "LicenseHeader\ncontentstart";
		Assertions.assertEquals(alreadyCorrect, step.format(alreadyCorrect, new File("")));
		Assertions.assertSame(alreadyCorrect, step.format(alreadyCorrect, new File("")));
	}

	@Test
	void sanitizerDoesntGoTooFar() throws Throwable {
		// if the user wants extra lines after the header, we shouldn't clobber them
		FormatterStep step = LicenseHeaderStep.headerDelimiter("LicenseHeader\n\n", "contentstart").build();
		String alreadyCorrect = "LicenseHeader\n\ncontentstart";
		Assertions.assertEquals(alreadyCorrect, step.format(alreadyCorrect, new File("")));
		Assertions.assertSame(alreadyCorrect, step.format(alreadyCorrect, new File("")));
	}

	@Test
	void equality() {
		new SerializableEqualityTester() {
			LicenseHeaderStep builder = LicenseHeaderStep.headerDelimiter("LICENSE", "package")
					.withYearSeparator("-")
					.withYearMode(YearMode.PRESERVE);

			@Override
			protected void setupTest(API api) {
				api.areDifferentThan();

				builder = builder.withDelimiter("crate");
				api.areDifferentThan();

				builder = builder.withHeaderString("APACHE $YEAR");
				api.areDifferentThan();

				builder = builder.withDelimiter("package");
				api.areDifferentThan();

				builder = builder.withYearSeparator(" - ");
				api.areDifferentThan();

				builder = builder.withYearMode(YearMode.UPDATE_TO_TODAY);
				api.areDifferentThan();
			}

			@Override
			protected FormatterStep create() {
				return builder.build();
			}
		}.testEquals();
	}

	@Test
	void should_apply_license_containing_YEAR_token_in_range() throws Throwable {
		FormatterStep step = LicenseHeaderStep.headerDelimiter(header(HEADER_WITH_RANGE_TO_$YEAR), package_).withYearMode(YearMode.UPDATE_TO_TODAY).build();
		StepHarness.forStep(step).test(hasHeaderWithRangeAndWithYearTo("2015"), hasHeaderWithRangeAndWithYearTo(currentYear()));
	}

	@Test
	void should_update_year_for_license_with_address() throws Throwable {
		int currentYear = LocalDate.now(ZoneOffset.UTC).getYear();
		FormatterStep step = LicenseHeaderStep.headerDelimiter(header(licenceWithAddress()), package_).withYearMode(YearMode.UPDATE_TO_TODAY).build();
		StepHarness.forStep(step).test(
				hasHeader(licenceWithAddress().replace("$YEAR", "2015")),
				hasHeader(licenceWithAddress().replace("$YEAR", "2015-" + currentYear)));
	}

	@Test
	void should_preserve_year_for_license_with_address() throws Throwable {
		FormatterStep step = LicenseHeaderStep.headerDelimiter(header(licenceWithAddress()), package_).withYearMode(YearMode.PRESERVE).build();
		StepHarness.forStep(step).test(
				hasHeader(licenceWithAddress().replace("$YEAR", "2015").replace("FooBar Inc. All", "FooBar Inc.  All")),
				hasHeader(licenceWithAddress().replace("$YEAR", "2015")));
	}

	@Test
<<<<<<< HEAD
	void should_apply_license_containing_filename_token() throws Exception {
		FormatterStep step = LicenseHeaderStep.headerDelimiter(header(HEADER_WITH_$FILE), package_).build();
		StepHarnessWithFile.forStep(this, step)
				.test(new File("Test.java"), getTestResource(FILE_NO_LICENSE), hasHeaderFileName(HEADER_WITH_$FILE, "Test.java"))
				.testUnaffected(new File("Test.java"), hasHeaderFileName(HEADER_WITH_$FILE, "Test.java"));
	}

	@Test
	void should_update_license_containing_filename_token() throws Exception {
		FormatterStep step = LicenseHeaderStep.headerDelimiter(header(HEADER_WITH_$FILE), package_).build();
		StepHarnessWithFile.forStep(this, step)
				.test(
						new File("After.java"),
						hasHeaderFileName(HEADER_WITH_$FILE, "Before.java"),
						hasHeaderFileName(HEADER_WITH_$FILE, "After.java"));
	}

	@Test
	void should_apply_license_containing_YEAR_filename_token() throws Exception {
		FormatterStep step = LicenseHeaderStep.headerDelimiter(header(HEADER_WITH_$YEAR_$FILE), package_).build();
		StepHarnessWithFile.forStep(this, step)
				.test(
						new File("Test.java"),
						getTestResource(FILE_NO_LICENSE),
						hasHeaderYearFileName(HEADER_WITH_$YEAR_$FILE, currentYear(), "Test.java"))
				.testUnaffected(
						new File("Test.java"),
						hasHeaderYearFileName(HEADER_WITH_$YEAR_$FILE, currentYear(), "Test.java"));
=======
	void noPackage() throws Throwable {
		String header = header(getTestResource("license/TestLicense"));
		FormatterStep step = LicenseHeaderStep.headerDelimiter(header, package_).build();
		StepHarness.forStep(step)
				.test(ResourceHarness.getTestResource("license/HelloWorld_java.test"), header + ResourceHarness.getTestResource("license/HelloWorld_java.test"))
				.test(ResourceHarness.getTestResource("license/HelloWorld_withImport_java.test"), header + ResourceHarness.getTestResource("license/HelloWorld_withImport_java.test"));
	}

	// The following demonstrate the use of 'module' keyword
	@Test
	void moduleInfo() throws Throwable {
		String header = header(getTestResource("license/TestLicense"));
		FormatterStep step = LicenseHeaderStep.headerDelimiter(header, package_).build();
		StepHarness.forStep(step)
				.test(ResourceHarness.getTestResource("license/module-info.test"), header + ResourceHarness.getTestResource("license/module-info.test"));
>>>>>>> ec856797
	}
}<|MERGE_RESOLUTION|>--- conflicted
+++ resolved
@@ -265,7 +265,6 @@
 	}
 
 	@Test
-<<<<<<< HEAD
 	void should_apply_license_containing_filename_token() throws Exception {
 		FormatterStep step = LicenseHeaderStep.headerDelimiter(header(HEADER_WITH_$FILE), package_).build();
 		StepHarnessWithFile.forStep(this, step)
@@ -287,14 +286,15 @@
 	void should_apply_license_containing_YEAR_filename_token() throws Exception {
 		FormatterStep step = LicenseHeaderStep.headerDelimiter(header(HEADER_WITH_$YEAR_$FILE), package_).build();
 		StepHarnessWithFile.forStep(this, step)
-				.test(
-						new File("Test.java"),
-						getTestResource(FILE_NO_LICENSE),
-						hasHeaderYearFileName(HEADER_WITH_$YEAR_$FILE, currentYear(), "Test.java"))
-				.testUnaffected(
-						new File("Test.java"),
-						hasHeaderYearFileName(HEADER_WITH_$YEAR_$FILE, currentYear(), "Test.java"));
-=======
+			.test(
+				new File("Test.java"),
+				getTestResource(FILE_NO_LICENSE),
+				hasHeaderYearFileName(HEADER_WITH_$YEAR_$FILE, currentYear(), "Test.java"))
+			.testUnaffected(
+				new File("Test.java"),
+				hasHeaderYearFileName(HEADER_WITH_$YEAR_$FILE, currentYear(), "Test.java"));
+	}
+
 	void noPackage() throws Throwable {
 		String header = header(getTestResource("license/TestLicense"));
 		FormatterStep step = LicenseHeaderStep.headerDelimiter(header, package_).build();
@@ -310,6 +310,5 @@
 		FormatterStep step = LicenseHeaderStep.headerDelimiter(header, package_).build();
 		StepHarness.forStep(step)
 				.test(ResourceHarness.getTestResource("license/module-info.test"), header + ResourceHarness.getTestResource("license/module-info.test"));
->>>>>>> ec856797
 	}
 }