# spotless-plugin-gradle releases

We adhere to the [keepachangelog](https://keepachangelog.com/en/1.0.0/) format (starting after version `3.27.0`).

## [Unreleased]
<<<<<<< HEAD
### Added
=======
### Changed
>>>>>>> c43b545a
* Use the Gradle user home directory by default for the download directory for the biome executable. Previously, the
  plugin tried to use Maven's home directory, which is not always accessible by a Gradle plugin. ([#2187](https://github.com/diffplug/spotless/issues/2187))
* Add explicit support for CSS via biome. Formatting CSS via biome was already supported as a general
  formatting step. Biome supports formatting CSS as of 1.8.0 (experimental, opt-in) and 1.9.0 (stable).
  ([#2259](https://github.com/diffplug/spotless/pull/2259))
<<<<<<< HEAD
### Changed
* Bump default `buf` version to latest `1.24.0` -> `1.44.0`. ([#2291](https://github.com/diffplug/spotless/pull/2291))
=======
* Bump default `jackson` version to latest `2.17.2` -> `2.18.0`. ([#2279](https://github.com/diffplug/spotless/pull/2279))
### Fixed
* Java import order, ignore duplicate group entries. ([#2293](https://github.com/diffplug/spotless/pull/2293))
>>>>>>> c43b545a

## [7.0.0.BETA2] - 2024-08-25
### Changed
* Support toning down sortPom logging. ([#2185](https://github.com/diffplug/spotless/pull/2185))
* Bump default `ktlint` version to latest `1.2.1` -> `1.3.0`. ([#2165](https://github.com/diffplug/spotless/pull/2165))
* Bump default `ktfmt` version to latest `0.49` -> `0.52`. ([#2172](https://github.com/diffplug/spotless/pull/2172), [#2231](https://github.com/diffplug/spotless/pull/2231))
* Rename property `ktfmt` option `removeUnusedImport` -> `removeUnusedImports` to match `ktfmt`. ([#2172](https://github.com/diffplug/spotless/pull/2172))
* Bump default `eclipse` version to latest `4.29` -> `4.32`. ([#2179](https://github.com/diffplug/spotless/pull/2179))
* Bump default `greclipse` version to latest `4.29` -> `4.32`. ([#2179](https://github.com/diffplug/spotless/pull/2179), [#2190](https://github.com/diffplug/spotless/pull/2190))
* Bump default `cdt` version to latest `11.3` -> `11.6`. ([#2179](https://github.com/diffplug/spotless/pull/2179))
* Bump default `gson` version to latest `2.10.1` -> `2.11.0`. ([#2128](https://github.com/diffplug/spotless/pull/2128))
* Bump default `cleanthat` version to latest `2.20` -> `2.21`. ([#2210](https://github.com/diffplug/spotless/pull/2210))
* Bump default `google-java-format` version to latest `1.22.0` -> `1.23.0`. ([#2212](https://github.com/diffplug/spotless/pull/2212))
### Fixed
* Fix compatibility issue introduced by `ktfmt` `0.51`. ([#2172](https://github.com/diffplug/spotless/issues/2172))
### Added
* Add option `manageTrailingCommas` to `ktfmt`. ([#2177](https://github.com/diffplug/spotless/pull/2177))

## [7.0.0.BETA1] - 2024-06-04
### Added
* Full, no-asterisk support of Gradle configuration cache. ([#1274](https://github.com/diffplug/spotless/issues/1274), giving up on [#987](https://github.com/diffplug/spotless/issues/987))
  * In order to use `custom`, you must now use Gradle 8.0+.
* Respect `.editorconfig` settings for formatting shell via `shfmt` ([#2031](https://github.com/diffplug/spotless/pull/2031))
* Add support for formatting and sorting Maven POMs ([#2082](https://github.com/diffplug/spotless/issues/2082))
### Fixed
* Check if ktlint_code_style is set in .editorconfig before overriding it ([#2143](https://github.com/diffplug/spotless/issues/2143))
* Full no-asterisk support for configuration cache ([#2088](https://github.com/diffplug/spotless/pull/2088) closes [#1274](https://github.com/diffplug/spotless/issues/1274) and [#987](https://github.com/diffplug/spotless/issues/987)).
* Ignore system git config when running tests ([#1990](https://github.com/diffplug/spotless/issues/1990))
* Correctly provide EditorConfig property types for Ktlint ([#2052](https://github.com/diffplug/spotless/issues/2052))
* Fixed memory leak introduced in 6.21.0 ([#2067](https://github.com/diffplug/spotless/issues/2067))
* Made ShadowCopy (`npmInstallCache`) more robust by re-creating the cache dir if it goes missing ([#1984](https://github.com/diffplug/spotless/issues/1984),[2096](https://github.com/diffplug/spotless/pull/2096))
* scalafmt.conf fileOverride section now works correctly ([#1854](https://github.com/diffplug/spotless/pull/1854))
* Fix stdin pipe is being closed exception on Windows for large .proto files ([#2147](https://github.com/diffplug/spotless/issues/2147))
* Reworked ShadowCopy (`npmInstallCache`) to use atomic filesystem operations, resolving several race conditions that could arise ([#2151](https://github.com/diffplug/spotless/pull/2151))
### Changed
* Bump default `cleanthat` version to latest `2.16` -> `2.20`. ([#1725](https://github.com/diffplug/spotless/pull/1725))
* Bump default `gherkin-utils` version to latest `8.0.2` -> `9.0.0`. ([#1703](https://github.com/diffplug/spotless/pull/1703))
* Bump default `google-java-format` version to latest `1.19.2` -> `1.22.0`. ([#2129](https://github.com/diffplug/spotless/pull/2129))
* Bump default `jackson` version to latest `2.14.2` -> `2.17.1`. ([#1685](https://github.com/diffplug/spotless/pull/1685))
* Bump default `ktfmt` version to latest `0.46` -> `0.49`. ([#2045](https://github.com/diffplug/spotless/pull/2045), [#2127](https://github.com/diffplug/spotless/pull/2127))
* Bump default `ktlint` version to latest `1.1.1` -> `1.2.1`. ([#2057](https://github.com/diffplug/spotless/pull/2057))
* Bump default `scalafmt` version to latest `3.7.3` -> `3.8.1`. ([#1730](https://github.com/diffplug/spotless/pull/1730))
* Bump default `shfmt` version to latest `3.7.0` -> `3.8.0`. ([#2050](https://github.com/diffplug/spotless/pull/2050))
* Bump default `sortpom` version to latest `3.2.1` -> `4.0.0`. ([#2049](https://github.com/diffplug/spotless/pull/2049), [#2078](https://github.com/diffplug/spotless/pull/2078), [#2115](https://github.com/diffplug/spotless/pull/2115))
* Bump default `zjsonpatch` version to latest `0.4.14` -> `0.4.16`. ([#1969](https://github.com/diffplug/spotless/pull/1969))
* Bump default `jackson` version to latest `2.17.1` -> `2.17.2`. ([#2195](https://github.com/diffplug/spotless/pull/2195))
### Removed
* **BREAKING** Fully removed `Rome`, use `Biome` instead. ([#2119](https://github.com/diffplug/spotless/pull/2119))

## [6.25.0] - 2024-01-23
### Added
* Maven / Gradle - Support for formatting Java Docs for the Palantir formatter ([#2009](https://github.com/diffplug/spotless/pull/2009))
* Support for `gofmt` ([#2001](https://github.com/diffplug/spotless/pull/2001))

## [6.24.0] - 2024-01-15
### Added
* Support for shell formatting via [shfmt](https://github.com/mvdan/sh). ([#1994](https://github.com/diffplug/spotless/pull/1994))
### Fixed
* Fix empty files with biome >= 1.5.0 when formatting files that are in the ignore list of the biome configuration file. ([#1989](https://github.com/diffplug/spotless/pull/1989) fixes [#1987](https://github.com/diffplug/spotless/issues/1987))
* Fix a regression in BufStep where the same arguments were being provided to every `buf` invocation. ([#1976](https://github.com/diffplug/spotless/issues/1976))
### Changed
* Use palantir-java-format 2.39.0 on Java 21. ([#1948](https://github.com/diffplug/spotless/pull/1948))
* Bump default `ktlint` version to latest `1.0.1` -> `1.1.1`. ([#1973](https://github.com/diffplug/spotless/pull/1973))
* Bump default `googleJavaFormat` version to latest `1.18.1` -> `1.19.2`. ([#1971](https://github.com/diffplug/spotless/pull/1971))
* Bump default `diktat` version to latest `1.2.5` -> `2.0.0`. ([#1972](https://github.com/diffplug/spotless/pull/1972))

## [6.23.3] - 2023-12-04
**BREAKING CHANGE** `6.23.0` made breaking changes to the ABI of the `KotlinExtension` and `GroovyExtension`. Those are reflected retroactively now.
  - Previously, we had done semver on the Gradle plugin based only on buildscript compatibility.
  - From now on, we will consider ABI for the benefit of convention-based plugins.
### Fixed
* Eclipse-based steps which contained any jars with a `+` in their path were broken, now fixed. ([#1860](https://github.com/diffplug/spotless/issues/1860#issuecomment-1826113332))
* Make `KtfmtConfig.ConfigurableStyle#configure` public. ([#1926](https://github.com/diffplug/spotless/pull/1926))
### Changed
* Bump default `palantir-java-format` version to latest `2.28.0` -> `2.38.0` on Java 21. ([#1920](https://github.com/diffplug/spotless/pull/1920))
* Bump default `googleJavaFormat` version to latest `1.17.0` -> `1.18.1`. ([#1920](https://github.com/diffplug/spotless/pull/1920))
* Bump default `ktfmt` version to latest `0.44` -> `0.46`. ([#1927](https://github.com/diffplug/spotless/pull/1927))
* Bump default `eclipse` version to latest `4.27` -> `4.29`. ([#1939](https://github.com/diffplug/spotless/pull/1939))
* Bump default `greclipse` version to latest `4.28` -> `4.29`. ([#1939](https://github.com/diffplug/spotless/pull/1939))
* Bump default `cdt` version to latest `11.1` -> `11.3`. ([#1939](https://github.com/diffplug/spotless/pull/1939))

## [6.23.2] - 2023-12-01
### Fixed
* Fix a stuck MavenCentral sync from `6.23.1`.

## [6.23.1] - 2023-11-29
### Fixed
* Make `BaseGroovyExtension` and `BaseKotlinExtension` public. ([#1912](https://github.com/diffplug/spotless/pull/1912))

## [6.23.0] - 2023-11-27
### Added
* Support custom rule sets for Ktlint. ([#1896](https://github.com/diffplug/spotless/pull/1896))
### Fixed
* Fix `GoogleJavaFormatConfig.reorderImports` not working. ([#1872](https://github.com/diffplug/spotless/issues/1872))
* Fix Eclipse JDT on some settings files. ([#1864](https://github.com/diffplug/spotless/pull/1864) fixes [#1638](https://github.com/diffplug/spotless/issues/1638))
* Check if EditorConfig file exist for Ktlint in KotlinGradleExtension. ([#1889](https://github.com/diffplug/spotless/pull/1889))
### Changed
* Bump default `ktlint` version to latest `1.0.0` -> `1.0.1`. ([#1855](https://github.com/diffplug/spotless/pull/1855))
* Add a Step to remove semicolons from Groovy files. ([#1881](https://github.com/diffplug/spotless/pull/1881))
* **POSSIBLY BREAKING** `userData` method has been removed from Ktlint step in ([#1891](https://github.com/diffplug/spotless/pull/1891)), you may use `editorConfigOverride` instead.
* **POSSIBLY BREAKING** Reuse configs for `KotlinExtension` and `KotlinGradleExtension` in ([#1890](https://github.com/diffplug/spotless/pull/1890)), this may break your integrations in Gradle Kotlin DSL, wait for Spotless 6.23.1 to fix this.
* **POSSIBLY BREAKING** Reuse configs for `GroovyExtension` and `GroovyGradleExtension` in ([#1892](https://github.com/diffplug/spotless/pull/1892)), this may break your integrations in Gradle Kotlin DSL, wait for Spotless 6.23.1 to fix this.

## [6.22.0] - 2023-09-28
### Added
* Added support for `google-java-format`'s `skip-javadoc-formatting` option ([#1793](https://github.com/diffplug/spotless/pull/1793))
* Add support for `flexmark` in gradle. Previously only Maven was supported. ([#1801](https://github.com/diffplug/spotless/pull/1801))
* Add support for biome. The Rome project [was renamed to Biome](https://biomejs.dev/blog/annoucing-biome/).
  The configuration is still the same, but you should switch to the new `biome(...)` function and adjust
  the version accordingly. ([#1804](https://github.com/diffplug/spotless/issues/1804)).
### Fixed
* Fixed support for plugins when using Prettier version `3.0.0` and newer. ([#1802](https://github.com/diffplug/spotless/pull/1802))
### Changed
* Bump default `ktlint` version to latest `0.50.0` -> `1.0.0`. ([#1808](https://github.com/diffplug/spotless/pull/1808))
* **POSSIBLY BREAKING** the default line endings are now `GIT_ATTRIBUTES_FAST_ALLSAME` instead of `GIT_ATTRIBUTES`. ([#1838](https://github.com/diffplug/spotless/pull/1838))
  * If all the files within a format have the same line endings, then there is no change in behavior.
  * Fixes large performance regression. ([#1527](https://github.com/diffplug/spotless/issues/1527))

## [6.21.0] - 2023-08-29
### Added
* Add a `jsonPatch` step to `json` formatter configurations. This allows patching of JSON documents using [JSON Patches](https://jsonpatch.com). ([#1753](https://github.com/diffplug/spotless/pull/1753))
* Support GJF own import order. ([#1780](https://github.com/diffplug/spotless/pull/1780))
### Fixed
* Add support for `prettier` version `3.0.0` and newer. ([#1760](https://github.com/diffplug/spotless/pull/1760), [#1751](https://github.com/diffplug/spotless/issues/1751))
* Fix npm install calls when npm cache is not up-to-date. ([#1760](https://github.com/diffplug/spotless/pull/1760), [#1750](https://github.com/diffplug/spotless/issues/1750))
* Fix configuration cache failure when using LineEnding.GIT_ATTRIBUTES ([#1644](https://github.com/diffplug/spotless/issues/1644))
* Fix configuration cache failure when formatting proto files with Buf. ([#1779](https://github.com/diffplug/spotless/pull/1779))
* Check if EditorConfig file exist for Ktlint. ([#1788](https://github.com/diffplug/spotless/pull/1788))
### Changed
* Bump default `eslint` version to latest `8.31.0` -> `8.45.0` ([#1761](https://github.com/diffplug/spotless/pull/1761))
* Bump default `prettier` version to latest (v2) `2.8.1` -> `2.8.8`. ([#1760](https://github.com/diffplug/spotless/pull/1760))
* Bump default `greclipse` version to latest `4.27` -> `4.28`. ([#1775](https://github.com/diffplug/spotless/pull/1775))

## [6.20.0] - 2023-07-17
### Added
* Add target option `targetExcludeIfContentContains` and `targetExcludeIfContentContainsRegex` to exclude files based on their text content. ([#1749](https://github.com/diffplug/spotless/pull/1749))
* Add support for Protobuf formatting based on [Buf](https://buf.build/) ([#1208](https://github.com/diffplug/spotless/pull/1208)).
* Add an overload for `FormatExtension.addStep` which provides access to the `FormatExtension`'s `Provisioner`, enabling custom steps to make use of third-party dependencies.
### Fixed
* Correctly support the syntax
  ```
  spotless {
    yaml {
      jackson().yamlFeature("MINIMIZE_QUOTES", true)
    }
  }
  ```
### Changed
* Bump default `cleanthat` version to latest `2.13` -> `2.17`. ([#1734](https://github.com/diffplug/spotless/pull/1734))
* Bump default `ktlint` version to latest `0.49.1` -> `0.50.0`. ([#1741](https://github.com/diffplug/spotless/issues/1741))
  * Dropped support for `ktlint 0.47.x` following our policy of supporting two breaking changes at a time.
  * Dropped support for deprecated `useExperimental` parameter in favor of the `ktlint_experimental` property.

## [6.19.0] - 2023-05-24
### Added
* Support Rome as a formatter for JavaScript and TypeScript code. Adds a new `rome` step to `javascript` and `typescript` formatter configurations. ([#1663](https://github.com/diffplug/spotless/pull/1663))
* Add semantics-aware Java import ordering (i.e. sort by package, then class, then member). ([#522](https://github.com/diffplug/spotless/issues/522))
### Fixed
* Added `@DisableCachingByDefault` to `RegisterDependenciesTask`. ([#1666](https://github.com/diffplug/spotless/pull/1666))
* Fixed a regression which changed the import sorting order in `googleJavaFormat` introduced in `6.18.0`. ([#1680](https://github.com/diffplug/spotless/pull/1680))
* Equo-based formatters now work on platforms unsupported by Eclipse such as PowerPC (fixes [durian-swt#20](https://github.com/diffplug/durian-swt/issues/20))
* When P2 download fails, indicate the responsible formatter. ([#1698](https://github.com/diffplug/spotless/issues/1698))
### Changed
* Equo-based formatters now download metadata to `~/.m2/repository/dev/equo/p2-data` rather than `~/.equo`, and for CI machines without a home directory the p2 data goes to `$GRADLE_USER_HOME/caches/p2-data`. ([#1714](https://github.com/diffplug/spotless/pull/1714))
* Bump default `googleJavaFormat` version to latest `1.16.0` -> `1.17.0`. ([#1710](https://github.com/diffplug/spotless/pull/1710))
* Bump default `ktfmt` version to latest `0.43` -> `0.44`. ([#1691](https://github.com/diffplug/spotless/pull/1691))
* Bump default `ktlint` version to latest `0.48.2` -> `0.49.1`. ([#1696](https://github.com/diffplug/spotless/issues/1696))
  * Dropped support for `ktlint 0.46.x` following our policy of supporting two breaking changes at a time.
* Bump default `sortpom` version to latest `3.0.0` -> `3.2.1`. ([#1675](https://github.com/diffplug/spotless/pull/1675))

## [6.18.0] - 2023-04-06
### Added
* `removeUnusedImport` can be configured to rely on `cleanthat-javaparser-unnecessaryimport`. Default remains `google-java-format`. ([#1589](https://github.com/diffplug/spotless/pull/1589))
* Added formatter for Gherkin feature files ([#1649](https://github.com/diffplug/spotless/issues/1649)).
* Support configuration of mirrors for P2 repositories ([#1629](https://github.com/diffplug/spotless/issues/1629)):
  ```
  spotless {
    java {
      eclipse().withP2Mirrors(['https://download.eclipse.org/': 'https://some.internal.mirror/eclipse'])
    }
  }
  ```
  Mirrors are selected by prefix match, for example `https://download.eclipse.org/eclipse/updates/4.26/` will be redirected to `https://some.internal.mirror/eclipse/eclipse/updates/4.26/`.
  The same configuration exists for `greclipse` and `eclipseCdt`.
* The `style` option in Palantir Java Format ([#1654](https://github.com/diffplug/spotless/pull/1654)).
### Fixed
* Stop using deprecated conventions when used in Gradle >= `7.1`. ([#1618](https://github.com/diffplug/spotless/pull/1618))
### Changed
* **POTENTIALLY BREAKING** Drop support for `googleJavaFormat` versions &lt; `1.8`. ([#1630](https://github.com/diffplug/spotless/pull/1630))
* Bump default `cleanthat` version to latest `2.6` -> `2.13`. ([#1589](https://github.com/diffplug/spotless/pull/1589) and [#1661](https://github.com/diffplug/spotless/pull/1661))
* Bump default `diktat` version `1.2.4.2` -> `1.2.5`. ([#1631](https://github.com/diffplug/spotless/pull/1631))
* Bump default `flexmark` version `0.62.2` -> `0.64.0`. ([#1302](https://github.com/diffplug/spotless/pull/1302))
* Bump default `googleJavaFormat` version `1.15.0` -> `1.16.0`. ([#1630](https://github.com/diffplug/spotless/pull/1630))
* Bump default `scalafmt` version `3.7.1` -> `3.7.3`. ([#1584](https://github.com/diffplug/spotless/pull/1584))
* Bump default Eclipse formatters for the 2023-03 release. ([#1662](https://github.com/diffplug/spotless/pull/1662))
  * JDT and GrEclipse `4.26` -> `4.27`
    * Improve GrEclipse error reporting. ([#1660](https://github.com/diffplug/spotless/pull/1660))
  * CDT `11.0` -> `11.1`

## [6.17.0] - 2023-03-13
### Added
* You can now put the filename into a license header template with `$FILE`. ([#1605](https://github.com/diffplug/spotless/pull/1605) fixes [#1147](https://github.com/diffplug/spotless/issues/1147))
* `licenseHeader` default pattern for Java files is updated to `(package|import|public|class|module) `. ([#1614](https://github.com/diffplug/spotless/pull/1614))
### Changed
* All Eclipse formatters are now based on [Equo Solstice OSGi and p2 shim](https://github.com/equodev/equo-ide/tree/main/solstice). ([#1524](https://github.com/diffplug/spotless/pull/1524))
  * Eclipse JDT bumped default to `4.26` from `4.21`, oldest supported is `4.9`.
    * We now recommend dropping the last `.0`, e.g. `4.26` instead of `4.26.0`, you'll get warnings to help you switch.
  * Eclipse Groovy bumped default to `4.26` from `4.21`, oldest supported is `4.18`.
  * Eclipse CDT bumped default to `11.0` from `4.21`, oldest supported is `10.6`.
  * Eclipse WTP is still WIP at [#1622](https://github.com/diffplug/spotless/pull/1622).

## [6.16.0] - 2023-02-27
### Added
* `cleanthat` now has `includeDraft` option, to include draft mutators from composite mutators. ([#1574](https://github.com/diffplug/spotless/pull/1574))
* `npm`-based formatters (`prettier`, `tsfmt` and `eslint`) now support caching of `node_modules` directory.
  To enable it, provide `npmInstallCache()` option. ([#1590](https://github.com/diffplug/spotless/pull/1590))
### Fixed
* `json { jackson()` can now handle `Array` as a root element. ([#1585](https://github.com/diffplug/spotless/pull/1585))
* Reduce logging-noise created by `npm`-based formatters ([#1590](https://github.com/diffplug/spotless/pull/1590) fixes [#1582](https://github.com/diffplug/spotless/issues/1582))
### Changed
* Bump default `cleanthat` version to latest `2.1` -> `2.6`. ([#1569](https://github.com/diffplug/spotless/pull/1569) and [#1574](https://github.com/diffplug/spotless/pull/1574))

## [6.15.0] - 2023-02-10
### Added
* CleanThat Java Refactorer. ([#1560](https://github.com/diffplug/spotless/pull/1560))
### Fixed
* Allow multiple instances of the same npm-based formatter to be used simultaneously. E.g. use prettier for typescript
  *and* Java (using the community prettier-plugin-java) without messing up their respective `node_module` dependencies. ([#1565](https://github.com/diffplug/spotless/pull/1565))
* `ktfmt` default style uses correct continuation indent. ([#1562](https://github.com/diffplug/spotless/pull/1562))
### Changed
* Bump default `ktfmt` version to latest `0.42` -> `0.43` ([#1561](https://github.com/diffplug/spotless/pull/1561))
* Bump default `jackson` version to latest `2.14.1` -> `2.14.2` ([#1536](https://github.com/diffplug/spotless/pull/1536))

## [6.14.1] - 2023-02-05
### Fixed
* `freshmark` fixed on java 15+ ([#1304](https://github.com/diffplug/spotless/pull/1304) fixes [#803](https://github.com/diffplug/spotless/issues/803))
* **POTENTIALLY BREAKING** `sortByKeys` for JSON formatting now takes into account objects inside arrays ([#1546](https://github.com/diffplug/spotless/pull/1546))

## [6.14.0] - 2023-01-26
### Added
* Support `jackson()` for YAML and JSON files ([#1492](https://github.com/diffplug/spotless/pull/1492))
* Prettier will now suggest to install plugins if a parser cannot be inferred from the file extension ([#1511](https://github.com/diffplug/spotless/pull/1511))
* Allow to specify node executable for node-based formatters using `nodeExecutable` parameter ([#1500](https://github.com/diffplug/spotless/pull/1500))
### Fixed
* **POTENTIALLY BREAKING** Generate the correct qualifiedRuleId for Ktlint 0.48.x [#1495](https://github.com/diffplug/spotless/pull/1495)
* The default list of type annotations used by `formatAnnotations` has had 8 more annotations from the Checker Framework added [#1494](https://github.com/diffplug/spotless/pull/1494)
### Changed
* **POTENTIALLY BREAKING** Bump minimum JRE from 8 to 11 ([#1514](https://github.com/diffplug/spotless/pull/1514) part 1 of [#1337](https://github.com/diffplug/spotless/issues/1337))
  * You can bump your build JRE without bumping your requirements ([docs](https://docs.gradle.org/current/userguide/building_java_projects.html#sec:java_cross_compilation)).
* Prettier will now suggest to install plugins if a parser cannot be inferred from the file extension ([#1511](https://github.com/diffplug/spotless/pull/1511))
* **POTENTIALLY BREAKING** Removed support for KtLint 0.3x and 0.45.2 ([#1475](https://github.com/diffplug/spotless/pull/1475))
  * `KtLint` does not maintain a stable API - before this PR, we supported every breaking change in the API since 2019.
  * From now on, we will support no more than 2 breaking changes at a time.
* `npm`-based formatters `ESLint`, `prettier` and `tsfmt` delay their `npm install` call until the formatters are first
  used. For Gradle this effectively moves the `npm install` call out of the configuration phase and as such enables
  better integration with `gradle-node-plugin`. ([#1522](https://github.com/diffplug/spotless/pull/1522))
* Bump default `ktlint` version to latest `0.48.1` -> `0.48.2` ([#1529](https://github.com/diffplug/spotless/pull/1529))
* Bump default `scalafmt` version to latest `3.6.1` -> `3.7.1` ([#1529](https://github.com/diffplug/spotless/pull/1529))

## [6.13.0] - 2023-01-14
### Added
* **POTENTIALLY BREAKING** `ktlint` step now supports `.editorconfig` ([#1442](https://github.com/diffplug/spotless/pull/1442) implements [#142](https://github.com/diffplug/spotless/issues/142))
  * **POTENTIALLY BREAKING** `ktlint` step now modifies license headers. Make sure to put `licenseHeader` *after* `ktlint`.
* Added `skipLinesMatching` option to `licenseHeader` to support formats where license header cannot be immediately added to the top of the file (e.g. xml, sh). ([#1441](https://github.com/diffplug/spotless/pull/1441))
* Added support for npm-based [ESLint](https://eslint.org/) formatter for javascript and typescript ([#1453](https://github.com/diffplug/spotless/pull/1453))
* Better suggested messages when user's default is set by JVM limitation. ([#995](https://github.com/diffplug/spotless/pull/995))
### Fixed
* Prevent tool configurations from being resolved outside project ([#1447](https://github.com/diffplug/spotless/pull/1447) fixes [#1215](https://github.com/diffplug/spotless/issues/1215))
* Support `ktlint` 0.48+ new rule disabling syntax ([#1456](https://github.com/diffplug/spotless/pull/1456)) fixes ([#1444](https://github.com/diffplug/spotless/issues/1444))
* Fix subgroups leading catch all matcher.
### Changed
* Bump default `ktlint` version to latest `0.47.1` -> `0.48.1` ([#1456](https://github.com/diffplug/spotless/pull/1456))
* Bump default version for `prettier` from `2.0.5` to `2.8.1` ([#1453](https://github.com/diffplug/spotless/pull/1453))

## [6.12.1] - 2023-01-02
### Fixed
* Improve memory usage when using git ratchet ([#1426](https://github.com/diffplug/spotless/pull/1426))
* Support `ktlint` 0.48+ ([#1432](https://github.com/diffplug/spotless/pull/1432)) fixes ([#1430](https://github.com/diffplug/spotless/issues/1430))
### Changed
* Bump default `ktlint` version to latest `0.47.1` -> `0.48.0` ([#1432](https://github.com/diffplug/spotless/pull/1432))
* Bump default `ktfmt` version to latest `0.41` -> `0.42` ([#1421](https://github.com/diffplug/spotless/pull/1421))

## [6.12.0] - 2022-11-24
### Added
* `importOrder` now support groups of imports without blank lines ([#1401](https://github.com/diffplug/spotless/pull/1401))
### Fixed
* Don't treat `@Value` as a type annotation [#1367](https://github.com/diffplug/spotless/pull/1367)
* Support `ktlint_disabled_rules` in `ktlint` 0.47.x [#1378](https://github.com/diffplug/spotless/pull/1378)
### Changed
* Bump default `ktfmt` version to latest `0.40` -> `0.41` ([#1340](https://github.com/diffplug/spotless/pull/1340))
* Bump default `scalafmt` version to latest `3.5.9` -> `3.6.1` ([#1373](https://github.com/diffplug/spotless/pull/1373))
* Bump default `diktat` version to latest `1.2.3` -> `1.2.4.2` ([#1393](https://github.com/diffplug/spotless/pull/1393))
* Bump default `palantir-java-format` version to latest `2.10` -> `2.28` ([#1393](https://github.com/diffplug/spotless/pull/1393))

## [6.11.0] - 2022-09-14
### Added
* `formatAnnotations()` step to correct formatting of Java type annotations.  It puts type annotations on the same line as the type that they qualify.  Run it after a Java formatting step, such as `googleJavaFormat()`. ([#1275](https://github.com/diffplug/spotless/pull/1275))
### Changed
* Bump default `ktfmt` version to latest `0.39` -> `0.40` ([#1312](https://github.com/diffplug/spotless/pull/1312))
* Bump default `ktlint` version to latest `0.46.1` -> `0.47.1` ([#1303](https://github.com/diffplug/spotless/pull/1303))
  * Also restored support for older versions of ktlint back to `0.31.0`

## [6.10.0] - 2022-08-23
### Added
* `scalafmt` integration now has a configuration option `majorScalaVersion` that allows you to configure the Scala version that gets resolved from the Maven artifact ([#1283](https://github.com/diffplug/spotless/pull/1283))
### Changed
* Add the `ktlint` rule in error messages when `ktlint` fails to apply a fix ([#1279](https://github.com/diffplug/spotless/pull/1279))
* Bump default `scalafmt` to latest `3.0.8` -> `3.5.9` (removed support for pre-`3.0.0`) ([#1283](https://github.com/diffplug/spotless/pull/1283))

## [6.9.1] - 2022-08-10
### Fixed
* Fix Clang not knowing the filename and changing the format ([#1268](https://github.com/diffplug/spotless/pull/1268) fixes [#1267](https://github.com/diffplug/spotless/issues/1267)).
### Changed
* Bump default `diktat` version to latest `1.2.1` -> `1.2.3` ([#1266](https://github.com/diffplug/spotless/pull/1266))

## [6.9.0] - 2022-07-28
### Added
* Clang and Black no longer break the build when the binary is unavailable, if they will not be run during that build ([#1257](https://github.com/diffplug/spotless/pull/1257)).
* License header support for Kotlin files without `package` or `@file` but do at least have `import` ([#1263](https://github.com/diffplug/spotless/pull/1263)).
### Fixed
* Warnings about missing `Task#usesService` for Gradle 8.0 ([#1262](https://github.com/diffplug/spotless/pull/1262) fixes [#1260](https://github.com/diffplug/spotless/issues/1260))

## [6.8.0] - 2022-06-30
### Added
* Support for `MAC_CLASSIC` (`\r`) line ending ([#1243](https://github.com/diffplug/spotless/pull/1243) fixes [#1196](https://github.com/diffplug/spotless/issues/1196))
### Changed
* Bump default `ktlint` version to latest `0.45.2` -> `0.46.1` ([#1239](https://github.com/diffplug/spotless/issues/1239))
  * Minimum supported version also bumped to `0.46.0` (we have abandoned strong backward compatibility for `ktlint`, from here on out Spotless will only support the most-recent breaking change).
* Bump default `diktat` version to latest `1.1.0` -> `1.2.1` ([#1246](https://github.com/diffplug/spotless/pull/1246))
  * Minimum supported version also bumped to `1.2.1` (diktat is based on ktlint and has the same backward compatibility issues).
* Bump default `ktfmt` version to latest `0.37` -> `0.39` ([#1240](https://github.com/diffplug/spotless/pull/1240))

## [6.7.2] - 2022-06-11
### Fixed
* `PalantirJavaFormatStep` no longer needs the `--add-exports` calls in the `org.gradle.jvmargs` property in `gradle.properties`. ([#1233](https://github.com/diffplug/spotless/pull/1233))

## [6.7.1] - 2022-06-10
### Fixed
* (Second try) `googleJavaFormat` and `removeUnusedImports` works on JDK16+ without jvm args workaround. ([#1228](https://github.com/diffplug/spotless/pull/1228))
  * If you have a bunch of `--add-exports` calls in your `org.gradle.jvmargs` property in `gradle.properties`, you should be able to remove them. (fixes [#834](https://github.com/diffplug/spotless/issues/834#issuecomment-819118761))

## [6.7.0] - 2022-06-05
### Added
* Support for `editorConfigOverride` in `ktlint`. ([#1218](https://github.com/diffplug/spotless/pull/1218) fixes [#1193](https://github.com/diffplug/spotless/issues/1193))
  * If you are using properties like `indent_size`, you should pass now pass them as `editorConfigOverride` and not as `userData`.
### Fixed
* `googleJavaFormat` and `removeUnusedImports` works on JDK16+ without jvm args workaround. ([#1224](https://github.com/diffplug/spotless/pull/1224))
  * If you have a bunch of `--add-exports` calls in your `org.gradle.jvmargs` property in `gradle.properties`, you should be able to remove them. (fixes [#834](https://github.com/diffplug/spotless/issues/834#issuecomment-819118761))

## [6.6.1] - 2022-05-13
### Fixed
* More daemon memory consumption fixes ([#1206](https://github.com/diffplug/spotless/pull/1198) fixes [#1194](https://github.com/diffplug/spotless/issues/1194))

## [6.6.0] - 2022-05-10
### Added
* `FormatExtension.createIndependentApplyTaskLazy`, with same functionality as `createIndependentApplyTaskLazy` but returning `TaskProvider` ([#1198](https://github.com/diffplug/spotless/pull/1198))
### Fixed
* Update the `black` version regex to fix `19.10b0` and earlier. (fixes [#1195](https://github.com/diffplug/spotless/issues/1195), regression introduced in `6.5.0`)
* Improved daemon memory consumption ([#1198](https://github.com/diffplug/spotless/pull/1198) fixes [#1194](https://github.com/diffplug/spotless/issues/1194))
### Changed
* Bump default `ktfmt` version to latest `0.36` -> `0.37`. ([#1200](https://github.com/diffplug/spotless/pull/1200))

## [6.5.2] - 2022-05-03
### Changed
* Bump default `diktat` version to latest `1.0.1` -> `1.1.0`. ([#1190](https://github.com/diffplug/spotless/pull/1190))
  * Converted `diktat` integration to use a compile-only source set. (fixes [#524](https://github.com/diffplug/spotless/issues/524))
  * Use the full path to a file in `diktat` integration. (fixes [#1189](https://github.com/diffplug/spotless/issues/1189))

## [6.5.1] - 2022-04-27
### Changed
* Bump default `ktfmt` version to latest `0.35` -> `0.36`. ([#1183](https://github.com/diffplug/spotless/issues/1183))
* Bump default `google-java-format` version to latest `1.13.0` -> `1.15.0`.
  * ~~This means it is no longer necessary to use the `--add-exports` workaround (fixes [#834](https://github.com/diffplug/spotless/issues/834)).~~ `--add-exports` workaround is still needed.

## [6.5.0] - 2022-04-22
### Added
* Added a `runToFixMessage` property to customize the run-to-fix message in `spotlessCheck` task. ([#1175](https://github.com/diffplug/spotless/issues/1175))
* Added support for enabling ktlint experimental ruleset. ([#1145](https://github.com/diffplug/spotless/pull/1168))
### Fixed
* Fixed support for Python Black's new version reporting. ([#1170](https://github.com/diffplug/spotless/issues/1170))
* All tasks (including helper tasks) are now part of the `verification` group. (fixes [#1050](https://github.com/diffplug/spotless/issues/1050))
* Error messages for unexpected file encoding now works on Java 8. (fixes [#1081](https://github.com/diffplug/spotless/issues/1081))
### Changed
* Spotless now applies the `base` plugin to make sure that Spotless always has a `check` task to hook into. ([#1179](https://github.com/diffplug/spotless/pull/1179), fixes [#1164](https://github.com/diffplug/spotless/pull/1164), reverts [#1014](https://github.com/diffplug/spotless/pull/1014))
  * Spotless used to work this way, we stopped applying base starting with version [`6.0.3` (released Dec 2021)](https://github.com/diffplug/spotless/blob/main/plugin-gradle/CHANGES.md#603---2021-12-06) in order to play nicely with a now-outdated Android template, but not applying `base` causes more problems than it fixes (see [#1164](https://github.com/diffplug/spotless/pull/1164) for a good example).
  * If you have anything like `tasks.register<Delete>("clean"` or `tasks.register("clean", Delete)`, just change the `register` to `named` so that you are configuring the existing `clean` created by `base`, rather than creating a new task.
* Bump default `black` version to latest `19.10b0` -> `22.3.0`. ([#1170](https://github.com/diffplug/spotless/issues/1170))
* Bump default `ktfmt` version to latest `0.34` -> `0.35`. ([#1159](https://github.com/diffplug/spotless/pull/1159))
* Bump default `ktlint` version to latest `0.43.2` -> `0.45.2`. ([#1177](https://github.com/diffplug/spotless/pull/1177))

## [6.4.2] - 2022-04-06
### Fixed
* Git user config and system config also included for defaultEndings configuration. ([#540](https://github.com/diffplug/spotless/issues/540))

## [6.4.1] - 2022-03-30
### Fixed
* Fixed ktfmt options configuration in Gradle plugin for Gradle Kotlin scripts (kts).

## [6.4.0] - 2022-03-28
### Added
* Accept `java.nio.charset.Charset` type when setting the character encoding via `encoding` ([#1128](https://github.com/diffplug/spotless/issues/1128))
* Added support for setting custom parameters for Kotlin ktfmt in Gradle plugin. ([#1145](https://github.com/diffplug/spotless/pull/1145))

## [6.3.0] - 2022-02-15
### Added
* Added support for JSON formatting based on [Gson](https://github.com/google/gson) ([#1125](https://github.com/diffplug/spotless/pull/1125)).
### Changed
* Use SLF4J for logging ([#1116](https://github.com/diffplug/spotless/issues/1116))

## [6.2.2] - 2022-02-09
### Changed
* Bump default ktfmt `0.30` -> `0.31` ([#1118](https://github.com/diffplug/spotless/pull/1118)).
### Fixed
* Add full support for git worktrees ([#1119](https://github.com/diffplug/spotless/pull/1119)).

## [6.2.1] - 2022-02-01
### Changed
* Bump default versions of formatters ([#1095](https://github.com/diffplug/spotless/pull/1095)).
  * google-java-format `1.12.0` -> `1.13.0`
  * ktfmt `0.29` -> `0.30`
* Added support for git property `core.autocrlf` ([#540](https://github.com/diffplug/spotless/issues/540))

## [6.2.0] - 2022-01-13
### Added
* 🎉🎉🎉 [**IntelliJ plugin**](https://plugins.jetbrains.com/plugin/18321-spotless-gradle) thanks to [@ragurney](https://github.com/ragurney) 🎉🎉🎉
* Added support for the [palantir-java-format](https://github.com/palantir/palantir-java-format) Java formatter ([#1083](https://github.com/diffplug/spotless/pull/1083)).
### Fixed
* Register `spotlessPredeclare` extension with type `SpotlessExtensionPredeclare` instead of the same `SpotlessExtension` as `spotless` so that Kotlin users can use `configure<SpotlessExtensionPredeclare>` ([#1084](https://github.com/diffplug/spotless/pull/1084)).

## [6.1.2] - 2022-01-07
### Fixed
* Update IndentStep to allow leading space on multiline comments ([#1072](https://github.com/diffplug/spotless/pull/1072)).

## [6.1.1] - 2022-01-06
### Fixed
* If the `base` plugin has already been applied, then there is no need for configuration of the `clean` task to trigger configuration of the Spotless tasks ([#1068](https://github.com/diffplug/spotless/pull/1068)).
### Changed
* Bumped default DiKTat from `0.4.0` to `1.0.1`. This is a breaking change for DiKTat users on the default version, because some rules were renamed/changed. Check [DiKTat changelog](https://github.com/analysis-dev/diktat/releases) for details.

## [6.1.0] - 2021-12-23
### Added
* You can now predeclare formatter dependencies in the root project.
  * specify one of:
  * `spotless { predeclareDeps() }` to resolve all deps from the root project, which will show up in dependency reports.
  * `spotless { predeclareDepsFromBuildscript() }` to resolve all deps from `buildscript { repositories {`, which will not show up in dependency reports ([see #1027](https://github.com/diffplug/spotless/issues/1027)).
  * and then below that you have a block where you simply declare each formatter which you are using, e.g.
  * ```
    spotless {
      ...
      predeclareDepsFromBuildscript()
    }
    spotlessPredeclare {
      java { eclipse() }
      kotlin { ktfmt('0.28') }
    }
    ```
  * By default, Spotless resolves all dependencies per-project, and the predeclaration above is unnecessary in the vast majority of cases.

## [6.0.5] - 2021-12-16
### Fixed
* `ratchetFrom` is now faster and uses less memory ([#1038](https://github.com/diffplug/spotless/pull/1038)).

## [6.0.4] - 2021-12-07
### Fixed
* Fix Gradle composite builds ([#860](https://github.com/diffplug/spotless/issues/860)).

## [6.0.3] - 2021-12-06
### Fixed
* Spotless no longer applies `BasePlugin` ([#1014](https://github.com/diffplug/spotless/pull/1014)).
  * This was done to ensure that any Spotless tasks would run after the `clean` task, but we found a way to do this without applying the `BasePlugin`. This resolves a conflict with the [Android Gradle template](https://issuetracker.google.com/issues/186924459) (fixes [#858](https://github.com/diffplug/spotless/issues/858)).
* Large parallel builds could throw `ConcurrentModificationException` (masked by "Cannot add a configuration with name"), now fixed. ([#1015](https://github.com/diffplug/spotless/issues/1015))

## [6.0.2] - 2021-12-05
### Changed
* Bumped default ktlint from `0.43.0` to `0.43.2`.
### Fixed
* Fixed problem with ktlint dependency variants ([#993](https://github.com/diffplug/spotless/issues/993))

## [6.0.1] - 2021-12-01
### Changed
* Added `named` option to `licenseHeader` to support alternate license header within same format (like java) ([872](https://github.com/diffplug/spotless/issues/872)).
* Added `onlyIfContentMatches` option to `licenseHeader` to skip license header application  based on source file content pattern ([#650](https://github.com/diffplug/spotless/issues/650)).
* Bump jgit version ([#992](https://github.com/diffplug/spotless/pull/992)).
  * jgit `5.10.0.202012080955-r` -> `5.13.0.202109080827-r`

## [6.0.0] - 2021-11-09
### Added
* Support for Gradle Configuration Cache* ([#982](https://github.com/diffplug/spotless/pull/982), [#986](https://github.com/diffplug/spotless/pull/986))
  * *Spotless must run on the same daemon that wrote the configuration cache. If it isn't, you'll get this error message:
  * ```
    Spotless JVM-local cache is stale. Regenerate the cache with
      rm -rf .gradle/configuration-cache
    ```
  * To make this daemon-restriction obsolete, please see and upvote [#987](https://github.com/diffplug/spotless/issues/987).
### Changed
* **BREAKING** Previously, many projects required `buildscript { repositories { mavenCentral() }}` at the top of their root project, because Spotless resolved its dependencies using the buildscript repositories. Spotless now resolves its dependencies from the normal project repositories of each project with a `spotless {...}` block. This means that you can remove the `buildscript {}` block, but you still need a `repositories { mavenCentral() }` (or similar) in each project which is using Spotless. ([#980](https://github.com/diffplug/spotless/pull/980), [#983](https://github.com/diffplug/spotless/pull/983))
  * If you prefer the old behavior, it is available via [`predeclareDepsFromBuildscript()` starting in `6.1.0`](../README.md#dependency-resolution-modes).
* **BREAKING** `createIndepentApplyTask(String taskName)` now requires that `taskName` does not end with `Apply`
* Bump minimum required Gradle from `6.1` to `6.1.1`.
* Bump default formatter versions ([#989](https://github.com/diffplug/spotless/pull/989))
  * google-java-format `1.11.0` -> `1.12.0`
  * ktlint `0.42.1` -> `0.43.0`
  * ktfmt `0.27` -> `0.29`
  * scalafmt `3.0.0` -> `3.0.8`

### Removed
* **BREAKING** `removeFormat` (which has been broken since `5.0`) has been removed. Use `clearSteps()` as a workaround ([#653](https://github.com/diffplug/spotless/issues/653)).

## [5.17.1] - 2021-10-26
### Changed
* Added support and bump Eclipse formatter default versions to `4.21` for `eclipse-groovy`. Change is only applied for JVM 11+.
* Added support for ktlint's FilenameRule ([#974](https://github.com/diffplug/spotless/pull/974)).

### Fixed
 * Temporary workspace deletion for Eclipse based formatters on JVM shutdown ([#967](https://github.com/diffplug/spotless/issues/967)). Change is only applied for Eclipse versions using JVM 11+, no back-port to older versions is planned.

## [5.17.0] - 2021-10-13
### Added
* Added support for calling local binary formatters ([#963](https://github.com/diffplug/spotless/pull/963))

### Fixed
 * [module-info formatting](https://github.com/diffplug/spotless/pull/958) in `eclipse-jdt` versions `4.20` and `4.21`. Note that the problem also affects older versions.
 * Added workaround to support projects using git worktrees ([#965](https://github.com/diffplug/spotless/pull/965))

## [5.16.0] - 2021-10-02
* Added `wildcardsLast()` option for Java `importOrder` ([#954](https://github.com/diffplug/spotless/pull/954))

### Added
* Added support for JBDI bind list params in sql formatter ([#955](https://github.com/diffplug/spotless/pull/955))

## [5.15.2] - 2021-09-27
### Changed
* Added support and bump Eclipse formatter default versions to `4.21` for `eclipse-cdt`, `eclipse-jdt`, `eclipse-wtp`. Change is only applied for JVM 11+.
* Added `groupArtifact` option for `google-java-format` ([#944](https://github.com/diffplug/spotless/pull/944))

## [5.15.1] - 2021-09-20
### Changed
* Added support and bump Eclipse formatter default versions for JVM 11+. For older JVMs the previous defaults remain.
  * `eclipse-cdt` from `4.16` to `4.20`
  * `eclipse-groovy` from `4.19` to `4.20`
  * `eclipse-jdt` from `4.19` to `4.20`
  * `eclipse-wtp` from `4.18` to `4.20`

### Fixed
* Large parallel multiproject builds could sometimes generate hard-to-reproduce errors below (reported in [#941](https://github.com/diffplug/spotless/pull/942), attempted fix in [#942](https://github.com/diffplug/spotless/pull/942)).
  * `:spotlessInternalRegisterDependencies task failed.`
  * `Cannot add a configuration with name 'spotless-1911100560'`
* Spotless does not [yet](https://github.com/diffplug/spotless/pull/721) support configuration-cache, but now it can never interfere with configuration-cache for other tasks. ([#720](https://github.com/diffplug/spotless/pull/720))
* Bump minimum required Gradle from `5.4` to `6.1`.

## [5.15.0] - 2021-09-04
### Added
* Added support for `google-java-format`'s `skip-reflowing-long-strings` option ([#929](https://github.com/diffplug/spotless/pull/929))

## [5.14.3] - 2021-08-20
### Changed
* Added support for [scalafmt 3.0.0](https://github.com/scalameta/scalafmt/releases/tag/v3.0.0) and bump default scalafmt version to `3.0.0` ([#913](https://github.com/diffplug/spotless/pull/913)).
* Bump default versions ([#915](https://github.com/diffplug/spotless/pull/915))
  * `ktfmt` from `0.24` to `0.27`
  * `ktlint` from `0.35.0` to `0.42.1`
  * `google-java-format` from `1.10.0` to `1.11.0`

## [5.14.2] - 2021-07-20
### Fixed
 * Improved [SQL formatting](https://github.com/diffplug/spotless/pull/897) with respect to comments

## [5.14.1] - 2021-07-06
### Changed
* Improved exception messages for [JSON formatting](https://github.com/diffplug/spotless/pull/885) failures

## [5.14.0] - 2021-06-17

### Added
* Added Gradle configuration [JVM-based JSON formatting](https://github.com/diffplug/spotless/issues/850)
### Fixed
* Fixed IndexOutOfBoundsException in parallel execution of `eclipse-groovy` formatter ([#877](https://github.com/diffplug/spotless/issues/877))

## [5.13.0] - 2021-06-10
### Added
* Added support for `eclipse-cdt` at `4.19.0`. Note that version requires Java 11 or higher.
* Added support for `eclipse-groovy` at `4.18.0` and `4.19.0`.
* Added support for `eclipse-wtp` at `4.19.0`. Note that version requires Java 11 or higher.
### Changed
* Bump `eclipse-groovy` default version from `4.17.0` to `4.19.0`.

## [5.12.5] - 2021-05-13
### Changed
* Update ktfmt from 0.21 to 0.24
### Fixed
* The `<url>` field in the Maven POM is now set correctly ([#798](https://github.com/diffplug/spotless/issues/798))
* Node is re-installed if some other build step removed it ([#863](https://github.com/diffplug/spotless/issues/863))

## [5.12.4] - 2021-04-21
### Fixed
* Dependency configurations are now named rather than detached, attempt to fix #815.

## [5.12.3] - 2021-04-21
### Fixed
* Explicitly separate target file from git arguments when parsing year for license header to prevent command from failing on argument-like paths ([#847](https://github.com/diffplug/spotless/pull/847))

## [5.12.2] - 2021-04-20
### Fixed
* LicenseHeaderStep treats address as copyright year ([#716](https://github.com/diffplug/spotless/issues/716))

## [5.12.1] - 2021-04-13
### Fixed
* Fix license header bug for years in range ([#840](https://github.com/diffplug/spotless/pull/840)).

## [5.12.0] - 2021-04-10
### Added
* Added support for `eclipse-jdt` at `4.19.0`.
### Changed
* Bump `eclipse-jdt` default version from `4.18.0` to `4.19.0`.
* Bump `google-java-format` default version from `1.9` to `1.10.0`.
* Expose configuration exceptions from scalafmt ([#837](https://github.com/diffplug/spotless/issues/837))
### Fixed
* Exclude `.git`, `.gradle` and `build` directories when multiple targets are specified ([#835](https://github.com/diffplug/spotless/issues/835)).
  * As part of this fix, `**/blah.txt` is now handled the same as `**/*.txt`, which was always the expected behavior. Very unlikely to cause any user-visible changes in behavior.

## [5.11.1] - 2021-03-26
### Fixed
* Ensure consistent ordering of task inputs for `RegisterDependenciesTask`,bso the task is `up-to-date` when the spotless config has not changed.

## [5.11.0] - 2021-03-05
### Added
* Bump ktfmt to 0.21 and add support to Google and Kotlinlang formats ([#812](https://github.com/diffplug/spotless/pull/812))

## [5.10.2] - 2021-02-16
### Fixed
* Allow licence headers to be blank ([#801](https://github.com/diffplug/spotless/pull/801)).

## [5.10.1] - 2021-02-11
### Fixed
* Fixed the `clean` task when Gradle's configuration cache is enabled ([#796](https://github.com/diffplug/spotless/issues/796))

## [5.10.0] - 2021-02-09
### Added
* Support for diktat in KotlinGradleExtension ([#789](https://github.com/diffplug/spotless/pull/789))

## [5.9.0] - 2021-01-04
### Added
* Added support for `eclipse-cdt`, `eclipse-jdt`, and `eclipse-wtp` at `4.18.0`.
### Changed
* Bump `eclipse-jdt` default version from `4.17.0` to `4.18.0`.
* Bump `eclipse-wtp` default version from `4.17.0` to `4.18.0`.
* Bump `ktfmt` default version from `0.16` to `0.19` ([#748](https://github.com/diffplug/spotless/issues/748) and [#773](https://github.com/diffplug/spotless/issues/773)).
### Fixed
* Fixed `ratchetFrom` support for git-submodule ([#746](https://github.com/diffplug/spotless/issues/746)).
* Fixed `ratchetFrom` excess memory consumption ([#735](https://github.com/diffplug/spotless/issues/735)).
* `ktfmt` v0.19+ with dropbox-style works again ([#765](https://github.com/diffplug/spotless/pull/765)).
* `prettier` no longer throws errors on empty files ([#751](https://github.com/diffplug/spotless/pull/751)).
* Fixed error when running on root of windows mountpoint ([#760](https://github.com/diffplug/spotless/pull/760)).
* No longer declare inputs on `SpotlessCheck` and `SpotlessApply` since they don't have any outputs (worker task still does up-to-date and caching) ([#741](https://github.com/diffplug/spotless/issues/741)).

## [5.8.2] - 2020-11-16
### Fixed
* Fixed a bug which occurred if the root directory of the project was also the filesystem root ([#732](https://github.com/diffplug/spotless/pull/732))

## [5.8.1] - 2020-11-13
### Fixed
* Bump JGit from `5.8.0` to `5.9.0` to improve performance ([#726](https://github.com/diffplug/spotless/issues/726))

## [5.8.0] - 2020-11-12
### Added
* Added support to npm-based steps for picking up `.npmrc` files ([#727](https://github.com/diffplug/spotless/pull/727))

## [5.7.0] - 2020-10-20
### Added
* Added support for eclipse-cdt 4.14.0, 4.16.0 and 4.17.0 ([#722](https://github.com/diffplug/spotless/pull/722)).
* Added support for eclipse-groovy 4.14.0, 4.15.0, 4.16.0 and 4.17.0 ([#722](https://github.com/diffplug/spotless/pull/722)).
* Added support for eclipse-jdt 4.17.0 ([#722](https://github.com/diffplug/spotless/pull/722)).
* Added support for eclipse-wtp 4.14.0, 4.15.0, 4.16.0 and 4.17.0 ([#722](https://github.com/diffplug/spotless/pull/722)).
### Changed
* Updated default eclipse-cdt from 4.13.0 to 4.16.0 ([#722](https://github.com/diffplug/spotless/pull/722)). Note that version 4.17.0 is supported, but requires Java 11 or higher.
* Updated default eclipse-groovy from 4.13.0 to 4.17.0 ([#722](https://github.com/diffplug/spotless/pull/722)).
* Updated default eclipse-jdt from 4.16.0 to 4.17.0 ([#722](https://github.com/diffplug/spotless/pull/722)).
* Updated default eclipse-wtp from 4.13.0 to 4.17.0 ([#722](https://github.com/diffplug/spotless/pull/722)).

## [5.6.1] - 2020-09-21
### Fixed
* `5.6.0` introduced a bug where it was no longer possible to configure a single format twice, e.g. to have two `java{}` blocks in a single file. Fixed by [#702](https://github.com/diffplug/spotless/pull/702).

## [5.6.0] - 2020-09-21
### Added
* [`withinBlocks` allows you to apply rules only to specific sections of files](README.md#inception-languages-within-languages-within), for example formatting javascript within html, code examples within markdown, and things like that (implements [#412](https://github.com/diffplug/spotless/issues/412) - formatting inception).

## [5.5.2] - 2020-09-18
### Fixed
* Don't assume that file content passed into Prettier is at least 50 characters (https://github.com/diffplug/spotless/pull/699).

## [5.5.1] - 2020-09-12
### Fixed
* Improved JRE parsing to handle strings like `16-loom` (fixes [#693](https://github.com/diffplug/spotless/issues/693)).

## [5.5.0] - 2020-09-11
### Added
* New option [`toggleOffOn()`](README.md#spotlessoff-and-spotlesson) which allows the tags `spotless:off` and `spotless:on` to protect sections of code from the rest of the formatters ([#691](https://github.com/diffplug/spotless/pull/691)).
### Changed
* When applying license headers for the first time, we are now more lenient about parsing existing years from the header ([#690](https://github.com/diffplug/spotless/pull/690)).

## [5.4.0] - 2020-09-08
### Added
* `googleJavaFormat()` default version is now `1.9` on JDK 11+, while continuing to be `1.7` on earlier JDKs. This is especially helpful to `removeUnusedImports()`, since it always uses the default version of GJF (fixes [#681](https://github.com/diffplug/spotless/issues/681)).
### Fixed
* We did not proactively check to ensure that the Gradle version was modern enough, now we do (fixes [#684](https://github.com/diffplug/spotless/pull/684)).

## [5.3.0] - 2020-08-29
### Added
* Added support for  eclipse-jdt 4.14.0, 4.15.0 and 4.16.0 ([#678](https://github.com/diffplug/spotless/pull/678)).
### Changed
* Updated default eclipse-jdt from 4.13.0 to 4.16.0 ([#678](https://github.com/diffplug/spotless/pull/678)).

## [5.2.0] - 2020-08-25
### Added
- It is now much easier for Spotless to [integrate formatters with native executables](../CONTRIBUTING.md#integrating-outside-the-jvm). ([#672](https://github.com/diffplug/spotless/pull/672))
  - Added support for [python](README.md#python), specifically [black](README.md#black).
  - Added support for [clang-format](README.md#clang-format) for all formats.
### Fixed
* If you executed `gradlew spotlessCheck` multiple times within a single second (hard in practice, easy for a unit test) you could sometimes get an erroneous failure message.  Fixed in [#671](https://github.com/diffplug/spotless/pull/671).

## [5.1.2] - 2020-08-21
### Fixed
* `ktlint()` is now more robust when parsing version string for version-dependent implementation details, fixes [#668](https://github.com/diffplug/spotless/issues/668).

## [5.1.1] - 2020-08-05
### Fixed
* Depending on the file system, executing `gradle spotlessApply` might change permission on the changed files from `644` to `755`; fixes ([#656](https://github.com/diffplug/spotless/pull/656))
* When using the `prettier` or `tsfmt` steps, if any files were dirty then `spotlessCheck` would fail with `java.net.ConnectException: Connection refused` rather than the proper error message ([#651](https://github.com/diffplug/spotless/issues/651)).
### Changed
* Bump default ktfmt from `0.15` to `0.16`, and remove duplicated logic for the `--dropbox-style` option ([#642](https://github.com/diffplug/spotless/pull/648))

## [5.1.0] - 2020-07-13
### Added
* Bump default ktfmt from 0.13 to 0.15, and add support for the --dropbox-style option ([#641](https://github.com/diffplug/spotless/issues/641)).

## [5.0.0] - 2020-07-12

This release is *exactly* the same as `4.5.1`, except:

- it now has plugin id `com.diffplug.spotless`, rather than `com.diffplug.gradle.spotless` ([why](https://dev.to/nedtwigg/names-in-java-maven-and-gradle-2fm2))
- the minimum required Gradle has bumped from `2.14` to `5.4`
- all deprecated functionality has been removed
- `-PspotlessModern=true` (introduced in [`4.3.0`](#430---2020-06-05)) is now always on

If `id 'com.diffplug.gradle.spotless' version '4.5.1'` works without deprecation warnings, then you can upgrade to `id 'com.diffplug.spotless' version '5.0.0'` and no changes will be required.

* **BREAKING** All deprecated functionality has been removed ([#640](https://github.com/diffplug/spotless/pull/640)).
  * (dev-only) `SpotlessTask` was deleted, and `SpotlessTaskModern` was renamed to `SpotlessTask` (ditto for `SpotlessPlugin` and `SpotlessExtension`).
* Introduced in earlier versions, but formerly gated behind `-PspotlessModern=true`
  * We now calculate incremental builds using the new `InputChanges` rather than the deprecated `IncrementalTaskInputs`. ([#607](https://github.com/diffplug/spotless/pull/607))
  * We now use Gradle's config avoidance APIs. ([#617](https://github.com/diffplug/spotless/pull/617))
  * Spotless no longer creates any tasks eagerly. ([#622](https://github.com/diffplug/spotless/pull/622))
  * **BREAKING** The closures inside each format specification are now executed lazily on task configuration. ([#618](https://github.com/diffplug/spotless/pull/618))

```groovy
String isEager = 'nope'
spotless {
    java {
        isEager = 'yup'
    }
}
println "isEager $isEager"
// 'com.diffplug.gradle.spotless' -> isEager yup
// 'com.diffplug.spotless'        -> isEager nope
```

## [4.5.1] - 2020-07-04
### Fixed
* Git-native handling of line endings was broken, now fixed ([#639](https://github.com/diffplug/spotless/pull/639)).

## [4.5.0] - 2020-07-02
### Added
* Full support for the Gradle buildcache - previously only supported local, now supports remote too. Fixes [#566](https://github.com/diffplug/spotless/issues/566) and [#280](https://github.com/diffplug/spotless/issues/280), via changes in [#621](https://github.com/diffplug/spotless/pull/621) and [#571](https://github.com/diffplug/spotless/pull/571).
* `prettier` will now autodetect the parser (and formatter) to use based on the filename, unless you override this using `config()` or `configFile()` with the option `parser` or `filepath`. ([#620](https://github.com/diffplug/spotless/pull/620))
* (user-invisible) moved the deprecated lib code which was only being used in deprecated parts of `plugin-gradle` into the `.libdeprecated` package. ([#630](https://github.com/diffplug/spotless/pull/630))
* Added ANTLR4 support ([#326](https://github.com/diffplug/spotless/issues/326)).
### Fixed
* LineEndings.GIT_ATTRIBUTES is now a bit more efficient, and paves the way for remote build cache support in Gradle. ([#621](https://github.com/diffplug/spotless/pull/621))
* `ratchetFrom` now ratchets from the merge base of `HEAD` and the specified branch.  This fixes the surprising behavior when a remote branch advanced ([#631](https://github.com/diffplug/spotless/pull/631) fixes [#627](https://github.com/diffplug/spotless/issues/627)).
### Deprecated
* The default targets for `C/C++`, `freshmark`, `sql`, and `typescript` now generate a warning, asking the user to specify a target manually. There is no well-established convention for these languages in the Gradle ecosystem, and the performance of the default target is far worse than a user-provided one.  If you dislike this change, please complain in [#634](https://github.com/diffplug/spotless/pull/634).
* `customLazy` and `customLazyGroovy` now generate a warning, asking the user to migrate to `custom`.  There is no longer a performance advantage to `customLazy` in the new modern plugin. See [#635](https://github.com/diffplug/spotless/pull/635/files) for example migrations.
* inside the `cpp { }` block, the `eclipse` step now generates a warning, asking you to switch to `eclipseCdt`.  It is the same underlying step, but the new name clears up any confusion with the more common Java `eclipse`. [#636](https://github.com/diffplug/spotless/pull/635/files)

## [4.4.0] - 2020-06-19
### Added
* It is now possible to have multiple language-specific formats. ([9a02419](https://github.com/diffplug/spotless/pull/618/commits/9a024195982759977108b1d857670459939f4000))

```groovy
import com.diffplug.gradle.spotless.KotlinExtension
spotless {
  kotlin {
    target 'src/**/*.kt'
    ktlint()
  }
  format 'kotlinScript', KotlinExtension, {
    target 'src/**/*.kts'
    ktfmt()
  }
}
```

## [4.3.1] - 2020-06-17
### Changed
* Nodejs-based formatters `prettier` and `tsfmt` now use native node instead of the J2V8 approach. ([#606](https://github.com/diffplug/spotless/pull/606))
  * This removes the dependency to the no-longer-maintained Linux/Windows/macOs variants of J2V8.
  * This enables spotless to use the latest `prettier` versions (instead of being stuck at prettier version <= `1.19.0`)
  * Bumped default versions, prettier `1.16.4` -> `2.0.5`, tslint `5.12.1` -> `6.1.2`
### Fixed
* Using `ratchetFrom 'origin/main'` on a bare checkout generated a cryptic error, now generates a clear error. ([#608](https://github.com/diffplug/spotless/issues/608))
* Using `ratchetFrom 'nonexistent-reference` generated a cryptic error, now generates a clear error. ([#612](https://github.com/diffplug/spotless/issues/612))

## [4.3.0] - 2020-06-05
### Deprecated
* `-PspotlessFiles` has been deprecated and will be removed.  It is slow and error-prone, especially for win/unix cross-platform, and we have better options available now:
  * If you are formatting just one file, try the much faster [IDE hook](https://github.com/diffplug/spotless/blob/main/plugin-gradle/IDE_HOOK.md)
  * If you are integrating with git, try the much easier (and faster) [`ratchetFrom 'origin/main'`](https://github.com/diffplug/spotless/tree/main/plugin-gradle#ratchet)
  * If neither of these work for you, let us know in [this PR](https://github.com/diffplug/spotless/pull/602).
### Added
* If you specify `-PspotlessSetLicenseHeaderYearsFromGitHistory=true`, Spotless will perform an expensive search through git history to determine the oldest and newest commits for each file, and uses that to determine license header years. ([#604](https://github.com/diffplug/spotless/pull/604))
* It is now possible for individual formats to set their own `ratchetFrom` value, similar to how formats can have their own `encoding`. ([#605](https://github.com/diffplug/spotless/pull/605)).
* (spotless devs only) if you specify `-PspotlessModern=true` Spotless will run the in-progress Gradle `5.4+` code.  The `modernTest` build task runs our test suite in this way.  It will be weeks/months before this is recommended for end-users. ([#598](https://github.com/diffplug/spotless/pull/598))

## [4.2.1] - 2020-06-04
### Fixed
* `ratchetFrom` incorrectly marked every file as though it were clean on Windows. ([#596](https://github.com/diffplug/spotless/pull/596))
  * Also large [performance improvement (win and unix) for multiproject builds](https://github.com/diffplug/spotless/pull/597/commits/f66dc8de137a34d14768e83ab3cbff5344539b56). ([#597](https://github.com/diffplug/spotless/pull/597))
* Improved the warning message for `paddedCell` deprecation, along with many API-invisible fixes and cleanup. ([#592](https://github.com/diffplug/spotless/pull/592))

## [4.2.0] - 2020-06-03
### Added
* If you use `ratchetFrom` and `licenseHeader`, the year in your license header will now be automatically kept up-to-date for changed files. For example, if the current year is 2020: ([#593](https://github.com/diffplug/spotless/pull/593))
  * `/** Copyright 2020 */` -> unchanged
  * `/** Copyright 1990 */` -> `/** Copyright 1990-2020 */`
  * `/** Copyright 1990-1993 */` -> `/** Copyright 1990-2020 */`
  * You can disable this behavior with `licenseHeader(...).updateYearWithLatest(false)`, or you can enable it without using `ratchetFrom` by using `updateYearWithLatest(true)` (not recommended).
### Fixed
* `ratchetFrom` had a bug (now fixed) such that it reported all files outside the root directory as changed. ([#594](https://github.com/diffplug/spotless/pull/594))

## [4.1.0] - 2020-06-01
### Added
* You can now ratchet a project's style by limiting Spotless only to files which have changed since a given [git reference](https://javadoc.io/doc/org.eclipse.jgit/org.eclipse.jgit/5.6.1.202002131546-r/org/eclipse/jgit/lib/Repository.html#resolve-java.lang.String-), e.g. `ratchetFrom 'origin/main'`. ([#590](https://github.com/diffplug/spotless/pull/590))
* Support for ktfmt in KotlinGradleExtension. ([#583](https://github.com/diffplug/spotless/pull/583))
### Fixed
* Users can now run `spotlessCheck` and `spotlessApply` in the same build. ([#584](https://github.com/diffplug/spotless/pull/584))
* Fixed intermittent `UnsatisfiedLinkError` in nodejs-based steps. ([#586](https://github.com/diffplug/spotless/pull/586))
  * Also, a shared library used by the nodejs steps used to be extracted into the user home directory, but now it is extracted into `{rootProject}/build/spotless-nodejs-cache`.
* Fixed intermittent `java.nio.file.DirectoryNotEmptyException` on incremental builds where folders had been removed. ([#589](https://github.com/diffplug/spotless/pull/589))
* Starting in `4.0`, it is no longer possible for a project to format files which are not within its project folder (for example, `:a` can no longer format files in `:b`).  We did not explicitly note this in the changelog entry for `4.0`, and we gave a very confusing error message if users tried.  We now give a more helpful error message, and this breaking change has been retroactively noted in the changelog for `4.0.0`. ([#588](https://github.com/diffplug/spotless/pull/588))

## [4.0.1] - 2020-05-21
### Fixed
* If the encoding was set incorrectly, `spotlessApply` could clobber special characters.  Spotless now prevents this, and helps to suggest the correct encoding. ([#575](https://github.com/diffplug/spotless/pull/575))

## [4.0.0] - 2020-05-17
**TLDR: This version improves performance and adds support for the local Gradle Build Cache.  You will not need to make any changes in your buildscript.**  It is a breaking change only for a few users who have built *other* plugins on top of this one.

### Added
* Support for the Gradle build cache. ([#576](https://github.com/diffplug/spotless/pull/576))
  * The local cache will work great, but the remote cache will always miss until [#566](https://github.com/diffplug/spotless/issues/566) is resolved.
### Removed
* **BREAKING** it used to be possible for any project to format files in any other project.  For example, `:a` could format files in `:b`.  It is now only possible to format files within the project directory.  It is okay (but not advised) to format files in subprojects, since they are within the project directory.
* (Power users only) **BREAKING** `void SpotlessTask::setCheck()` and `setApply()` have been removed. ([#576](https://github.com/diffplug/spotless/pull/576))
  * Previously, the `check` and `apply` tasks were just marker tasks, and they called `setCheck` and `setApply` on the "worker" task.  Now `check` and `apply` are real tasks in their own right, so the marker-task kludge is no longer necessary.
### Changed
* (Power users only) **BREAKING** `SpotlessTask FormatExtension::createIndependentTask` has been removed, and replaced with `SpotlessApply::createIndependentApplyTask`. ([#576](https://github.com/diffplug/spotless/pull/576))
* Improve suggested Gradle invocation for running `spotlessApply`. ([#578](https://github.com/diffplug/spotless/pull/578))

## [3.30.0] - 2020-05-11
### Added
* `-PspotlessIdeHook` which makes the VS Code extension faster and more reliable.  See [`IDE_HOOK.md`](IDE_HOOK.md) for more details. ([#568](https://github.com/diffplug/spotless/pull/568))

## [3.29.0] - 2020-05-05
### Added
* 🎉🎉🎉 [**VS Code Extension**](https://marketplace.visualstudio.com/items?itemName=richardwillis.vscode-spotless-gradle) thanks to [@badsyntax](https://github.com/badsyntax) 🎉🎉🎉
* Support for google-java-format 1.8 (requires build to run on Java 11+) ([#562](https://github.com/diffplug/spotless/issues/562))
* Support for ktfmt 0.13 (requires build to run on Java 11+) ([#569](https://github.com/diffplug/spotless/pull/569))
### Changed
* PaddedCell is now always enabled.  It is strictly better than non-padded cell, and there is no performance penalty.  [See here](https://github.com/diffplug/spotless/pull/560#issuecomment-621752798) for detailed explanation. ([#561](https://github.com/diffplug/spotless/pull/561))
* Updated a bunch of dependencies, most notably jgit `5.5.0.201909110433-r` -> `5.7.0.202003110725-r`. ([#564](https://github.com/diffplug/spotless/pull/564))

## [3.28.1] - 2020-04-02
### Fixed
* Eclipse-WTP formatter (web tools platform, not java) handles some character encodings incorrectly on OS with non-unicode default file encoding [#545](https://github.com/diffplug/spotless/issues/545). Fixed for Eclipse-WTP formatter Eclipse version 4.13.0 (default version).

## [3.28.0] - 2020-03-20
### Added
* Enable IntelliJ-compatible token `$today.year` for specifying the year in license header files. ([#542](https://github.com/diffplug/spotless/pull/542))
### Fixed
* Eclipse-WTP formatter (web tools platform, not java) could encounter errors in parallel multiproject builds [#492](https://github.com/diffplug/spotless/issues/492). Fixed for Eclipse-WTP formatter Eclipse version 4.13.0 (default version).

## [3.27.2] - 2020-03-05
### Fixed
* Add tests to `SpecificFilesTest` to fix [#529](https://github.com/diffplug/spotless/issues/529)
* If you applied spotless to a subproject, but not to the root project, then on Gradle 6+ you would get the deprecation warning `Using method Project#afterEvaluate(Action) when the project is already evaluated has been deprecated.`  This has now been fixed. ([#506](https://github.com/diffplug/spotless/issues/506))

## [3.27.1] - 2020-01-14
### Fixed
* `licenseHeader` and `licenseHeaderFile` accidentally returned a package-private config object, which is now public, fixes ([#505](https://github.com/diffplug/spotless/issues/505)).

## [3.27.0] - 2020-01-01
* Added method `FormatExtension.createIndependentTask(String taskName)` which allows creating a Spotless task outside of the `check`/`apply` lifecycle.  See [javadoc](https://github.com/diffplug/spotless/blob/91ed7203994e52058ea6c2e0f88d023ed290e433/plugin-gradle/src/main/java/com/diffplug/gradle/spotless/FormatExtension.java#L613-L639) for details. ([#500](https://github.com/diffplug/spotless/pull/500))
* Running `clean` and `spotlessCheck` during a parallel build could cause exceptions, fixed by ([#501](https://github.com/diffplug/spotless/pull/501)).
* Fixed Gradle 7 deprecation warnings that started being emitted in Gradle 6. ([#503](https://github.com/diffplug/spotless/pull/503))
  * Even if you're using a pre-6.0 version of Gradle, you will probably see small performance and stability improvements. The PR above finally fixed the root problems of ([#372](https://github.com/diffplug/spotless/issues/372)).

## [3.26.1] - 2019-11-27
* Revert the change in console display of errors from 3.26.0 ([#485](https://github.com/diffplug/spotless/pull/485)) because [of these problems](https://github.com/diffplug/spotless/pull/485#issuecomment-552925932).
* Bugfix: Fix NPE in EclipseXmlFormatterStepImpl ([#489](https://github.com/diffplug/spotless/pull/489))

## [3.26.0] - 2019-11-11
* Fix project URLs in poms. ([#478](https://github.com/diffplug/spotless/pull/478))
* Fix `ImportSorter` crashing with empty files. ([#474](https://github.com/diffplug/spotless/pull/474))
  * Fixes [#305](https://github.com/diffplug/spotless/issues/305) StringIndexOutOfBoundsException for empty Groovy file when performing importOrder
* Bugfix: CDT version `4.12.0` now properly uses `9.8`, whereas before it used `9.7`. ([#482](https://github.com/diffplug/spotless/pull/482#discussion_r341380884))
* Updated default eclipse-wtp from 4.12.0 to 4.13.0 ([#482](https://github.com/diffplug/spotless/pull/482)).
* Updated default eclipse-groovy from 4.12.0 to 4.13.0 ([#482](https://github.com/diffplug/spotless/pull/482)).
* Updated default eclipse-jdt from 4.12.0 to 4.13.0 ([#482](https://github.com/diffplug/spotless/pull/482)).
* Updated default eclipse-cdt from 4.12.0 to 4.13.0 ([#482](https://github.com/diffplug/spotless/pull/482)).
* Bump default version of KtLint from `0.34.2` to `0.35.0`. ([#473](https://github.com/diffplug/spotless/issues/473))
* Several improvements to the console display of formatting errors. ([#465](https://github.com/diffplug/spotless/pull/465))
    * Visualize \r and \n as ␍ and ␊ when possible ([#465](https://github.com/diffplug/spotless/pull/465))
    * Make end-of-lines visible when file contains whitespace and end-of-line issues at the same time ([#465](https://github.com/diffplug/spotless/pull/465))
    * Print actual diff line instead of "1 more lines that didn't fit" ([#467](https://github.com/diffplug/spotless/issues/467))

## [3.25.0] - 2019-10-06
* Spotless no longer breaks configuration avoidance for other tasks (specifically the `check` task and all of its dependees) ([#463](https://github.com/diffplug/spotless/pull/463)).
  * Important change: **Formerly, Spotless did not create its tasks until the `afterEvaluate` phase.  Spotless now creates them as soon as the plugin is applied**, and it creates the format-specific tasks as soon as the formats are defined.  There is no performance degradation associated with this change, and it makes configuring Spotless easier.
* Add support for ktlint `0.34+`, and bump default version from `0.32.0` to `0.34.2`. ([#469](https://github.com/diffplug/spotless/pull/469))

## [3.24.3] - 2019-09-23
* Update jgit from `5.3.2.201906051522-r` to `5.5.0.201909110433-r`. ([#445](https://github.com/diffplug/spotless/pull/445))
  * Fixes [#410](https://github.com/diffplug/spotless/issues/410) AccessDeniedException in MinGW/GitBash.
  * Also fixes occasional [hang on NFS due to filesystem timers](https://github.com/diffplug/spotless/pull/407#issuecomment-514824364).
* Eclipse-based formatters used to leave temporary files around ([#447](https://github.com/diffplug/spotless/issues/447)). This is now fixed, but only for eclipse 4.12+, no back-port to older Eclipse formatter versions is planned. ([#451](https://github.com/diffplug/spotless/issues/451))
* Fixed a bad but simple bug in `paddedCell()` ([#455](https://github.com/diffplug/spotless/pull/455))
    * if a formatter was behaving correctly on a given file (was idempotent)
    * but the file was not properly formatted
    * `spotlessCheck` would improperly say "all good" even though `spotlessApply` would properly change them
    * combined with up-to-date checking, could lead to even more confusing results,
     ([#338](https://github.com/diffplug/spotless/issues/338))
    * Fixed now!
* When you specify `targetExclude()`, spotless no longer silently removes `build` directories from the exclusion ([#457](https://github.com/diffplug/spotless/pull/457)).
* Bumped `scalafmt` default version from `1.1.0` to `2.0.1`, since there are [bugs](https://github.com/diffplug/spotless/issues/454) in the old default ([#458](https://github.com/diffplug/spotless/pull/458)).

## [3.24.2] - 2019-08-19
* Fixed `Warning deprecated usage found: Using the incremental task API without declaring any outputs has been deprecated.` that started appearing in Gradle 5.5 ([#434](https://github.com/diffplug/spotless/pull/434)).

## [3.24.1] - 2019-08-12
* Fixes class loading issue with Java 9+ ([#426](https://github.com/diffplug/spotless/pull/426)).

## [3.24.0] - 2019-07-29
* Updated default eclipse-wtp from 4.8.0 to 4.12.0 ([#423](https://github.com/diffplug/spotless/pull/423)).
* Updated default eclipse-groovy from 4.10 to 4.12.0 ([#423](https://github.com/diffplug/spotless/pull/423)).
* Updated default eclipse-jdt from 4.11.0 to 4.12.0 ([#423](https://github.com/diffplug/spotless/pull/423)).
* Updated default eclipse-cdt from 4.11.0 to 4.12.0 ([#423](https://github.com/diffplug/spotless/pull/423)).
    * **KNOWN BUG - accidentally published CDT 9.7 rather than 9.8 - fixed in 3.26.0**
* Added new Maven coordinates for scalafmt 2.0.0+, maintains backwards compatability ([#415](https://github.com/diffplug/spotless/issues/415))

## [3.23.1] - 2019-06-17
* Fixes incorrect M2 cache directory path handling of Eclipse based formatters ([#401](https://github.com/diffplug/spotless/issues/401))
* Update jgit from `4.9.0.201710071750-r` to `5.3.2.201906051522-r` because Gradle project is sometimes broken by `apache httpcomponents` in transitive dependency. ([#407](https://github.com/diffplug/spotless/pull/407))

## [3.23.0] - 2019-04-24
* Updated default ktlint from 0.21.0 to 0.32.0, and Maven coords to com.pinterest ([#394](https://github.com/diffplug/spotless/pull/394))

## [3.22.0] - 2019-04-15
* Updated default eclipse-cdt from 4.7.3a to 4.11.0 ([#390](https://github.com/diffplug/spotless/pull/390)).

## [3.21.1] - 2019-03-29
* Fixes incorrect plugin and pom metadata in `3.21.0` ([#388](https://github.com/diffplug/spotless/issues/388)).

## [3.21.0] - 2019-03-28
* Updated default eclipse-wtp from 4.7.3b to 4.8.0 ([#382](https://github.com/diffplug/spotless/pull/382)).
* Updated default eclipse-groovy from 4.8.1 to 4.10.0 ([#382](https://github.com/diffplug/spotless/pull/382)).
* Updated default eclipse-jdt from 4.10.0 to 4.11.0 ([#384](https://github.com/diffplug/spotless/pull/384)).
* Fixed intermittent concurrency error while downloading formatter dependencies in multi-project builds ([#372](https://github.com/diffplug/spotless/issues/372)).

## [3.20.0] - 2019-03-11
* Made npm package versions of [`prettier`](https://prettier.io/) and [`tsfmt`](https://github.com/vvakame/typescript-formatter) (and its internal packages) configurable. ([#363](https://github.com/diffplug/spotless/pull/363))
  * Updated default npm package version of `prettier` from 1.13.4 to 1.16.4
  * Updated default npm package version of internally used typescript package from 2.9.2 to 3.3.3 and tslint package from 5.1.0 to 5.12.0 (both used by `tsfmt`)
* Updated default eclipse-wtp from 4.7.3a to 4.7.3b ([#371](https://github.com/diffplug/spotless/pull/371)).
* Default behavior of XML formatter changed to ignore external URIs ([#369](https://github.com/diffplug/spotless/issues/369)).
  * **WARNING RESOLVED: By default, xml formatter no longer downloads external entities. You can opt-in to resolve external entities by setting resolveExternalURI to true. However, if you do opt-in, be sure that all external entities are referenced over https and not http, or you may be vulnerable to XXE attacks.**

## [3.19.0] - 2019-03-11
**WARNING: xml formatter in this version may be vulnerable to XXE attacks, fixed in 3.20.0 (see [#358](https://github.com/diffplug/spotless/issues/358)).**

* Security fix: Updated groovy, c/c++, and eclipse WTP formatters so that they download their source jars securely using `https` rather than `http` ([#360](https://github.com/diffplug/spotless/issues/360)).
* Updated default eclipse-jdt from 4.9.0 to 4.10.0 ([#368](https://github.com/diffplug/spotless/pull/368))

## [3.18.0] - 2019-02-11
**WARNING: xml formatter in this version may be vulnerable to XXE attacks, fixed in 3.20.0 (see [#358](https://github.com/diffplug/spotless/issues/358)).**

* Provided eclipse-wtp formatters in generic formatter extension. ([#325](https://github.com/diffplug/spotless/pull/325)). This change obsoletes the CSS and XML extensions.
* Improved configuration times for large projects (thanks to @oehme for finding [#348](https://github.com/diffplug/spotless/pull/348)).
* Updated default google-java-format from 1.5 to 1.7 ([#335](https://github.com/diffplug/spotless/issues/335)).
* Replacing a step no longer triggers early evaluation ([#219](https://github.com/diffplug/spotless/issues/219)).
* `importOrderFile(Object file)` for java and groovy is now lazy ([#218](https://github.com/diffplug/spotless/issues/218)).
* added `targetExclude(Object...)` which excludes the given files from processing ([#353](https://github.com/diffplug/spotless/pull/353)).
  * This resolves several related issues:
    * [#153](https://github.com/diffplug/spotless/issues/153) using a `PatternFilterable` to determine source processed by `JavaExtension` and `KotlinExtension`
    * [#194](https://github.com/diffplug/spotless/issues/194) ignoreErrorForPath does not work
    * [#324](https://github.com/diffplug/spotless/issues/324) better support for excluding files from processing
  * Our answer for a long time had been "just use `target(Object...)` to fix this" but there is clearly sufficient demand to justify `targetExclude`.

## [3.17.0] - 2018-12-13
**WARNING: xml formatter in this version may be vulnerable to XXE attacks, fixed in 3.20.0 (see [#358](https://github.com/diffplug/spotless/issues/358)).**

* Updated default eclipse-jdt from 4.7.3a to 4.9.0 ([#316](https://github.com/diffplug/spotless/pull/316)). New version addresses enum-tab formatting bug in 4.8 ([#314](https://github.com/diffplug/spotless/issues/314)).
* Added `-spotlessFiles` switch to allow targeting specific files ([#322](https://github.com/diffplug/spotless/pull/322))

## [3.16.0] - 2018-10-30
**WARNING: xml formatter in this version may be vulnerable to XXE attacks, fixed in 3.20.0 (see [#358](https://github.com/diffplug/spotless/issues/358)).**

* Added support for Eclipse's CSS formatter from WTP ([#311](https://github.com/diffplug/spotless/pull/311)).

## [3.15.0] - 2018-09-23
**WARNING: xml formatter in this version may be vulnerable to XXE attacks, fixed in 3.20.0 (see [#358](https://github.com/diffplug/spotless/issues/358)).**

* Added `xml` support ([#140](https://github.com/diffplug/spotless/issues/140)) using formatter of Eclipse WTP 3.9.5 ([#241](https://github.com/diffplug/spotless/pull/241)).
* Added [`prettier`](https://prettier.io/) and [`tsfmt`](https://github.com/vvakame/typescript-formatter) support ([#283](https://github.com/diffplug/spotless/pull/283)).
* Added C/C++ support using formatter of Eclipse CDT 9.4.3 ([#232](https://github.com/diffplug/spotless/issues/232)).
* Updated default groovy-eclipse from 4.8.0 to 4.8.1 ([#288](https://github.com/diffplug/spotless/pull/288)). New version is based on [Groovy-Eclipse 3.0.0](https://github.com/groovy/groovy-eclipse/wiki/3.0.0-Release-Notes).
* LicenseHeaderStep now wont attempt to add license to `module-info.java` ([#272](https://github.com/diffplug/spotless/pull/272)).
* Updated JSR305 annotation from 3.0.0 to 3.0.2 ([#274](https://github.com/diffplug/spotless/pull/274))
* Migrated from FindBugs annotations 3.0.0 to SpotBugs annotations 3.1.6 ([#274](https://github.com/diffplug/spotless/pull/274))
* Gradle/Groovy `importOrder` no longer adds semicolons. ([#237](https://github.com/diffplug/spotless/issues/237))

## [3.14.0] - 2018-07-24
* Updated default eclipse-jdt from 4.7.2 to 4.7.3a ([#263](https://github.com/diffplug/spotless/issues/263)). New version fixes a bug preventing Java code formatting within JavaDoc comments ([#191](https://github.com/diffplug/spotless/issues/191)).
* Updated default groovy-eclipse from 4.6.3 to 4.8.0 ([#244](https://github.com/diffplug/spotless/pull/244)). New version allows to ignore internal formatter errors/warnings.
* Fixed integration with latest versions of scalafmt. ([#260](https://github.com/diffplug/spotless/pull/260))

## [3.13.0] - 2018-06-01
* Add line and column numbers to ktlint errors. ([#251](https://github.com/diffplug/spotless/pull/251))

## [3.12.0] - 2018-05-14
* Migrated `plugin-gradle`'s tests away from `TaskInternal#execute` to a custom method to help with Gradle 5.0 migration later on. ([#208](https://github.com/diffplug/spotless/pull/208))
* Fixed a bug in `LicenseHeaderStep` which caused an exception with some malformed date-aware licenses. ([#222](https://github.com/diffplug/spotless/pull/222))
* Updated default ktlint from 0.14.0 to 0.21.0
* Add ability to pass custom options to ktlint. See README for details.
* Added interface `HasBuiltinDelimiterForLicense` to language extensions that have pre-defined licence header delimiter. ([#235](https://github.com/diffplug/spotless/pull/235))

## [3.10.0] - 2018-02-15
* LicenseHeaderStep now supports customizing the year range separator in copyright notices. ([#199](https://github.com/diffplug/spotless/pull/199))

## [3.9.0] - 2018-02-05
* Updated default ktlint from 0.6.1 to 0.14.0
* Updated default google-java-format from 1.3 to 1.5
* Updated default eclipse-jdt from 4.7.1 to 4.7.2
* Added a configuration option to `googleJavaFormat` to switch the formatter style ([#193](https://github.com/diffplug/spotless/pull/193))
  + Use `googleJavaFormat().aosp()` to use AOSP-compliant style (4-space indentation) instead of the default Google Style

## [3.8.0] - 2018-01-02
* Bugfix: if the specified target of a spotless task was reduced, Spotless could keep giving warnings until the cache file was deleted.
* LicenseHeader now supports time-aware license headers. ([docs](https://github.com/diffplug/spotless/tree/main/plugin-gradle#license-header), [#179](https://github.com/diffplug/spotless/pull/179), thanks to @baptistemesta)

## [3.7.0] - 2017-12-02
* Updated default eclipse-jdt version to `4.7.1` from `4.6.3`.
* All spotless tasks now run before the `clean` task. ([#159](https://github.com/diffplug/spotless/issues/159))
* Added `sql` ([#166](https://github.com/diffplug/spotless/pull/166)) and `dbeaverSql`. ([#166](https://github.com/diffplug/spotless/pull/166))
  + Many thanks to [Baptiste Mesta](https://github.com/baptistemesta) for porting to Spotless.
  + Many thanks to [DBeaver](https://dbeaver.jkiss.org/) and the [DBeaver contributors](https://github.com/serge-rider/dbeaver/graphs/contributors) for building the implementation.

## [3.6.0] - 2017-09-29
* Fixes a rare up-to-date bug. ([#144](https://github.com/diffplug/spotless/issues/144) and [#146](https://github.com/diffplug/spotless/pull/146))

## [3.5.2] - 2017-09-05
* Fix licenseHeader so it works with Kotlin files starting with `@file:...` instead of `package ...` ([#136](https://github.com/diffplug/spotless/issues/136)).

## [3.5.1] - 2017-08-14
* Fixed `kotlinGradle` linting [Gradle Kotlin DSL](https://github.com/gradle/kotlin-dsl) files throwing `ParseException` ([#132](https://github.com/diffplug/spotless/issues/132)).

## [3.5.0] - 2017-08-13
* Changed `importOrder` interface from array to varargs ([#125](https://github.com/diffplug/spotless/issues/125)).
* The `kotlin` extension was mis-spelled as `kotin`.
* Added `kotlinGradle` method to `SpotlessExtension` for linting [Gradle Kotlin DSL](https://github.com/gradle/kotlin-dsl) files with [ktlint](https://github.com/shyiko/ktlint) ([#115](https://github.com/diffplug/spotless/issues/115))
* Added dedicated `groovyGradle` for formatting of Gradle files.

## [3.4.1] - 2017-07-11
* Default eclipse version for `EclipseFormatterStep` bumped to `4.6.3` from `4.6.1`. ([#116](https://github.com/diffplug/spotless/issues/116))
* Default scalafmt version for `ScalaFmtStep` bumped to `1.1.0` from `0.5.7` ([#124](https://github.com/diffplug/spotless/pull/124))
  + Also added support for the API change to scalafmt introduced in `0.7.0-RC1`
* Fixed wildcard targets for `includeFlat` subprojects ([#121](https://github.com/diffplug/spotless/issues/121))
* When spotless needs to download a formatter, it now uses the buildscript repositories specified in the root buildscript. ([#123](https://github.com/diffplug/spotless/pull/123), [#120](https://github.com/diffplug/spotless/issues/120))

## [3.4.0] - 2017-05-21
* `ImportOrderStep` can now handle multi-line comments and misplaced imports.
* Groovy extension now checks for the `groovy` plugin to be applied.
* Deprecated the old syntax for the eclipse formatter:
  + New syntax better separates the version from the other configuration options, and is more consistent with the other
  + `eclipseFormatFile('format.xml')` -> `eclipse().configFile('format.xml')`
  + `eclipseFormatFile('4.4.0', 'format.xml')` -> `eclipse('4.4.0').configFile('format.xml')`

## [3.3.2] - 2017-05-03
* Fixed a bug in `paddedCell()` which caused `spotlessCheck` to fail even after `spotlessApply` for cases where a rule is misbehaving and causing a cycle.

## [3.3.0] - 2017-04-11
* Added support for groovy formatting (huge thanks to Frank Vennemeyer! [#94](https://github.com/diffplug/spotless/pull/94), [#89](https://github.com/diffplug/spotless/pull/89), [#88](https://github.com/diffplug/spotless/pull/88), [#85](https://github.com/diffplug/spotless/pull/85))
* When special-purpose formatters need to be downloaded from maven, they are now resolved using the buildscript repositories rather than the project repositories. (thanks to [cal101](https://github.com/cal101) [#100](https://github.com/diffplug/spotless/pull/100))

## [3.2.0] - 2017-04-03
* Update default KtLint from 0.3.1 to 0.6.1 (thanks to @kvnxiao [#93](https://github.com/diffplug/spotless/pull/93)).
  + This means we no longer look for rules in the typo package `com.gihub.shyiko`, now only in `com.github.shyiko` (note the `t`).
* Added an `enforceCheck` property which allows users to disable adding `spotlessCheck` as a dependency of `check` (thanks to @gdecaso [#95](https://github.com/diffplug/spotless/pull/95)).
* Any errors in a step will now fail the build] - 201x-xx-xx previously they were only warned.
  + We claimed that we implemented this in 3.1.0, but it was broken.  We really fixed it this time.

## [3.1.0] - 2017-02-27
* Added support for Scala via [scalafmt](https://github.com/olafurpg/scalafmt).
* Added support for Kotlin via [ktlint](https://github.com/pinterest/ktlint).
* Added `FormatExtension::replaceStep`.
* `paddedCell()` is no longer required if a misbehaving rule converges.
* Any errors in a step will now fail the build] - 201x-xx-xx previously they were only warned.
* Added `FormatExtension::ignoreErrorForStep` and `FormatExtension::ignoreErrorForPath`.
* Bumped `google-java-format` to `1.3`.

## [3.0.0] - 2017-01-09
* BREAKING CHANGE: `customReplace` and `customReplaceRegex` renamed to just `replace` and `replaceRegex`.
* BREAKING CHANGE: Plugin portal ID is still `com.diffplug.gradle.spotless`, but Maven coordinate has changed to `com.diffplug.spotless:spotless-plugin-gradle`.
* HUGE SPEEDUP: Now supports incremental build / up-to-date-checking.
  + If you are using `custom` or `customLazy`, you might want to take a look at [this javadoc](https://javadoc.io/doc/com.diffplug.spotless/spotless-plugin-gradle/3.27.0/com/diffplug/gradle/spotless/FormatExtension.html#bumpThisNumberIfACustomStepChanges-int-).
* BREAKING CHANGE: `freshmark` no longer includes all project properties by default.  All properties must now be added manually:

```gradle
spotless {
  freshmark {
    propertiesFile('gradle.properties')
    properties {
      it.put('key', 'value')
    }
  }
}
```

* Fixed googleJavaFormat so that it can now sort imports and remove unused imports.
* Added an à la carte `removeUnusedImports()` step.

## [2.4.1] - 2017-01-02
* Java files under the `src/main/groovy` folder are now formatted by default. ([Issue #59](https://github.com/diffplug/spotless/issues/59), [PR #60](https://github.com/diffplug/spotless/pull/60), thanks @ajoberstar).

## [2.4.0] - 2016-11-01
* If a formatter step throws an `Error` or any of its subclasses, such as the `AssertionError`s thrown by JUnit, AssertJ, etc. that error will kill the build ([#46](https://github.com/diffplug/spotless/issues/46))
  + This allows custom rules like this:

```gradle
custom 'no swearing', {
  if (it.toLowerCase().contains('fubar')) {
    throw new AssertionError('No swearing!');
  }
}
```

## [2.3.0] - 2016-10-27
* When `spotlessCheck` fails, the error message now contains a short diff of what is neccessary to fix the issue ([#10](https://github.com/diffplug/spotless/issues/10), thanks to Jonathan Bluett-Duncan).
* Added a [padded-cell mode](https://github.com/diffplug/spotless/blob/main/PADDEDCELL.md) which allows spotless to band-aid over misbehaving rules, and generate error reports for these rules (See [#37](https://github.com/diffplug/spotless/issues/37) for an example).
* Character encoding is now configurable (spotless-global or format-by-format).
* Line endings were previously only spotless-global, they now also support format-by-format.
* Upgraded eclipse formatter from 4.6.0 to 4.6.1

## [2.2.0] - 2016-10-07
* Added support for [google-java-format](https://github.com/google/google-java-format).

```
spotless {
  java {
    googleJavaFormat()  // googleJavaFormat('1.1') to specify a specific version
  }
}
```

## [2.1.0] - 2016-10-07
* Added the method `FormatExtension::customLazyGroovy` which fixes the Groovy closure problem.

## [2.0.0] - 2016-08-16
* `spotlessApply` now writes out a file only if it needs to be changed (big performance improvement).
* Java import sorting now removes duplicate imports.
* Eclipse formatter now warns if the formatter xml contains multiple profiles.
* Updated eclipse formatter to Eclipse Neon (4.6).
* BREAKING CHANGE: Eclipse formatter now formats javadoc comments.
  + You might want to look at the following settings in your `spotless.eclipseformat.xml`:

```
org.eclipse.jdt.core.formatter.join_lines_in_comments=true/false
org.eclipse.jdt.core.formatter.comment.format_javadoc_comments=true/false
org.eclipse.jdt.core.formatter.comment.format_line_comments=true/false
org.eclipse.jdt.core.formatter.comment.format_block_comments=true/false
```

The most important breaking change of 2.0 is the new default line ending mode, `GIT_ATTRIBUTES`.  This line ending mode copies git's behavior exactly.  This change should require no intervention from users, and should be significantly easier to adopt for users who are already using `.gitattributes` or the `core.eol` property.

If you aren't using git, you can still use `.gitattributes` files for fine-grained control of line endings.  If no git information is found, it behaves the same as PLATFORM_NATIVE (the old default).

Below is the algorithm used by git and spotless to determine the proper line ending for a file.  As soon as a step succeeds in finding a line ending, the other steps will not take place.

1. If the code is a git repository, look in the `$GIT_DIR/info/attributes` file for the `eol` attribute.
2. Look at the `.gitattributes` in the file's directory, going up the directory tree.
3. Look at the global `.gitattributes` file, if any.
4. Look at the `core.eol` property in the git config (looking first at repo-specific, then user-specific, then system-specific).
5. Use the PLATFORM_NATIVE line ending.

## [1.3.3] - 2016-03-10
* Upgraded Eclipse formatter to 4.5.2, which fixes [37 bugs](https://bugs.eclipse.org/bugs/buglist.cgi?query_format=advanced&resolution=FIXED&short_desc=%5Bformatter%5D&short_desc_type=allwordssubstr&target_milestone=4.5.1&target_milestone=4.5.2) compared to the previous 4.5.0.
* If you have been using `custom 'Lambda fix', { it.replace('} )', '})').replace('} ,', '},') }`, you don't need it anymore.

## [1.3.2] - 2015-12-17
* Spotless no longer clobbers package-info.java, fixes [#1](https://github.com/diffplug/spotless/issues/1).
* Added some infrastructure which allows `FormatterStep`s to peek at the filename if they really need to.

## [1.3.1] - 2015-09-22
* Bumped the FreshMark dependency to 1.3.0, because it offers improved error reporting.

## [1.3.0] - 2015-09-22
* Added native support for FreshMark.

## [1.2.0] - 2015-08-25
* Updated from Eclipse 4.5 M6 to the official Eclipse 4.5 release, which fixes several bugs in the formatter.
* Fixed a bug in the import sorter which made it impossible to deal with "all unmatched type imports".
* Formatting is now relative to the project directory rather than the root directory.
* Improved the logging levels.

## [1.1] - 2015-05-14
* No functional changes, probably not worth the time for an upgrade.
* First version which is available on plugins.gradle.org as well as jcenter.
* Removed some code that was copy-pasted from Durian, and added a Durian dependency.

## [1.0] - 2015-04-29
* Initial release.

## [0.1] - 2015-04-28
* First release, to test out that we can release to jcenter and whatnot.<|MERGE_RESOLUTION|>--- conflicted
+++ resolved
@@ -3,24 +3,18 @@
 We adhere to the [keepachangelog](https://keepachangelog.com/en/1.0.0/) format (starting after version `3.27.0`).
 
 ## [Unreleased]
-<<<<<<< HEAD
-### Added
-=======
-### Changed
->>>>>>> c43b545a
+### Added
+### Changed
 * Use the Gradle user home directory by default for the download directory for the biome executable. Previously, the
   plugin tried to use Maven's home directory, which is not always accessible by a Gradle plugin. ([#2187](https://github.com/diffplug/spotless/issues/2187))
 * Add explicit support for CSS via biome. Formatting CSS via biome was already supported as a general
   formatting step. Biome supports formatting CSS as of 1.8.0 (experimental, opt-in) and 1.9.0 (stable).
   ([#2259](https://github.com/diffplug/spotless/pull/2259))
-<<<<<<< HEAD
-### Changed
+### Changed
+* Bump default `jackson` version to latest `2.17.2` -> `2.18.0`. ([#2279](https://github.com/diffplug/spotless/pull/2279))
 * Bump default `buf` version to latest `1.24.0` -> `1.44.0`. ([#2291](https://github.com/diffplug/spotless/pull/2291))
-=======
-* Bump default `jackson` version to latest `2.17.2` -> `2.18.0`. ([#2279](https://github.com/diffplug/spotless/pull/2279))
 ### Fixed
 * Java import order, ignore duplicate group entries. ([#2293](https://github.com/diffplug/spotless/pull/2293))
->>>>>>> c43b545a
 
 ## [7.0.0.BETA2] - 2024-08-25
 ### Changed
