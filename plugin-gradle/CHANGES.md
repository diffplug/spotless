--- conflicted
+++ resolved
@@ -4,9 +4,7 @@
 
 ## [Unreleased]
 ### Added
-<<<<<<< HEAD
 * Support for `idea` ([#2020](https://github.com/diffplug/spotless/pull/2020))
-=======
 * Add support for removing wildcard imports via `removeWildcardImports` step. ([#2517](https://github.com/diffplug/spotless/pull/2517))
 
 ## [7.0.4] - 2025-05-27
@@ -38,7 +36,6 @@
 * The long `7.0.0.BETAX` period is finally over, Spotless for Gradle 7.0 is here!
 * Full, no asterisk support for configuration cache (end of [#987](https://github.com/diffplug/spotless/issues/987))
 * Spotless now supports [linting](https://github.com/diffplug/spotless/blob/main/CONTRIBUTING.md#lints) in addition to formatting.
->>>>>>> 2d32ccd3
 ### Changed
 * Allow setting Eclipse config from a string, not only from files ([#2337](https://github.com/diffplug/spotless/pull/2337))
 * Bump default `ktlint` version to latest `1.3.0` -> `1.4.0`. ([#2314](https://github.com/diffplug/spotless/pull/2314))
