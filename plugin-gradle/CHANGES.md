# spotless-plugin-gradle releases

We adhere to the [keepachangelog](https://keepachangelog.com/en/1.0.0/) format (starting after version `3.27.0`).

## [Unreleased]
### Added
<<<<<<< HEAD
* Added support for enabling ktlint experimental ruleset. ([#1145](https://github.com/diffplug/spotless/pull/1168))
=======
* Added a runToFixMessage property to customize the run-to-fix message in spotlessCheck task ([#1175](https://github.com/diffplug/spotless/issues/1175)).
>>>>>>> 53673d3f

## [6.4.2] - 2022-04-06

### Fixed
* Git user config and system config also included for defaultEndings configuration. ([#540](https://github.com/diffplug/spotless/issues/540))

## [6.4.1] - 2022-03-30
### Fixed
* Fixed ktfmt options configuration in Gradle plugin for Gradle Kotlin scripts (kts).

## [6.4.0] - 2022-03-28
### Added
* Accept `java.nio.charset.Charset` type when setting the character encoding via `encoding` ([#1128](https://github.com/diffplug/spotless/issues/1128))
* Added support for setting custom parameters for Kotlin ktfmt in Gradle plugin. ([#1145](https://github.com/diffplug/spotless/pull/1145))

## [6.3.0] - 2022-02-15
### Added
* Added support for JSON formatting based on [Gson](https://github.com/google/gson) ([#1125](https://github.com/diffplug/spotless/pull/1125)).
### Changed
* Use SLF4J for logging ([#1116](https://github.com/diffplug/spotless/issues/1116))

## [6.2.2] - 2022-02-09
### Changed
* Bump default ktfmt `0.30` -> `0.31` ([#1118](https://github.com/diffplug/spotless/pull/1118)).
### Fixed
* Add full support for git worktrees ([#1119](https://github.com/diffplug/spotless/pull/1119)).

## [6.2.1] - 2022-02-01
### Changed
* Bump default versions of formatters ([#1095](https://github.com/diffplug/spotless/pull/1095)).
  * google-java-format `1.12.0` -> `1.13.0`
  * ktfmt `0.29` -> `0.30`
* Added support for git property `core.autocrlf` ([#540](https://github.com/diffplug/spotless/issues/540))

## [6.2.0] - 2022-01-13
### Added
* 🎉🎉🎉 [**IntelliJ plugin**](https://plugins.jetbrains.com/plugin/18321-spotless-gradle) thanks to [@ragurney](https://github.com/ragurney) 🎉🎉🎉
* Added support for the [palantir-java-format](https://github.com/palantir/palantir-java-format) Java formatter ([#1083](https://github.com/diffplug/spotless/pull/1083)).
### Fixed
* Register `spotlessPredeclare` extension with type `SpotlessExtensionPredeclare` instead of the same `SpotlessExtension` as `spotless` so that Kotlin users can use `configure<SpotlessExtensionPredeclare>` ([#1084](https://github.com/diffplug/spotless/pull/1084)).

## [6.1.2] - 2022-01-07
### Fixed
* Update IndentStep to allow leading space on multiline comments ([#1072](https://github.com/diffplug/spotless/pull/1072)).

## [6.1.1] - 2022-01-06
### Fixed
* If the `base` plugin has already been applied, then there is no need for configuration of the `clean` task to trigger configuration of the Spotless tasks ([#1068](https://github.com/diffplug/spotless/pull/1068)).
### Changed
* Bumped default DiKTat from `0.4.0` to `1.0.1`. This is a breaking change for DiKTat users on the default version, because some rules were renamed/changed. Check [DiKTat changelog](https://github.com/analysis-dev/diktat/releases) for details.

## [6.1.0] - 2021-12-23
### Added
* You can now predeclare formatter dependencies in the root project.
  * specify one of:
  * `spotless { predeclareDeps() }` to resolve all deps from the root project, which will show up in dependency reports.
  * `spotless { predeclareDepsFromBuildscript() }` to resolve all deps from `buildscript { repositories {`, which will not show up in dependency reports ([see #1027](https://github.com/diffplug/spotless/issues/1027)).
  * and then below that you have a block where you simply declare each formatter which you are using, e.g.
  * ```
    spotless {
      ...
      predeclareDepsFromBuildscript()
    }
    spotlessPredeclare {
      java { eclipse() }
      kotlin { ktfmt('0.28') }
    }
    ```
  * By default, Spotless resolves all dependencies per-project, and the predeclaration above is unnecessary in the vast majority of cases.

## [6.0.5] - 2021-12-16
### Fixed
* `ratchetFrom` is now faster and uses less memory ([#1038](https://github.com/diffplug/spotless/pull/1038)).

## [6.0.4] - 2021-12-07
### Fixed
* Fix gradle composite builds ([#860](https://github.com/diffplug/spotless/issues/860)).

## [6.0.3] - 2021-12-06
### Fixed
* Spotless no longer applies `BasePlugin` ([#1014](https://github.com/diffplug/spotless/pull/1014)).
  * This was done to ensure that any Spotless tasks would run after the `clean` task, but we found a way to do this without applying the `BasePlugin`. This resolves a conflict with the [Android Gradle template](https://issuetracker.google.com/issues/186924459) (fixes [#858](https://github.com/diffplug/spotless/issues/858)).
* Large parallel builds could throw `ConcurrentModificationException` (masked by "Cannot add a configuration with name"), now fixed. ([#1015](https://github.com/diffplug/spotless/issues/1015))

## [6.0.2] - 2021-12-05
### Changed
* Bumped default ktlint from `0.43.0` to `0.43.2`.
### Fixed
* Fixed problem with ktlint dependency variants ([#993](https://github.com/diffplug/spotless/issues/993))

## [6.0.1] - 2021-12-01
### Changed
* Added `named` option to `licenseHeader` to support alternate license header within same format (like java) ([872](https://github.com/diffplug/spotless/issues/872)).
* Added `onlyIfContentMatches` option to `licenseHeader` to skip license header application  based on source file content pattern ([#650](https://github.com/diffplug/spotless/issues/650)).
* Bump jgit version ([#992](https://github.com/diffplug/spotless/pull/992)).
  * jgit `5.10.0.202012080955-r` -> `5.13.0.202109080827-r`

## [6.0.0] - 2021-11-09
### Added
* Support for Gradle Configuration Cache* ([#982](https://github.com/diffplug/spotless/pull/982), [#986](https://github.com/diffplug/spotless/pull/986))
  * *Spotless must run on the same daemon that wrote the configuration cache. If it isn't, you'll get this error message:
  * ```
    Spotless JVM-local cache is stale. Regenerate the cache with
      rm -rf .gradle/configuration-cache
    ```
  * To make this daemon-restriction obsolete, please see and upvote [#987](https://github.com/diffplug/spotless/issues/987).
### Changed
* **BREAKING** Previously, many projects required `buildscript { repositories { mavenCentral() }}` at the top of their root project, because Spotless resolved its dependencies using the buildscript repositories. Spotless now resolves its dependencies from the normal project repositories of each project with a `spotless {...}` block. This means that you can remove the `buildscript {}` block, but you still need a `repositories { mavenCentral() }` (or similar) in each project which is using Spotless. ([#980](https://github.com/diffplug/spotless/pull/980), [#983](https://github.com/diffplug/spotless/pull/983))
  * If you prefer the old behavior, it is available via [`predeclareDepsFromBuildscript()` starting in `6.1.0`](../README.md#dependency-resolution-modes).
* **BREAKING** `createIndepentApplyTask(String taskName)` now requires that `taskName` does not end with `Apply`
* Bump minimum required Gradle from `6.1` to `6.1.1`.
* Bump default formatter versions ([#989](https://github.com/diffplug/spotless/pull/989))
  * google-java-format `1.11.0` -> `1.12.0`
  * ktlint `0.42.1` -> `0.43.0`
  * ktfmt `0.27` -> `0.29`
  * scalafmt `3.0.0` -> `3.0.8`

### Removed
* **BREAKING** `removeFormat` (which has been broken since `5.0`) has been removed. Use `clearSteps()` as a workaround ([#653](https://github.com/diffplug/spotless/issues/653)).

## [5.17.1] - 2021-10-26
### Changed
* Added support and bump Eclipse formatter default versions to `4.21` for `eclipse-groovy`. Change is only applied for JVM 11+.
* Added support for ktlint's FilenameRule ([#974](https://github.com/diffplug/spotless/pull/974)).

### Fixed
 * Temporary workspace deletion for Eclipse based formatters on JVM shutdown ([#967](https://github.com/diffplug/spotless/issues/967)). Change is only applied for Eclipse versions using JVM 11+, no back-port to older versions is planned.

## [5.17.0] - 2021-10-13
### Added
* Added support for calling local binary formatters ([#963](https://github.com/diffplug/spotless/pull/963))

### Fixed
 * [module-info formatting](https://github.com/diffplug/spotless/pull/958) in `eclipse-jdt` versions `4.20` and `4.21`. Note that the problem also affects older versions.
 * Added workaround to support projects using git worktrees ([#965](https://github.com/diffplug/spotless/pull/965))

## [5.16.0] - 2021-10-02
* Added `wildcardsLast()` option for Java `importOrder` ([#954](https://github.com/diffplug/spotless/pull/954))

### Added
* Added support for JBDI bind list params in sql formatter ([#955](https://github.com/diffplug/spotless/pull/955))

## [5.15.2] - 2021-09-27
### Changed
* Added support and bump Eclipse formatter default versions to `4.21` for `eclipse-cdt`, `eclipse-jdt`, `eclipse-wtp`. Change is only applied for JVM 11+.
* Added `groupArtifact` option for `google-java-format` ([#944](https://github.com/diffplug/spotless/pull/944))

## [5.15.1] - 2021-09-20
### Changed
* Added support and bump Eclipse formatter default versions for JVM 11+. For older JVMs the previous defaults remain.
  * `eclipse-cdt` from `4.16` to `4.20`
  * `eclipse-groovy` from `4.19` to `4.20`
  * `eclipse-jdt` from `4.19` to `4.20`
  * `eclipse-wtp` from `4.18` to `4.20`

### Fixed
* Large parallel multiproject builds could sometimes generate hard-to-reproduce errors below (reported in [#941](https://github.com/diffplug/spotless/pull/942), attempted fix in [#942](https://github.com/diffplug/spotless/pull/942)).
  * `:spotlessInternalRegisterDependencies task failed.`
  * `Cannot add a configuration with name 'spotless-1911100560'`
* Spotless does not [yet](https://github.com/diffplug/spotless/pull/721) support configuration-cache, but now it can never interfere with configuration-cache for other tasks. ([#720](https://github.com/diffplug/spotless/pull/720))
* Bump minimum required Gradle from `5.4` to `6.1`.

## [5.15.0] - 2021-09-04
### Added
* Added support for `google-java-format`'s `skip-reflowing-long-strings` option ([#929](https://github.com/diffplug/spotless/pull/929))

## [5.14.3] - 2021-08-20
### Changed
* Added support for [scalafmt 3.0.0](https://github.com/scalameta/scalafmt/releases/tag/v3.0.0) and bump default scalafmt version to `3.0.0` ([#913](https://github.com/diffplug/spotless/pull/913)).
* Bump default versions ([#915](https://github.com/diffplug/spotless/pull/915))
  * `ktfmt` from `0.24` to `0.27`
  * `ktlint` from `0.35.0` to `0.42.1`
  * `google-java-format` from `1.10.0` to `1.11.0`

## [5.14.2] - 2021-07-20
### Fixed
 * Improved [SQL formatting](https://github.com/diffplug/spotless/pull/897) with respect to comments

## [5.14.1] - 2021-07-06
### Changed
* Improved exception messages for [JSON formatting](https://github.com/diffplug/spotless/pull/885) failures

## [5.14.0] - 2021-06-17

### Added
* Added Gradle configuration [JVM-based JSON formatting](https://github.com/diffplug/spotless/issues/850)
### Fixed
* Fixed IndexOutOfBoundsException in parallel execution of `eclipse-groovy` formatter ([#877](https://github.com/diffplug/spotless/issues/877))

## [5.13.0] - 2021-06-10
### Added
* Added support for `eclipse-cdt` at `4.19.0`. Note that version requires Java 11 or higher.
* Added support for `eclipse-groovy` at `4.18.0` and `4.19.0`.
* Added support for `eclipse-wtp` at `4.19.0`. Note that version requires Java 11 or higher.
### Changed
* Bump `eclipse-groovy` default version from `4.17.0` to `4.19.0`.

## [5.12.5] - 2021-05-13
### Changed
* Update ktfmt from 0.21 to 0.24
### Fixed
* The `<url>` field in the maven POM is now set correctly ([#798](https://github.com/diffplug/spotless/issues/798))
* Node is re-installed if some other build step removed it ([#863](https://github.com/diffplug/spotless/issues/863))

## [5.12.4] - 2021-04-21
### Fixed
* Dependency configurations are now named rather than detached, attempt to fix #815.

## [5.12.3] - 2021-04-21
### Fixed
* Explicitly separate target file from git arguments when parsing year for license header to prevent command from failing on argument-like paths ([#847](https://github.com/diffplug/spotless/pull/847))

## [5.12.2] - 2021-04-20
### Fixed
* LicenseHeaderStep treats address as copyright year ([#716](https://github.com/diffplug/spotless/issues/716))

## [5.12.1] - 2021-04-13
### Fixed
* Fix license header bug for years in range ([#840](https://github.com/diffplug/spotless/pull/840)).

## [5.12.0] - 2021-04-10
### Added
* Added support for `eclipse-jdt` at `4.19.0`.
### Changed
* Bump `eclipse-jdt` default version from `4.18.0` to `4.19.0`.
* Bump `google-java-format` default version from `1.9` to `1.10.0`.
* Expose configuration exceptions from scalafmt ([#837](https://github.com/diffplug/spotless/issues/837))
### Fixed
* Exclude `.git`, `.gradle` and `build` directories when multiple targets are specified ([#835](https://github.com/diffplug/spotless/issues/835)).
  * As part of this fix, `**/blah.txt` is now handled the same as `**/*.txt`, which was always the expected behavior. Very unlikely to cause any user-visible changes in behavior.

## [5.11.1] - 2021-03-26
### Fixed
* Ensure consistent ordering of task inputs for `RegisterDependenciesTask`,bso the task is `up-to-date` when the spotless config has not changed.

## [5.11.0] - 2021-03-05
### Added
* Bump ktfmt to 0.21 and add support to Google and Kotlinlang formats ([#812](https://github.com/diffplug/spotless/pull/812))

## [5.10.2] - 2021-02-16
### Fixed
* Allow licence headers to be blank ([#801](https://github.com/diffplug/spotless/pull/801)).

## [5.10.1] - 2021-02-11
### Fixed
* Fixed the `clean` task when Gradle's configuration cache is enabled ([#796](https://github.com/diffplug/spotless/issues/796))

## [5.10.0] - 2021-02-09
### Added
* Support for diktat in KotlinGradleExtension ([#789](https://github.com/diffplug/spotless/pull/789))

## [5.9.0] - 2021-01-04
### Added
* Added support for `eclipse-cdt`, `eclipse-jdt`, and `eclipse-wtp` at `4.18.0`.
### Changed
* Bump `eclipse-jdt` default version from `4.17.0` to `4.18.0`.
* Bump `eclipse-wtp` default version from `4.17.0` to `4.18.0`.
* Bump `ktfmt` default version from `0.16` to `0.19` ([#748](https://github.com/diffplug/spotless/issues/748) and [#773](https://github.com/diffplug/spotless/issues/773)).
### Fixed
* Fixed `ratchetFrom` support for git-submodule ([#746](https://github.com/diffplug/spotless/issues/746)).
* Fixed `ratchetFrom` excess memory consumption ([#735](https://github.com/diffplug/spotless/issues/735)).
* `ktfmt` v0.19+ with dropbox-style works again ([#765](https://github.com/diffplug/spotless/pull/765)).
* `prettier` no longer throws errors on empty files ([#751](https://github.com/diffplug/spotless/pull/751)).
* Fixed error when running on root of windows mountpoint ([#760](https://github.com/diffplug/spotless/pull/760)).
* No longer declare inputs on `SpotlessCheck` and `SpotlessApply` since they don't have any outputs (worker task still does up-to-date and caching) ([#741](https://github.com/diffplug/spotless/issues/741)).

## [5.8.2] - 2020-11-16
### Fixed
* Fixed a bug which occurred if the root directory of the project was also the filesystem root ([#732](https://github.com/diffplug/spotless/pull/732))

## [5.8.1] - 2020-11-13
### Fixed
* Bump JGit from `5.8.0` to `5.9.0` to improve performance ([#726](https://github.com/diffplug/spotless/issues/726))

## [5.8.0] - 2020-11-12
### Added
* Added support to npm-based steps for picking up `.npmrc` files ([#727](https://github.com/diffplug/spotless/pull/727))

## [5.7.0] - 2020-10-20
### Added
* Added support for eclipse-cdt 4.14.0, 4.16.0 and 4.17.0 ([#722](https://github.com/diffplug/spotless/pull/722)).
* Added support for eclipse-groovy 4.14.0, 4.15.0, 4.16.0 and 4.17.0 ([#722](https://github.com/diffplug/spotless/pull/722)).
* Added support for eclipse-jdt 4.17.0 ([#722](https://github.com/diffplug/spotless/pull/722)).
* Added support for eclipse-wtp 4.14.0, 4.15.0, 4.16.0 and 4.17.0 ([#722](https://github.com/diffplug/spotless/pull/722)).
### Changed
* Updated default eclipse-cdt from 4.13.0 to 4.16.0 ([#722](https://github.com/diffplug/spotless/pull/722)). Note that version 4.17.0 is supported, but requires Java 11 or higher.
* Updated default eclipse-groovy from 4.13.0 to 4.17.0 ([#722](https://github.com/diffplug/spotless/pull/722)).
* Updated default eclipse-jdt from 4.16.0 to 4.17.0 ([#722](https://github.com/diffplug/spotless/pull/722)).
* Updated default eclipse-wtp from 4.13.0 to 4.17.0 ([#722](https://github.com/diffplug/spotless/pull/722)).

## [5.6.1] - 2020-09-21
### Fixed
* `5.6.0` introduced a bug where it was no longer possible to configure a single format twice, e.g. to have two `java{}` blocks in a single file. Fixed by [#702](https://github.com/diffplug/spotless/pull/702).

## [5.6.0] - 2020-09-21
### Added
* [`withinBlocks` allows you to apply rules only to specific sections of files](README.md#inception-languages-within-languages-within), for example formatting javascript within html, code examples within markdown, and things like that (implements [#412](https://github.com/diffplug/spotless/issues/412) - formatting inception).

## [5.5.2] - 2020-09-18
### Fixed
* Don't assume that file content passed into Prettier is at least 50 characters (https://github.com/diffplug/spotless/pull/699).

## [5.5.1] - 2020-09-12
### Fixed
* Improved JRE parsing to handle strings like `16-loom` (fixes [#693](https://github.com/diffplug/spotless/issues/693)).

## [5.5.0] - 2020-09-11
### Added
* New option [`toggleOffOn()`](README.md#spotlessoff-and-spotlesson) which allows the tags `spotless:off` and `spotless:on` to protect sections of code from the rest of the formatters ([#691](https://github.com/diffplug/spotless/pull/691)).
### Changed
* When applying license headers for the first time, we are now more lenient about parsing existing years from the header ([#690](https://github.com/diffplug/spotless/pull/690)).

## [5.4.0] - 2020-09-08
### Added
* `googleJavaFormat()` default version is now `1.9` on JDK 11+, while continuing to be `1.7` on earlier JDKs. This is especially helpful to `removeUnusedImports()`, since it always uses the default version of GJF (fixes [#681](https://github.com/diffplug/spotless/issues/681)).
### Fixed
* We did not proactively check to ensure that the Gradle version was modern enough, now we do (fixes [#684](https://github.com/diffplug/spotless/pull/684)).

## [5.3.0] - 2020-08-29
### Added
* Added support for  eclipse-jdt 4.14.0, 4.15.0 and 4.16.0 ([#678](https://github.com/diffplug/spotless/pull/678)).
### Changed
* Updated default eclipse-jdt from 4.13.0 to 4.16.0 ([#678](https://github.com/diffplug/spotless/pull/678)).

## [5.2.0] - 2020-08-25
### Added
- It is now much easier for Spotless to [integrate formatters with native executables](../CONTRIBUTING.md#integrating-outside-the-jvm). ([#672](https://github.com/diffplug/spotless/pull/672))
  - Added support for [python](README.md#python), specifically [black](README.md#black).
  - Added support for [clang-format](README.md#clang-format) for all formats.
### Fixed
* If you executed `gradlew spotlessCheck` multiple times within a single second (hard in practice, easy for a unit test) you could sometimes get an erroneous failure message.  Fixed in [#671](https://github.com/diffplug/spotless/pull/671).

## [5.1.2] - 2020-08-21
### Fixed
* `ktlint()` is now more robust when parsing version string for version-dependent implementation details, fixes [#668](https://github.com/diffplug/spotless/issues/668).

## [5.1.1] - 2020-08-05
### Fixed
* Depending on the file system, executing `gradle spotlessApply` might change permission on the changed files from `644` to `755`; fixes ([#656](https://github.com/diffplug/spotless/pull/656))
* When using the `prettier` or `tsfmt` steps, if any files were dirty then `spotlessCheck` would fail with `java.net.ConnectException: Connection refused` rather than the proper error message ([#651](https://github.com/diffplug/spotless/issues/651)).
### Changed
* Bump default ktfmt from `0.15` to `0.16`, and remove duplicated logic for the `--dropbox-style` option ([#642](https://github.com/diffplug/spotless/pull/648))

## [5.1.0] - 2020-07-13
### Added
* Bump default ktfmt from 0.13 to 0.15, and add support for the --dropbox-style option ([#641](https://github.com/diffplug/spotless/issues/641)).

## [5.0.0] - 2020-07-12

This release is *exactly* the same as `4.5.1`, except:

- it now has plugin id `com.diffplug.spotless`, rather than `com.diffplug.gradle.spotless` ([why](https://dev.to/nedtwigg/names-in-java-maven-and-gradle-2fm2))
- the minimum required Gradle has bumped from `2.14` to `5.4`
- all deprecated functionality has been removed
- `-PspotlessModern=true` (introduced in [`4.3.0`](#430---2020-06-05)) is now always on

If `id 'com.diffplug.gradle.spotless' version '4.5.1'` works without deprecation warnings, then you can upgrade to `id 'com.diffplug.spotless' version '5.0.0'` and no changes will be required.

* **BREAKING** All deprecated functionality has been removed ([#640](https://github.com/diffplug/spotless/pull/640)).
  * (dev-only) `SpotlessTask` was deleted, and `SpotlessTaskModern` was renamed to `SpotlessTask` (ditto for `SpotlessPlugin` and `SpotlessExtension`).
* Introduced in earlier versions, but formerly gated behind `-PspotlessModern=true`
  * We now calculate incremental builds using the new `InputChanges` rather than the deprecated `IncrementalTaskInputs`. ([#607](https://github.com/diffplug/spotless/pull/607))
  * We now use Gradle's config avoidance APIs. ([#617](https://github.com/diffplug/spotless/pull/617))
  * Spotless no longer creates any tasks eagerly. ([#622](https://github.com/diffplug/spotless/pull/622))
  * **BREAKING** The closures inside each format specification are now executed lazily on task configuration. ([#618](https://github.com/diffplug/spotless/pull/618))

```groovy
String isEager = 'nope'
spotless {
    java {
        isEager = 'yup'
    }
}
println "isEager $isEager"
// 'com.diffplug.gradle.spotless' -> isEager yup
// 'com.diffplug.spotless'        -> isEager nope
```

## [4.5.1] - 2020-07-04
### Fixed
* Git-native handling of line endings was broken, now fixed ([#639](https://github.com/diffplug/spotless/pull/639)).

## [4.5.0] - 2020-07-02
### Added
* Full support for the Gradle buildcache - previously only supported local, now supports remote too. Fixes [#566](https://github.com/diffplug/spotless/issues/566) and [#280](https://github.com/diffplug/spotless/issues/280), via changes in [#621](https://github.com/diffplug/spotless/pull/621) and [#571](https://github.com/diffplug/spotless/pull/571).
* `prettier` will now autodetect the parser (and formatter) to use based on the filename, unless you override this using `config()` or `configFile()` with the option `parser` or `filepath`. ([#620](https://github.com/diffplug/spotless/pull/620))
* (user-invisible) moved the deprecated lib code which was only being used in deprecated parts of `plugin-gradle` into the `.libdeprecated` package. ([#630](https://github.com/diffplug/spotless/pull/630))
* Added ANTLR4 support ([#326](https://github.com/diffplug/spotless/issues/326)).
### Fixed
* LineEndings.GIT_ATTRIBUTES is now a bit more efficient, and paves the way for remote build cache support in Gradle. ([#621](https://github.com/diffplug/spotless/pull/621))
* `ratchetFrom` now ratchets from the merge base of `HEAD` and the specified branch.  This fixes the surprising behavior when a remote branch advanced ([#631](https://github.com/diffplug/spotless/pull/631) fixes [#627](https://github.com/diffplug/spotless/issues/627)).
### Deprecated
* The default targets for `C/C++`, `freshmark`, `sql`, and `typescript` now generate a warning, asking the user to specify a target manually. There is no well-established convention for these languages in the gradle ecosystem, and the performance of the default target is far worse than a user-provided one.  If you dislike this change, please complain in [#634](https://github.com/diffplug/spotless/pull/634).
* `customLazy` and `customLazyGroovy` now generate a warning, asking the user to migrate to `custom`.  There is no longer a performance advantage to `customLazy` in the new modern plugin. See [#635](https://github.com/diffplug/spotless/pull/635/files) for example migrations.
* inside the `cpp { }` block, the `eclipse` step now generates a warning, asking you to switch to `eclipseCdt`.  It is the same underlying step, but the new name clears up any confusion with the more common Java `eclipse`. [#636](https://github.com/diffplug/spotless/pull/635/files)

## [4.4.0] - 2020-06-19
### Added
* It is now possible to have multiple language-specific formats. ([9a02419](https://github.com/diffplug/spotless/pull/618/commits/9a024195982759977108b1d857670459939f4000))

```groovy
import com.diffplug.gradle.spotless.KotlinExtension
spotless {
  kotlin {
    target 'src/**/*.kt'
    ktlint()
  }
  format 'kotlinScript', KotlinExtension, {
    target 'src/**/*.kts'
    ktfmt()
  }
}
```

## [4.3.1] - 2020-06-17
### Changed
* Nodejs-based formatters `prettier` and `tsfmt` now use native node instead of the J2V8 approach. ([#606](https://github.com/diffplug/spotless/pull/606))
  * This removes the dependency to the no-longer-maintained Linux/Windows/macOs variants of J2V8.
  * This enables spotless to use the latest `prettier` versions (instead of being stuck at prettier version <= `1.19.0`)
  * Bumped default versions, prettier `1.16.4` -> `2.0.5`, tslint `5.12.1` -> `6.1.2`
### Fixed
* Using `ratchetFrom 'origin/main'` on a bare checkout generated a cryptic error, now generates a clear error. ([#608](https://github.com/diffplug/spotless/issues/608))
* Using `ratchetFrom 'nonexistent-reference` generated a cryptic error, now generates a clear error. ([#612](https://github.com/diffplug/spotless/issues/612))

## [4.3.0] - 2020-06-05
### Deprecated
* `-PspotlessFiles` has been deprecated and will be removed.  It is slow and error-prone, especially for win/unix cross-platform, and we have better options available now:
  * If you are formatting just one file, try the much faster [IDE hook](https://github.com/diffplug/spotless/blob/main/plugin-gradle/IDE_HOOK.md)
  * If you are integrating with git, try the much easier (and faster) [`ratchetFrom 'origin/main'`](https://github.com/diffplug/spotless/tree/main/plugin-gradle#ratchet)
  * If neither of these work for you, let us know in [this PR](https://github.com/diffplug/spotless/pull/602).
### Added
* If you specify `-PspotlessSetLicenseHeaderYearsFromGitHistory=true`, Spotless will perform an expensive search through git history to determine the oldest and newest commits for each file, and uses that to determine license header years. ([#604](https://github.com/diffplug/spotless/pull/604))
* It is now possible for individual formats to set their own `ratchetFrom` value, similar to how formats can have their own `encoding`. ([#605](https://github.com/diffplug/spotless/pull/605)).
* (spotless devs only) if you specify `-PspotlessModern=true` Spotless will run the in-progress Gradle `5.4+` code.  The `modernTest` build task runs our test suite in this way.  It will be weeks/months before this is recommended for end-users. ([#598](https://github.com/diffplug/spotless/pull/598))

## [4.2.1] - 2020-06-04
### Fixed
* `ratchetFrom` incorrectly marked every file as though it were clean on Windows. ([#596](https://github.com/diffplug/spotless/pull/596))
  * Also large [performance improvement (win and unix) for multiproject builds](https://github.com/diffplug/spotless/pull/597/commits/f66dc8de137a34d14768e83ab3cbff5344539b56). ([#597](https://github.com/diffplug/spotless/pull/597))
* Improved the warning message for `paddedCell` deprecation, along with many API-invisible fixes and cleanup. ([#592](https://github.com/diffplug/spotless/pull/592))

## [4.2.0] - 2020-06-03
### Added
* If you use `ratchetFrom` and `licenseHeader`, the year in your license header will now be automatically kept up-to-date for changed files. For example, if the current year is 2020: ([#593](https://github.com/diffplug/spotless/pull/593))
  * `/** Copyright 2020 */` -> unchanged
  * `/** Copyright 1990 */` -> `/** Copyright 1990-2020 */`
  * `/** Copyright 1990-1993 */` -> `/** Copyright 1990-2020 */`
  * You can disable this behavior with `licenseHeader(...).updateYearWithLatest(false)`, or you can enable it without using `ratchetFrom` by using `updateYearWithLatest(true)` (not recommended).
### Fixed
* `ratchetFrom` had a bug (now fixed) such that it reported all files outside the root directory as changed. ([#594](https://github.com/diffplug/spotless/pull/594))

## [4.1.0] - 2020-06-01
### Added
* You can now ratchet a project's style by limiting Spotless only to files which have changed since a given [git reference](https://javadoc.io/doc/org.eclipse.jgit/org.eclipse.jgit/5.6.1.202002131546-r/org/eclipse/jgit/lib/Repository.html#resolve-java.lang.String-), e.g. `ratchetFrom 'origin/main'`. ([#590](https://github.com/diffplug/spotless/pull/590))
* Support for ktfmt in KotlinGradleExtension. ([#583](https://github.com/diffplug/spotless/pull/583))
### Fixed
* Users can now run `spotlessCheck` and `spotlessApply` in the same build. ([#584](https://github.com/diffplug/spotless/pull/584))
* Fixed intermittent `UnsatisfiedLinkError` in nodejs-based steps. ([#586](https://github.com/diffplug/spotless/pull/586))
  * Also, a shared library used by the nodejs steps used to be extracted into the user home directory, but now it is extracted into `{rootProject}/build/spotless-nodejs-cache`.
* Fixed intermittent `java.nio.file.DirectoryNotEmptyException` on incremental builds where folders had been removed. ([#589](https://github.com/diffplug/spotless/pull/589))
* Starting in `4.0`, it is no longer possible for a project to format files which are not within its project folder (for example, `:a` can no longer format files in `:b`).  We did not explicitly note this in the changelog entry for `4.0`, and we gave a very confusing error message if users tried.  We now give a more helpful error message, and this breaking change has been retroactively noted in the changelog for `4.0.0`. ([#588](https://github.com/diffplug/spotless/pull/588))

## [4.0.1] - 2020-05-21
### Fixed
* If the encoding was set incorrectly, `spotlessApply` could clobber special characters.  Spotless now prevents this, and helps to suggest the correct encoding. ([#575](https://github.com/diffplug/spotless/pull/575))

## [4.0.0] - 2020-05-17
**TLDR: This version improves performance and adds support for the local Gradle Build Cache.  You will not need to make any changes in your buildscript.**  It is a breaking change only for a few users who have built *other* plugins on top of this one.

### Added
* Support for the gradle build cache. ([#576](https://github.com/diffplug/spotless/pull/576))
  * The local cache will work great, but the remote cache will always miss until [#566](https://github.com/diffplug/spotless/issues/566) is resolved.
### Removed
* **BREAKING** it used to be possible for any project to format files in any other project.  For example, `:a` could format files in `:b`.  It is now only possible to format files within the project directory.  It is okay (but not advised) to format files in subprojects, since they are within the project directory.
* (Power users only) **BREAKING** `void SpotlessTask::setCheck()` and `setApply()` have been removed. ([#576](https://github.com/diffplug/spotless/pull/576))
  * Previously, the `check` and `apply` tasks were just marker tasks, and they called `setCheck` and `setApply` on the "worker" task.  Now `check` and `apply` are real tasks in their own right, so the marker-task kludge is no longer necessary.
### Changed
* (Power users only) **BREAKING** `SpotlessTask FormatExtension::createIndependentTask` has been removed, and replaced with `SpotlessApply::createIndependentApplyTask`. ([#576](https://github.com/diffplug/spotless/pull/576))
* Improve suggested gradle invocation for running `spotlessApply`. ([#578](https://github.com/diffplug/spotless/pull/578))

## [3.30.0] - 2020-05-11
### Added
* `-PspotlessIdeHook` which makes the VS Code extension faster and more reliable.  See [`IDE_INTEGRATION.md`](IDE_INTEGRATION.md) for more details. ([#568](https://github.com/diffplug/spotless/pull/568))

## [3.29.0] - 2020-05-05
### Added
* 🎉🎉🎉 [**VS Code Extension**](https://marketplace.visualstudio.com/items?itemName=richardwillis.vscode-spotless-gradle) thanks to [@badsyntax](https://github.com/badsyntax) 🎉🎉🎉
* Support for google-java-format 1.8 (requires build to run on Java 11+) ([#562](https://github.com/diffplug/spotless/issues/562))
* Support for ktfmt 0.13 (requires build to run on Java 11+) ([#569](https://github.com/diffplug/spotless/pull/569))
### Changed
* PaddedCell is now always enabled.  It is strictly better than non-padded cell, and there is no performance penalty.  [See here](https://github.com/diffplug/spotless/pull/560#issuecomment-621752798) for detailed explanation. ([#561](https://github.com/diffplug/spotless/pull/561))
* Updated a bunch of dependencies, most notably jgit `5.5.0.201909110433-r` -> `5.7.0.202003110725-r`. ([#564](https://github.com/diffplug/spotless/pull/564))

## [3.28.1] - 2020-04-02
### Fixed
* Eclipse-WTP formatter (web tools platform, not java) handles some character encodings incorrectly on OS with non-unicode default file encoding [#545](https://github.com/diffplug/spotless/issues/545). Fixed for Eclipse-WTP formatter Eclipse version 4.13.0 (default version).

## [3.28.0] - 2020-03-20
### Added
* Enable IntelliJ-compatible token `$today.year` for specifying the year in license header files. ([#542](https://github.com/diffplug/spotless/pull/542))
### Fixed
* Eclipse-WTP formatter (web tools platform, not java) could encounter errors in parallel multiproject builds [#492](https://github.com/diffplug/spotless/issues/492). Fixed for Eclipse-WTP formatter Eclipse version 4.13.0 (default version).

## [3.27.2] - 2020-03-05
### Fixed
* Add tests to `SpecificFilesTest` to fix [#529](https://github.com/diffplug/spotless/issues/529)
* If you applied spotless to a subproject, but not to the root project, then on Gradle 6+ you would get the deprecation warning `Using method Project#afterEvaluate(Action) when the project is already evaluated has been deprecated.`  This has now been fixed. ([#506](https://github.com/diffplug/spotless/issues/506))

## [3.27.1] - 2020-01-14
### Fixed
* `licenseHeader` and `licenseHeaderFile` accidentally returned a package-private config object, which is now public, fixes ([#505](https://github.com/diffplug/spotless/issues/505)).

## [3.27.0] - 2020-01-01
* Added method `FormatExtension.createIndependentTask(String taskName)` which allows creating a Spotless task outside of the `check`/`apply` lifecycle.  See [javadoc](https://github.com/diffplug/spotless/blob/91ed7203994e52058ea6c2e0f88d023ed290e433/plugin-gradle/src/main/java/com/diffplug/gradle/spotless/FormatExtension.java#L613-L639) for details. ([#500](https://github.com/diffplug/spotless/pull/500))
* Running `clean` and `spotlessCheck` during a parallel build could cause exceptions, fixed by ([#501](https://github.com/diffplug/spotless/pull/501)).
* Fixed Gradle 7 deprecation warnings that started being emitted in Gradle 6. ([#503](https://github.com/diffplug/spotless/pull/503))
  * Even if you're using a pre-6.0 version of Gradle, you will probably see small performance and stability improvements. The PR above finally fixed the root problems of ([#372](https://github.com/diffplug/spotless/issues/372)).

## [3.26.1] - 2019-11-27
* Revert the change in console display of errors from 3.26.0 ([#485](https://github.com/diffplug/spotless/pull/485)) because [of these problems](https://github.com/diffplug/spotless/pull/485#issuecomment-552925932).
* Bugfix: Fix NPE in EclipseXmlFormatterStepImpl ([#489](https://github.com/diffplug/spotless/pull/489))

## [3.26.0] - 2019-11-11
* Fix project URLs in poms. ([#478](https://github.com/diffplug/spotless/pull/478))
* Fix `ImportSorter` crashing with empty files. ([#474](https://github.com/diffplug/spotless/pull/474))
  * Fixes [#305](https://github.com/diffplug/spotless/issues/305) StringIndexOutOfBoundsException for empty Groovy file when performing importOrder
* Bugfix: CDT version `4.12.0` now properly uses `9.8`, whereas before it used `9.7`. ([#482](https://github.com/diffplug/spotless/pull/482#discussion_r341380884))
* Updated default eclipse-wtp from 4.12.0 to 4.13.0 ([#482](https://github.com/diffplug/spotless/pull/482)).
* Updated default eclipse-groovy from 4.12.0 to 4.13.0 ([#482](https://github.com/diffplug/spotless/pull/482)).
* Updated default eclipse-jdt from 4.12.0 to 4.13.0 ([#482](https://github.com/diffplug/spotless/pull/482)).
* Updated default eclipse-cdt from 4.12.0 to 4.13.0 ([#482](https://github.com/diffplug/spotless/pull/482)).
* Bump default version of KtLint from `0.34.2` to `0.35.0`. ([#473](https://github.com/diffplug/spotless/issues/473))
* Several improvements to the console display of formatting errors. ([#465](https://github.com/diffplug/spotless/pull/465))
    * Visualize \r and \n as ␍ and ␊ when possible ([#465](https://github.com/diffplug/spotless/pull/465))
    * Make end-of-lines visible when file contains whitespace and end-of-line issues at the same time ([#465](https://github.com/diffplug/spotless/pull/465))
    * Print actual diff line instead of "1 more lines that didn't fit" ([#467](https://github.com/diffplug/spotless/issues/467))

## [3.25.0] - 2019-10-06
* Spotless no longer breaks configuration avoidance for other tasks (specifically the `check` task and all of its dependees) ([#463](https://github.com/diffplug/spotless/pull/463)).
  * Important change: **Formerly, Spotless did not create its tasks until the `afterEvaluate` phase.  Spotless now creates them as soon as the plugin is applied**, and it creates the format-specific tasks as soon as the formats are defined.  There is no performance degradation associated with this change, and it makes configuring Spotless easier.
* Add support for ktlint `0.34+`, and bump default version from `0.32.0` to `0.34.2`. ([#469](https://github.com/diffplug/spotless/pull/469))

## [3.24.3] - 2019-09-23
* Update jgit from `5.3.2.201906051522-r` to `5.5.0.201909110433-r`. ([#445](https://github.com/diffplug/spotless/pull/445))
  * Fixes [#410](https://github.com/diffplug/spotless/issues/410) AccessDeniedException in MinGW/GitBash.
  * Also fixes occasional [hang on NFS due to filesystem timers](https://github.com/diffplug/spotless/pull/407#issuecomment-514824364).
* Eclipse-based formatters used to leave temporary files around ([#447](https://github.com/diffplug/spotless/issues/447)). This is now fixed, but only for eclipse 4.12+, no back-port to older Eclipse formatter versions is planned. ([#451](https://github.com/diffplug/spotless/issues/451))
* Fixed a bad but simple bug in `paddedCell()` ([#455](https://github.com/diffplug/spotless/pull/455))
    * if a formatter was behaving correctly on a given file (was idempotent)
    * but the file was not properly formatted
    * `spotlessCheck` would improperly say "all good" even though `spotlessApply` would properly change them
    * combined with up-to-date checking, could lead to even more confusing results,
     ([#338](https://github.com/diffplug/spotless/issues/338))
    * Fixed now!
* When you specify `targetExclude()`, spotless no longer silently removes `build` directories from the exclusion ([#457](https://github.com/diffplug/spotless/pull/457)).
* Bumped `scalafmt` default version from `1.1.0` to `2.0.1`, since there are [bugs](https://github.com/diffplug/spotless/issues/454) in the old default ([#458](https://github.com/diffplug/spotless/pull/458)).

## [3.24.2] - 2019-08-19
* Fixed `Warning deprecated usage found: Using the incremental task API without declaring any outputs has been deprecated.` that started appearing in Gradle 5.5 ([#434](https://github.com/diffplug/spotless/pull/434)).

## [3.24.1] - 2019-08-12
* Fixes class loading issue with Java 9+ ([#426](https://github.com/diffplug/spotless/pull/426)).

## [3.24.0] - 2019-07-29
* Updated default eclipse-wtp from 4.8.0 to 4.12.0 ([#423](https://github.com/diffplug/spotless/pull/423)).
* Updated default eclipse-groovy from 4.10 to 4.12.0 ([#423](https://github.com/diffplug/spotless/pull/423)).
* Updated default eclipse-jdt from 4.11.0 to 4.12.0 ([#423](https://github.com/diffplug/spotless/pull/423)).
* Updated default eclipse-cdt from 4.11.0 to 4.12.0 ([#423](https://github.com/diffplug/spotless/pull/423)).
    * **KNOWN BUG - accidentally published CDT 9.7 rather than 9.8 - fixed in 3.26.0**
* Added new maven coordinates for scalafmt 2.0.0+, maintains backwards compatability ([#415](https://github.com/diffplug/spotless/issues/415))

## [3.23.1] - 2019-06-17
* Fixes incorrect M2 cache directory path handling of Eclipse based formatters ([#401](https://github.com/diffplug/spotless/issues/401))
* Update jgit from `4.9.0.201710071750-r` to `5.3.2.201906051522-r` because gradle project is sometimes broken by `apache httpcomponents` in transitive dependency. ([#407](https://github.com/diffplug/spotless/pull/407))

## [3.23.0] - 2019-04-24
* Updated default ktlint from 0.21.0 to 0.32.0, and Maven coords to com.pinterest ([#394](https://github.com/diffplug/spotless/pull/394))

## [3.22.0] - 2019-04-15
* Updated default eclipse-cdt from 4.7.3a to 4.11.0 ([#390](https://github.com/diffplug/spotless/pull/390)).

## [3.21.1] - 2019-03-29
* Fixes incorrect plugin and pom metadata in `3.21.0` ([#388](https://github.com/diffplug/spotless/issues/388)).

## [3.21.0] - 2019-03-28
* Updated default eclipse-wtp from 4.7.3b to 4.8.0 ([#382](https://github.com/diffplug/spotless/pull/382)).
* Updated default eclipse-groovy from 4.8.1 to 4.10.0 ([#382](https://github.com/diffplug/spotless/pull/382)).
* Updated default eclipse-jdt from 4.10.0 to 4.11.0 ([#384](https://github.com/diffplug/spotless/pull/384)).
* Fixed intermittent concurrency error while downloading formatter dependencies in multi-project builds ([#372](https://github.com/diffplug/spotless/issues/372)).

## [3.20.0] - 2019-03-11
* Made npm package versions of [`prettier`](https://prettier.io/) and [`tsfmt`](https://github.com/vvakame/typescript-formatter) (and its internal packages) configurable. ([#363](https://github.com/diffplug/spotless/pull/363))
  * Updated default npm package version of `prettier` from 1.13.4 to 1.16.4
  * Updated default npm package version of internally used typescript package from 2.9.2 to 3.3.3 and tslint package from 5.1.0 to 5.12.0 (both used by `tsfmt`)
* Updated default eclipse-wtp from 4.7.3a to 4.7.3b ([#371](https://github.com/diffplug/spotless/pull/371)).
* Default behavior of XML formatter changed to ignore external URIs ([#369](https://github.com/diffplug/spotless/issues/369)).
  * **WARNING RESOLVED: By default, xml formatter no longer downloads external entities. You can opt-in to resolve external entities by setting resolveExternalURI to true. However, if you do opt-in, be sure that all external entities are referenced over https and not http, or you may be vulnerable to XXE attacks.**

## [3.19.0] - 2019-03-11
**WARNING: xml formatter in this version may be vulnerable to XXE attacks, fixed in 3.20.0 (see [#358](https://github.com/diffplug/spotless/issues/358)).**

* Security fix: Updated groovy, c/c++, and eclipse WTP formatters so that they download their source jars securely using `https` rather than `http` ([#360](https://github.com/diffplug/spotless/issues/360)).
* Updated default eclipse-jdt from 4.9.0 to 4.10.0 ([#368](https://github.com/diffplug/spotless/pull/368))

## [3.18.0] - 2019-02-11
**WARNING: xml formatter in this version may be vulnerable to XXE attacks, fixed in 3.20.0 (see [#358](https://github.com/diffplug/spotless/issues/358)).**

* Provided eclipse-wtp formatters in generic formatter extension. ([#325](https://github.com/diffplug/spotless/pull/325)). This change obsoletes the CSS and XML extensions.
* Improved configuration times for large projects (thanks to @oehme for finding [#348](https://github.com/diffplug/spotless/pull/348)).
* Updated default google-java-format from 1.5 to 1.7 ([#335](https://github.com/diffplug/spotless/issues/335)).
* Replacing a step no longer triggers early evaluation ([#219](https://github.com/diffplug/spotless/issues/219)).
* `importOrderFile(Object file)` for java and groovy is now lazy ([#218](https://github.com/diffplug/spotless/issues/218)).
* added `targetExclude(Object...)` which excludes the given files from processing ([#353](https://github.com/diffplug/spotless/pull/353)).
  * This resolves several related issues:
    * [#153](https://github.com/diffplug/spotless/issues/153) using a `PatternFilterable` to determine source processed by `JavaExtension` and `KotlinExtension`
    * [#194](https://github.com/diffplug/spotless/issues/194) ignoreErrorForPath does not work
    * [#324](https://github.com/diffplug/spotless/issues/324) better support for excluding files from processing
  * Our answer for a long time had been "just use `target(Object...)` to fix this" but there is clearly sufficient demand to justify `targetExclude`.

## [3.17.0] - 2018-12-13
**WARNING: xml formatter in this version may be vulnerable to XXE attacks, fixed in 3.20.0 (see [#358](https://github.com/diffplug/spotless/issues/358)).**

* Updated default eclipse-jdt from 4.7.3a to 4.9.0 ([#316](https://github.com/diffplug/spotless/pull/316)). New version addresses enum-tab formatting bug in 4.8 ([#314](https://github.com/diffplug/spotless/issues/314)).
* Added `-spotlessFiles` switch to allow targeting specific files ([#322](https://github.com/diffplug/spotless/pull/322))

## [3.16.0] - 2018-10-30
**WARNING: xml formatter in this version may be vulnerable to XXE attacks, fixed in 3.20.0 (see [#358](https://github.com/diffplug/spotless/issues/358)).**

* Added support for Eclipse's CSS formatter from WTP ([#311](https://github.com/diffplug/spotless/pull/311)).

## [3.15.0] - 2018-09-23
**WARNING: xml formatter in this version may be vulnerable to XXE attacks, fixed in 3.20.0 (see [#358](https://github.com/diffplug/spotless/issues/358)).**

* Added `xml` support ([#140](https://github.com/diffplug/spotless/issues/140)) using formatter of Eclipse WTP 3.9.5 ([#241](https://github.com/diffplug/spotless/pull/241)).
* Added [`prettier`](https://prettier.io/) and [`tsfmt`](https://github.com/vvakame/typescript-formatter) support ([#283](https://github.com/diffplug/spotless/pull/283)).
* Added C/C++ support using formatter of Eclipse CDT 9.4.3 ([#232](https://github.com/diffplug/spotless/issues/232)).
* Updated default groovy-eclipse from 4.8.0 to 4.8.1 ([#288](https://github.com/diffplug/spotless/pull/288)). New version is based on [Groovy-Eclipse 3.0.0](https://github.com/groovy/groovy-eclipse/wiki/3.0.0-Release-Notes).
* LicenseHeaderStep now wont attempt to add license to `module-info.java` ([#272](https://github.com/diffplug/spotless/pull/272)).
* Updated JSR305 annotation from 3.0.0 to 3.0.2 ([#274](https://github.com/diffplug/spotless/pull/274))
* Migrated from FindBugs annotations 3.0.0 to SpotBugs annotations 3.1.6 ([#274](https://github.com/diffplug/spotless/pull/274))
* Gradle/Groovy `importOrder` no longer adds semicolons. ([#237](https://github.com/diffplug/spotless/issues/237))

## [3.14.0] - 2018-07-24
* Updated default eclipse-jdt from 4.7.2 to 4.7.3a ([#263](https://github.com/diffplug/spotless/issues/263)). New version fixes a bug preventing Java code formatting within JavaDoc comments ([#191](https://github.com/diffplug/spotless/issues/191)).
* Updated default groovy-eclipse from 4.6.3 to 4.8.0 ([#244](https://github.com/diffplug/spotless/pull/244)). New version allows to ignore internal formatter errors/warnings.
* Fixed integration with latest versions of scalafmt. ([#260](https://github.com/diffplug/spotless/pull/260))

## [3.13.0] - 2018-06-01
* Add line and column numbers to ktlint errors. ([#251](https://github.com/diffplug/spotless/pull/251))

## [3.12.0] - 2018-05-14
* Migrated `plugin-gradle`'s tests away from `TaskInternal#execute` to a custom method to help with Gradle 5.0 migration later on. ([#208](https://github.com/diffplug/spotless/pull/208))
* Fixed a bug in `LicenseHeaderStep` which caused an exception with some malformed date-aware licenses. ([#222](https://github.com/diffplug/spotless/pull/222))
* Updated default ktlint from 0.14.0 to 0.21.0
* Add ability to pass custom options to ktlint. See README for details.
* Added interface `HasBuiltinDelimiterForLicense` to language extensions that have pre-defined licence header delimiter. ([#235](https://github.com/diffplug/spotless/pull/235))

## [3.10.0] - 2018-02-15
* LicenseHeaderStep now supports customizing the year range separator in copyright notices. ([#199](https://github.com/diffplug/spotless/pull/199))

## [3.9.0] - 2018-02-05
* Updated default ktlint from 0.6.1 to 0.14.0
* Updated default google-java-format from 1.3 to 1.5
* Updated default eclipse-jdt from 4.7.1 to 4.7.2
* Added a configuration option to `googleJavaFormat` to switch the formatter style ([#193](https://github.com/diffplug/spotless/pull/193))
  + Use `googleJavaFormat().aosp()` to use AOSP-compliant style (4-space indentation) instead of the default Google Style

## [3.8.0] - 2018-01-02
* Bugfix: if the specified target of a spotless task was reduced, Spotless could keep giving warnings until the cache file was deleted.
* LicenseHeader now supports time-aware license headers. ([docs](https://github.com/diffplug/spotless/tree/main/plugin-gradle#license-header), [#179](https://github.com/diffplug/spotless/pull/179), thanks to @baptistemesta)

## [3.7.0] - 2017-12-02
* Updated default eclipse-jdt version to `4.7.1` from `4.6.3`.
* All spotless tasks now run before the `clean` task. ([#159](https://github.com/diffplug/spotless/issues/159))
* Added `sql` ([#166](https://github.com/diffplug/spotless/pull/166)) and `dbeaverSql`. ([#166](https://github.com/diffplug/spotless/pull/166))
  + Many thanks to [Baptiste Mesta](https://github.com/baptistemesta) for porting to Spotless.
  + Many thanks to [DBeaver](https://dbeaver.jkiss.org/) and the [DBeaver contributors](https://github.com/serge-rider/dbeaver/graphs/contributors) for building the implementation.

## [3.6.0] - 2017-09-29
* Fixes a rare up-to-date bug. ([#144](https://github.com/diffplug/spotless/issues/144) and [#146](https://github.com/diffplug/spotless/pull/146))

## [3.5.2] - 2017-09-05
* Fix licenseHeader so it works with Kotlin files starting with `@file:...` instead of `package ...` ([#136](https://github.com/diffplug/spotless/issues/136)).

## [3.5.1] - 2017-08-14
* Fixed `kotlinGradle` linting [Gradle Kotlin DSL](https://github.com/gradle/kotlin-dsl) files throwing `ParseException` ([#132](https://github.com/diffplug/spotless/issues/132)).

## [3.5.0] - 2017-08-13
* Changed `importOrder` interface from array to varargs ([#125](https://github.com/diffplug/spotless/issues/125)).
* The `kotlin` extension was mis-spelled as `kotin`.
* Added `kotlinGradle` method to `SpotlessExtension` for linting [Gradle Kotlin DSL](https://github.com/gradle/kotlin-dsl) files with [ktlint](https://github.com/shyiko/ktlint) ([#115](https://github.com/diffplug/spotless/issues/115))
* Added dedicated `groovyGradle` for formatting of Gradle files.

## [3.4.1] - 2017-07-11
* Default eclipse version for `EclipseFormatterStep` bumped to `4.6.3` from `4.6.1`. ([#116](https://github.com/diffplug/spotless/issues/116))
* Default scalafmt version for `ScalaFmtStep` bumped to `1.1.0` from `0.5.7` ([#124](https://github.com/diffplug/spotless/pull/124))
  + Also added support for the API change to scalafmt introduced in `0.7.0-RC1`
* Fixed wildcard targets for `includeFlat` subprojects ([#121](https://github.com/diffplug/spotless/issues/121))
* When spotless needs to download a formatter, it now uses the buildscript repositories specified in the root buildscript. ([#123](https://github.com/diffplug/spotless/pull/123), [#120](https://github.com/diffplug/spotless/issues/120))

## [3.4.0] - 2017-05-21
* `ImportOrderStep` can now handle multi-line comments and misplaced imports.
* Groovy extension now checks for the `groovy` plugin to be applied.
* Deprecated the old syntax for the the eclipse formatter:
  + New syntax better separates the version from the other configuration options, and is more consistent with the other
  + `eclipseFormatFile('format.xml')` -> `eclipse().configFile('format.xml')`
  + `eclipseFormatFile('4.4.0', 'format.xml')` -> `eclipse('4.4.0').configFile('format.xml')`

## [3.3.2] - 2017-05-03
* Fixed a bug in `paddedCell()` which caused `spotlessCheck` to fail even after `spotlessApply` for cases where a rule is misbehaving and causing a cycle.

## [3.3.0] - 2017-04-11
* Added support for groovy formatting (huge thanks to Frank Vennemeyer! [#94](https://github.com/diffplug/spotless/pull/94), [#89](https://github.com/diffplug/spotless/pull/89), [#88](https://github.com/diffplug/spotless/pull/88), [#85](https://github.com/diffplug/spotless/pull/85))
* When special-purpose formatters need to be downloaded from maven, they are now resolved using the buildscript repositories rather than the project repositories. (thanks to [cal101](https://github.com/cal101) [#100](https://github.com/diffplug/spotless/pull/100))

## [3.2.0] - 2017-04-03
* Update default KtLint from 0.3.1 to 0.6.1 (thanks to @kvnxiao [#93](https://github.com/diffplug/spotless/pull/93)).
  + This means we no longer look for rules in the typo package `com.gihub.shyiko`, now only in `com.github.shyiko` (note the `t`).
* Added an `enforceCheck` property which allows users to disable adding `spotlessCheck` as a dependency of `check` (thanks to @gdecaso [#95](https://github.com/diffplug/spotless/pull/95)).
* Any errors in a step will now fail the build] - 201x-xx-xx previously they were only warned.
  + We claimed that we implemented this in 3.1.0, but it was broken.  We really fixed it this time.

## [3.1.0] - 2017-02-27
* Added support for Scala via [scalafmt](https://github.com/olafurpg/scalafmt).
* Added support for Kotlin via [ktlint](https://github.com/pinterest/ktlint).
* Added `FormatExtension::replaceStep`.
* `paddedCell()` is no longer required if a misbehaving rule converges.
* Any errors in a step will now fail the build] - 201x-xx-xx previously they were only warned.
* Added `FormatExtension::ignoreErrorForStep` and `FormatExtension::ignoreErrorForPath`.
* Bumped `google-java-format` to `1.3`.

## [3.0.0] - 2017-01-09
* BREAKING CHANGE: `customReplace` and `customReplaceRegex` renamed to just `replace` and `replaceRegex`.
* BREAKING CHANGE: Plugin portal ID is still `com.diffplug.gradle.spotless`, but maven coordinate has changed to `com.diffplug.spotless:spotless-plugin-gradle`.
* HUGE SPEEDUP: Now supports incremental build / up-to-date-checking.
  + If you are using `custom` or `customLazy`, you might want to take a look at [this javadoc](https://javadoc.io/doc/com.diffplug.spotless/spotless-plugin-gradle/3.27.0/com/diffplug/gradle/spotless/FormatExtension.html#bumpThisNumberIfACustomStepChanges-int-).
* BREAKING CHANGE: `freshmark` no longer includes all project properties by default.  All properties must now be added manually:

```gradle
spotless {
  freshmark {
    propertiesFile('gradle.properties')
    properties {
      it.put('key', 'value')
    }
  }
}
```

* Fixed googleJavaFormat so that it can now sort imports and remove unused imports.
* Added an à la carte `removeUnusedImports()` step.

## [2.4.1] - 2017-01-02
* Java files under the `src/main/groovy` folder are now formatted by default. ([Issue #59](https://github.com/diffplug/spotless/issues/59), [PR #60](https://github.com/diffplug/spotless/pull/60), thanks @ajoberstar).

## [2.4.0] - 2016-11-01
* If a formatter step throws an `Error` or any of its subclasses, such as the `AssertionError`s thrown by JUnit, AssertJ, etc. that error will kill the build ([#46](https://github.com/diffplug/spotless/issues/46))
  + This allows custom rules like this:

```gradle
custom 'no swearing', {
  if (it.toLowerCase().contains('fubar')) {
    throw new AssertionError('No swearing!');
  }
}
```

## [2.3.0] - 2016-10-27
* When `spotlessCheck` fails, the error message now contains a short diff of what is neccessary to fix the issue ([#10](https://github.com/diffplug/spotless/issues/10), thanks to Jonathan Bluett-Duncan).
* Added a [padded-cell mode](https://github.com/diffplug/spotless/blob/main/PADDEDCELL.md) which allows spotless to band-aid over misbehaving rules, and generate error reports for these rules (See [#37](https://github.com/diffplug/spotless/issues/37) for an example).
* Character encoding is now configurable (spotless-global or format-by-format).
* Line endings were previously only spotless-global, they now also support format-by-format.
* Upgraded eclipse formatter from 4.6.0 to 4.6.1

## [2.2.0] - 2016-10-07
* Added support for [google-java-format](https://github.com/google/google-java-format).

```
spotless {
  java {
    googleJavaFormat()  // googleJavaFormat('1.1') to specify a specific version
  }
}
```

## [2.1.0] - 2016-10-07
* Added the method `FormatExtension::customLazyGroovy` which fixes the Groovy closure problem.

## [2.0.0] - 2016-08-16
* `spotlessApply` now writes out a file only if it needs to be changed (big performance improvement).
* Java import sorting now removes duplicate imports.
* Eclipse formatter now warns if the formatter xml contains multiple profiles.
* Updated eclipse formatter to Eclipse Neon (4.6).
* BREAKING CHANGE: Eclipse formatter now formats javadoc comments.
  + You might want to look at the following settings in your `spotless.eclipseformat.xml`:

```
org.eclipse.jdt.core.formatter.join_lines_in_comments=true/false
org.eclipse.jdt.core.formatter.comment.format_javadoc_comments=true/false
org.eclipse.jdt.core.formatter.comment.format_line_comments=true/false
org.eclipse.jdt.core.formatter.comment.format_block_comments=true/false
```

The most important breaking change of 2.0 is the new default line ending mode, `GIT_ATTRIBUTES`.  This line ending mode copies git's behavior exactly.  This change should require no intervention from users, and should be significantly easier to adopt for users who are already using `.gitattributes` or the `core.eol` property.

If you aren't using git, you can still use `.gitattributes` files for fine-grained control of line endings.  If no git information is found, it behaves the same as PLATFORM_NATIVE (the old default).

Below is the algorithm used by git and spotless to determine the proper line ending for a file.  As soon as a step succeeds in finding a line ending, the other steps will not take place.

1. If the code is a git repository, look in the `$GIT_DIR/info/attributes` file for the `eol` attribute.
2. Look at the `.gitattributes` in the file's directory, going up the directory tree.
3. Look at the global `.gitattributes` file, if any.
4. Look at the `core.eol` property in the git config (looking first at repo-specific, then user-specific, then system-specific).
5. Use the PLATFORM_NATIVE line ending.

## [1.3.3] - 2016-03-10
* Upgraded Eclipse formatter to 4.5.2, which fixes [37 bugs](https://bugs.eclipse.org/bugs/buglist.cgi?query_format=advanced&resolution=FIXED&short_desc=%5Bformatter%5D&short_desc_type=allwordssubstr&target_milestone=4.5.1&target_milestone=4.5.2) compared to the previous 4.5.0.
* If you have been using `custom 'Lambda fix', { it.replace('} )', '})').replace('} ,', '},') }`, you don't need it anymore.

## [1.3.2] - 2015-12-17
* Spotless no longer clobbers package-info.java, fixes [#1](https://github.com/diffplug/spotless/issues/1).
* Added some infrastructure which allows `FormatterStep`s to peek at the filename if they really need to.

## [1.3.1] - 2015-09-22
* Bumped the FreshMark dependency to 1.3.0, because it offers improved error reporting.

## [1.3.0] - 2015-09-22
* Added native support for FreshMark.

## [1.2.0] - 2015-08-25
* Updated from Eclipse 4.5 M6 to the official Eclipse 4.5 release, which fixes several bugs in the formatter.
* Fixed a bug in the import sorter which made it impossible to deal with "all unmatched type imports".
* Formatting is now relative to the project directory rather than the root directory.
* Improved the logging levels.

## [1.1] - 2015-05-14
* No functional changes, probably not worth the time for an upgrade.
* First version which is available on plugins.gradle.org as well as jcenter.
* Removed some code that was copy-pasted from Durian, and added a Durian dependency.

## [1.0] - 2015-04-29
* Initial release.

## [0.1] - 2015-04-28
* First release, to test out that we can release to jcenter and whatnot.<|MERGE_RESOLUTION|>--- conflicted
+++ resolved
@@ -4,14 +4,10 @@
 
 ## [Unreleased]
 ### Added
-<<<<<<< HEAD
+* Added a runToFixMessage property to customize the run-to-fix message in spotlessCheck task ([#1175](https://github.com/diffplug/spotless/issues/1175)).
 * Added support for enabling ktlint experimental ruleset. ([#1145](https://github.com/diffplug/spotless/pull/1168))
-=======
-* Added a runToFixMessage property to customize the run-to-fix message in spotlessCheck task ([#1175](https://github.com/diffplug/spotless/issues/1175)).
->>>>>>> 53673d3f
 
 ## [6.4.2] - 2022-04-06
-
 ### Fixed
 * Git user config and system config also included for defaultEndings configuration. ([#540](https://github.com/diffplug/spotless/issues/540))
 
