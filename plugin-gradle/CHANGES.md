# spotless-plugin-gradle releases

We adhere to the [keepachangelog](https://keepachangelog.com/en/1.0.0/) format (starting after version `3.27.0`).

## [Unreleased]
### Changes
* Use palantir-java-format 2.39.0 on Java 21. ([#1948](https://github.com/diffplug/spotless/pull/1948))
<<<<<<< HEAD
* Bump default `ktlint` version to latest `1.0.1` -> `1.1.1`. ([#1973](https://github.com/diffplug/spotless/pull/1973))
=======
* Bump default `googleJavaFormat` version to latest `1.18.1` -> `1.19.2`. ([#1971](https://github.com/diffplug/spotless/pull/1971))
* Bump default `diktat` version to latest `1.2.5` -> `2.0.0`. ([#1972](https://github.com/diffplug/spotless/pull/1972))
>>>>>>> 8b6157fd

## [6.23.3] - 2023-12-04
**BREAKING CHANGE** `6.23.0` made breaking changes to the ABI of the `KotlinExtension` and `GroovyExtension`. Those are reflected retroactively now.
  - Previously, we had done semver on the Gradle plugin based only on buildscript compatibility.
  - From now on, we will consider ABI for the benefit of convention-based plugins.
### Fixed
* Eclipse-based steps which contained any jars with a `+` in their path were broken, now fixed. ([#1860](https://github.com/diffplug/spotless/issues/1860#issuecomment-1826113332))
* Make `KtfmtConfig.ConfigurableStyle#configure` public. ([#1926](https://github.com/diffplug/spotless/pull/1926))
### Changes
* Bump default `palantir-java-format` version to latest `2.28.0` -> `2.38.0` on Java 21. ([#1920](https://github.com/diffplug/spotless/pull/1920))
* Bump default `googleJavaFormat` version to latest `1.17.0` -> `1.18.1`. ([#1920](https://github.com/diffplug/spotless/pull/1920))
* Bump default `ktfmt` version to latest `0.44` -> `0.46`. ([#1927](https://github.com/diffplug/spotless/pull/1927))
* Bump default `eclipse` version to latest `4.27` -> `4.29`. ([#1939](https://github.com/diffplug/spotless/pull/1939))
* Bump default `greclipse` version to latest `4.28` -> `4.29`. ([#1939](https://github.com/diffplug/spotless/pull/1939))
* Bump default `cdt` version to latest `11.1` -> `11.3`. ([#1939](https://github.com/diffplug/spotless/pull/1939))

## [6.23.2] - 2023-12-01
### Fixed
* Fix a stuck MavenCentral sync from `6.23.1`.

## [6.23.1] - 2023-11-29
### Fixed
* Make `BaseGroovyExtension` and `BaseKotlinExtension` public. ([#1912](https://github.com/diffplug/spotless/pull/1912))

## [6.23.0] - 2023-11-27
### Added
* Support custom rule sets for Ktlint. ([#1896](https://github.com/diffplug/spotless/pull/1896))
### Fixed
* Fix `GoogleJavaFormatConfig.reorderImports` not working. ([#1872](https://github.com/diffplug/spotless/issues/1872))
* Fix Eclipse JDT on some settings files. ([#1864](https://github.com/diffplug/spotless/pull/1864) fixes [#1638](https://github.com/diffplug/spotless/issues/1638))
* Check if EditorConfig file exist for Ktlint in KotlinGradleExtension. ([#1889](https://github.com/diffplug/spotless/pull/1889))
### Changes
* Bump default `ktlint` version to latest `1.0.0` -> `1.0.1`. ([#1855](https://github.com/diffplug/spotless/pull/1855))
* Add a Step to remove semicolons from Groovy files. ([#1881](https://github.com/diffplug/spotless/pull/1881))
* **POSSIBLY BREAKING** `userData` method has been removed from Ktlint step in ([#1891](https://github.com/diffplug/spotless/pull/1891)), you may use `editorConfigOverride` instead.
* **POSSIBLY BREAKING** Reuse configs for `KotlinExtension` and `KotlinGradleExtension` in ([#1890](https://github.com/diffplug/spotless/pull/1890)), this may break your integrations in Gradle Kotlin DSL, wait for Spotless 6.23.1 to fix this.
* **POSSIBLY BREAKING** Reuse configs for `GroovyExtension` and `GroovyGradleExtension` in ([#1892](https://github.com/diffplug/spotless/pull/1892)), this may break your integrations in Gradle Kotlin DSL, wait for Spotless 6.23.1 to fix this.

## [6.22.0] - 2023-09-28
### Added
* Added support for `google-java-format`'s `skip-javadoc-formatting` option ([#1793](https://github.com/diffplug/spotless/pull/1793))
* Add support for `flexmark` in gradle. Previously only Maven was supported. ([#1801](https://github.com/diffplug/spotless/pull/1801))
* Add support for biome. The Rome project [was renamed to Biome](https://biomejs.dev/blog/annoucing-biome/).
  The configuration is still the same, but you should switch to the new `biome(...)` function and adjust
  the version accordingly. ([#1804](https://github.com/diffplug/spotless/issues/1804)).
### Fixed
* Fixed support for plugins when using Prettier version `3.0.0` and newer. ([#1802](https://github.com/diffplug/spotless/pull/1802))
### Changes
* Bump default `ktlint` version to latest `0.50.0` -> `1.0.0`. ([#1808](https://github.com/diffplug/spotless/pull/1808))
* **POSSIBLY BREAKING** the default line endings are now `GIT_ATTRIBUTES_FAST_ALLSAME` instead of `GIT_ATTRIBUTES`. ([#1838](https://github.com/diffplug/spotless/pull/1838))
  * If all the files within a format have the same line endings, then there is no change in behavior.
  * Fixes large performance regression. ([#1527](https://github.com/diffplug/spotless/issues/1527))

## [6.21.0] - 2023-08-29
### Added
* Add a `jsonPatch` step to `json` formatter configurations. This allows patching of JSON documents using [JSON Patches](https://jsonpatch.com). ([#1753](https://github.com/diffplug/spotless/pull/1753))
* Support GJF own import order. ([#1780](https://github.com/diffplug/spotless/pull/1780))
### Fixed
* Add support for `prettier` version `3.0.0` and newer. ([#1760](https://github.com/diffplug/spotless/pull/1760), [#1751](https://github.com/diffplug/spotless/issues/1751))
* Fix npm install calls when npm cache is not up-to-date. ([#1760](https://github.com/diffplug/spotless/pull/1760), [#1750](https://github.com/diffplug/spotless/issues/1750))
* Fix configuration cache failure when using LineEnding.GIT_ATTRIBUTES ([#1644](https://github.com/diffplug/spotless/issues/1644))
* Fix configuration cache failure when formatting proto files with Buf. ([#1779](https://github.com/diffplug/spotless/pull/1779))
* Check if EditorConfig file exist for Ktlint. ([#1788](https://github.com/diffplug/spotless/pull/1788))
### Changes
* Bump default `eslint` version to latest `8.31.0` -> `8.45.0` ([#1761](https://github.com/diffplug/spotless/pull/1761))
* Bump default `prettier` version to latest (v2) `2.8.1` -> `2.8.8`. ([#1760](https://github.com/diffplug/spotless/pull/1760))
* Bump default `greclipse` version to latest `4.27` -> `4.28`. ([#1775](https://github.com/diffplug/spotless/pull/1775))

## [6.20.0] - 2023-07-17
### Added
* Add target option `targetExcludeIfContentContains` and `targetExcludeIfContentContainsRegex` to exclude files based on their text content. ([#1749](https://github.com/diffplug/spotless/pull/1749))
* Add support for Protobuf formatting based on [Buf](https://buf.build/) ([#1208](https://github.com/diffplug/spotless/pull/1208)).
* Add an overload for `FormatExtension.addStep` which provides access to the `FormatExtension`'s `Provisioner`, enabling custom steps to make use of third-party dependencies.
### Fixed
* Correctly support the syntax
  ```
  spotless {
    yaml {
      jackson().yamlFeature("MINIMIZE_QUOTES", true)
    }
  }
  ```
### Changes
* Bump default `cleanthat` version to latest `2.13` -> `2.17`. ([#1734](https://github.com/diffplug/spotless/pull/1734))
* Bump default `ktlint` version to latest `0.49.1` -> `0.50.0`. ([#1741](https://github.com/diffplug/spotless/issues/1741))
  * Dropped support for `ktlint 0.47.x` following our policy of supporting two breaking changes at a time.
  * Dropped support for deprecated `useExperimental` parameter in favor of the `ktlint_experimental` property.

## [6.19.0] - 2023-05-24
### Added
* Support Rome as a formatter for JavaScript and TypeScript code. Adds a new `rome` step to `javascript` and `typescript` formatter configurations. ([#1663](https://github.com/diffplug/spotless/pull/1663))
* Add semantics-aware Java import ordering (i.e. sort by package, then class, then member). ([#522](https://github.com/diffplug/spotless/issues/522))
### Fixed
* Added `@DisableCachingByDefault` to `RegisterDependenciesTask`. ([#1666](https://github.com/diffplug/spotless/pull/1666))
* Fixed a regression which changed the import sorting order in `googleJavaFormat` introduced in `6.18.0`. ([#1680](https://github.com/diffplug/spotless/pull/1680))
* Equo-based formatters now work on platforms unsupported by Eclipse such as PowerPC (fixes [durian-swt#20](https://github.com/diffplug/durian-swt/issues/20))
* When P2 download fails, indicate the responsible formatter. ([#1698](https://github.com/diffplug/spotless/issues/1698))
### Changes
* Equo-based formatters now download metadata to `~/.m2/repository/dev/equo/p2-data` rather than `~/.equo`, and for CI machines without a home directory the p2 data goes to `$GRADLE_USER_HOME/caches/p2-data`. ([#1714](https://github.com/diffplug/spotless/pull/1714))
* Bump default `googleJavaFormat` version to latest `1.16.0` -> `1.17.0`. ([#1710](https://github.com/diffplug/spotless/pull/1710))
* Bump default `ktfmt` version to latest `0.43` -> `0.44`. ([#1691](https://github.com/diffplug/spotless/pull/1691))
* Bump default `ktlint` version to latest `0.48.2` -> `0.49.1`. ([#1696](https://github.com/diffplug/spotless/issues/1696))
  * Dropped support for `ktlint 0.46.x` following our policy of supporting two breaking changes at a time.
* Bump default `sortpom` version to latest `3.0.0` -> `3.2.1`. ([#1675](https://github.com/diffplug/spotless/pull/1675))

## [6.18.0] - 2023-04-06
### Added
* `removeUnusedImport` can be configured to rely on `cleanthat-javaparser-unnecessaryimport`. Default remains `google-java-format`. ([#1589](https://github.com/diffplug/spotless/pull/1589))
* Added formatter for Gherkin feature files ([#1649](https://github.com/diffplug/spotless/issues/1649)).
* Support configuration of mirrors for P2 repositories ([#1629](https://github.com/diffplug/spotless/issues/1629)):
  ```
  spotless {
    java {
      eclipse().withP2Mirrors(['https://download.eclipse.org/', 'https://some.internal.mirror/eclipse'])
    }
  }
  ```
  Mirrors are selected by prefix match, for example `https://download.eclipse.org/eclipse/updates/4.26/` will be redirected to `https://some.internal.mirror/eclipse/eclipse/updates/4.26/`.
  The same configuration exists for `greclipse` and `eclipseCdt`.
* The `style` option in Palantir Java Format ([#1654](https://github.com/diffplug/spotless/pull/1654)).
### Fixed
* Stop using deprecated conventions when used in Gradle >= `7.1`. ([#1618](https://github.com/diffplug/spotless/pull/1618))
### Changes
* **POTENTIALLY BREAKING** Drop support for `googleJavaFormat` versions &lt; `1.8`. ([#1630](https://github.com/diffplug/spotless/pull/1630))
* Bump default `cleanthat` version to latest `2.6` -> `2.13`. ([#1589](https://github.com/diffplug/spotless/pull/1589) and [#1661](https://github.com/diffplug/spotless/pull/1661))
* Bump default `diktat` version `1.2.4.2` -> `1.2.5`. ([#1631](https://github.com/diffplug/spotless/pull/1631))
* Bump default `flexmark` version `0.62.2` -> `0.64.0`. ([#1302](https://github.com/diffplug/spotless/pull/1302))
* Bump default `googleJavaFormat` version `1.15.0` -> `1.16.0`. ([#1630](https://github.com/diffplug/spotless/pull/1630))
* Bump default `scalafmt` version `3.7.1` -> `3.7.3`. ([#1584](https://github.com/diffplug/spotless/pull/1584))
* Bump default Eclipse formatters for the 2023-03 release. ([#1662](https://github.com/diffplug/spotless/pull/1662))
  * JDT and GrEclipse `4.26` -> `4.27`
    * Improve GrEclipse error reporting. ([#1660](https://github.com/diffplug/spotless/pull/1660))
  * CDT `11.0` -> `11.1`

## [6.17.0] - 2023-03-13
### Added
* You can now put the filename into a license header template with `$FILE`. ([#1605](https://github.com/diffplug/spotless/pull/1605) fixes [#1147](https://github.com/diffplug/spotless/issues/1147))
* `licenseHeader` default pattern for Java files is updated to `(package|import|public|class|module) `. ([#1614](https://github.com/diffplug/spotless/pull/1614))
### Changes
* All Eclipse formatters are now based on [Equo Solstice OSGi and p2 shim](https://github.com/equodev/equo-ide/tree/main/solstice). ([#1524](https://github.com/diffplug/spotless/pull/1524))
  * Eclipse JDT bumped default to `4.26` from `4.21`, oldest supported is `4.9`.
    * We now recommend dropping the last `.0`, e.g. `4.26` instead of `4.26.0`, you'll get warnings to help you switch.
  * Eclipse Groovy bumped default to `4.26` from `4.21`, oldest supported is `4.18`.
  * Eclipse CDT bumped default to `11.0` from `4.21`, oldest supported is `10.6`.
  * Eclipse WTP is still WIP at [#1622](https://github.com/diffplug/spotless/pull/1622).

## [6.16.0] - 2023-02-27
### Added
* `cleanthat` now has `includeDraft` option, to include draft mutators from composite mutators. ([#1574](https://github.com/diffplug/spotless/pull/1574))
* `npm`-based formatters (`prettier`, `tsfmt` and `eslint`) now support caching of `node_modules` directory.
  To enable it, provide `npmInstallCache()` option. ([#1590](https://github.com/diffplug/spotless/pull/1590))
### Fixed
* `json { jackson()` can now handle `Array` as a root element. ([#1585](https://github.com/diffplug/spotless/pull/1585))
* Reduce logging-noise created by `npm`-based formatters ([#1590](https://github.com/diffplug/spotless/pull/1590) fixes [#1582](https://github.com/diffplug/spotless/issues/1582))
### Changes
* Bump default `cleanthat` version to latest `2.1` -> `2.6`. ([#1569](https://github.com/diffplug/spotless/pull/1569) and [#1574](https://github.com/diffplug/spotless/pull/1574))

## [6.15.0] - 2023-02-10
### Added
* CleanThat Java Refactorer. ([#1560](https://github.com/diffplug/spotless/pull/1560))
### Fixed
* Allow multiple instances of the same npm-based formatter to be used simultaneously. E.g. use prettier for typescript
  *and* Java (using the community prettier-plugin-java) without messing up their respective `node_module` dependencies. ([#1565](https://github.com/diffplug/spotless/pull/1565))
* `ktfmt` default style uses correct continuation indent. ([#1562](https://github.com/diffplug/spotless/pull/1562))
### Changes
* Bump default `ktfmt` version to latest `0.42` -> `0.43` ([#1561](https://github.com/diffplug/spotless/pull/1561))
* Bump default `jackson` version to latest `2.14.1` -> `2.14.2` ([#1536](https://github.com/diffplug/spotless/pull/1536))

## [6.14.1] - 2023-02-05
### Fixed
* `freshmark` fixed on java 15+ ([#1304](https://github.com/diffplug/spotless/pull/1304) fixes [#803](https://github.com/diffplug/spotless/issues/803))
* **POTENTIALLY BREAKING** `sortByKeys` for JSON formatting now takes into account objects inside arrays ([#1546](https://github.com/diffplug/spotless/pull/1546))

## [6.14.0] - 2023-01-26
### Added
* Support `jackson()` for YAML and JSON files ([#1492](https://github.com/diffplug/spotless/pull/1492))
* Prettier will now suggest to install plugins if a parser cannot be inferred from the file extension ([#1511](https://github.com/diffplug/spotless/pull/1511))
* Allow to specify node executable for node-based formatters using `nodeExecutable` parameter ([#1500](https://github.com/diffplug/spotless/pull/1500))
### Fixed
* **POTENTIALLY BREAKING** Generate the correct qualifiedRuleId for Ktlint 0.48.x [#1495](https://github.com/diffplug/spotless/pull/1495)
* The default list of type annotations used by `formatAnnotations` has had 8 more annotations from the Checker Framework added [#1494](https://github.com/diffplug/spotless/pull/1494)
### Changes
* **POTENTIALLY BREAKING** Bump minimum JRE from 8 to 11 ([#1514](https://github.com/diffplug/spotless/pull/1514) part 1 of [#1337](https://github.com/diffplug/spotless/issues/1337))
  * You can bump your build JRE without bumping your requirements ([docs](https://docs.gradle.org/current/userguide/building_java_projects.html#sec:java_cross_compilation)).
* Prettier will now suggest to install plugins if a parser cannot be inferred from the file extension ([#1511](https://github.com/diffplug/spotless/pull/1511))
* **POTENTIALLY BREAKING** Removed support for KtLint 0.3x and 0.45.2 ([#1475](https://github.com/diffplug/spotless/pull/1475))
  * `KtLint` does not maintain a stable API - before this PR, we supported every breaking change in the API since 2019.
  * From now on, we will support no more than 2 breaking changes at a time.
* `npm`-based formatters `ESLint`, `prettier` and `tsfmt` delay their `npm install` call until the formatters are first
  used. For Gradle this effectively moves the `npm install` call out of the configuration phase and as such enables
  better integration with `gradle-node-plugin`. ([#1522](https://github.com/diffplug/spotless/pull/1522))
* Bump default `ktlint` version to latest `0.48.1` -> `0.48.2` ([#1529](https://github.com/diffplug/spotless/pull/1529))
* Bump default `scalafmt` version to latest `3.6.1` -> `3.7.1` ([#1529](https://github.com/diffplug/spotless/pull/1529))

## [6.13.0] - 2023-01-14
### Added
* **POTENTIALLY BREAKING** `ktlint` step now supports `.editorconfig` ([#1442](https://github.com/diffplug/spotless/pull/1442) implements [#142](https://github.com/diffplug/spotless/issues/142))
  * **POTENTIALLY BREAKING** `ktlint` step now modifies license headers. Make sure to put `licenseHeader` *after* `ktlint`.
* Added `skipLinesMatching` option to `licenseHeader` to support formats where license header cannot be immediately added to the top of the file (e.g. xml, sh). ([#1441](https://github.com/diffplug/spotless/pull/1441))
* Added support for npm-based [ESLint](https://eslint.org/) formatter for javascript and typescript ([#1453](https://github.com/diffplug/spotless/pull/1453))
* Better suggested messages when user's default is set by JVM limitation. ([#995](https://github.com/diffplug/spotless/pull/995))
### Fixed
* Prevent tool configurations from being resolved outside project ([#1447](https://github.com/diffplug/spotless/pull/1447) fixes [#1215](https://github.com/diffplug/spotless/issues/1215))
* Support `ktlint` 0.48+ new rule disabling syntax ([#1456](https://github.com/diffplug/spotless/pull/1456)) fixes ([#1444](https://github.com/diffplug/spotless/issues/1444))
* Fix subgroups leading catch all matcher.
### Changes
* Bump default `ktlint` version to latest `0.47.1` -> `0.48.1` ([#1456](https://github.com/diffplug/spotless/pull/1456))
* Bump default version for `prettier` from `2.0.5` to `2.8.1` ([#1453](https://github.com/diffplug/spotless/pull/1453))

## [6.12.1] - 2023-01-02
### Fixed
* Improve memory usage when using git ratchet ([#1426](https://github.com/diffplug/spotless/pull/1426))
* Support `ktlint` 0.48+ ([#1432](https://github.com/diffplug/spotless/pull/1432)) fixes ([#1430](https://github.com/diffplug/spotless/issues/1430))
### Changes
* Bump default `ktlint` version to latest `0.47.1` -> `0.48.0` ([#1432](https://github.com/diffplug/spotless/pull/1432))
* Bump default `ktfmt` version to latest `0.41` -> `0.42` ([#1421](https://github.com/diffplug/spotless/pull/1421))

## [6.12.0] - 2022-11-24
### Added
* `importOrder` now support groups of imports without blank lines ([#1401](https://github.com/diffplug/spotless/pull/1401))
### Fixed
* Don't treat `@Value` as a type annotation [#1367](https://github.com/diffplug/spotless/pull/1367)
* Support `ktlint_disabled_rules` in `ktlint` 0.47.x [#1378](https://github.com/diffplug/spotless/pull/1378)
### Changes
* Bump default `ktfmt` version to latest `0.40` -> `0.41` ([#1340](https://github.com/diffplug/spotless/pull/1340))
* Bump default `scalafmt` version to latest `3.5.9` -> `3.6.1` ([#1373](https://github.com/diffplug/spotless/pull/1373))
* Bump default `diktat` version to latest `1.2.3` -> `1.2.4.2` ([#1393](https://github.com/diffplug/spotless/pull/1393))
* Bump default `palantir-java-format` version to latest `2.10` -> `2.28` ([#1393](https://github.com/diffplug/spotless/pull/1393))

## [6.11.0] - 2022-09-14
### Added
* `formatAnnotations()` step to correct formatting of Java type annotations.  It puts type annotations on the same line as the type that they qualify.  Run it after a Java formatting step, such as `googleJavaFormat()`. ([#1275](https://github.com/diffplug/spotless/pull/1275))
### Changes
* Bump default `ktfmt` version to latest `0.39` -> `0.40` ([#1312](https://github.com/diffplug/spotless/pull/1312))
* Bump default `ktlint` version to latest `0.46.1` -> `0.47.1` ([#1303](https://github.com/diffplug/spotless/pull/1303))
  * Also restored support for older versions of ktlint back to `0.31.0`

## [6.10.0] - 2022-08-23
### Added
* `scalafmt` integration now has a configuration option `majorScalaVersion` that allows you to configure the Scala version that gets resolved from the Maven artifact ([#1283](https://github.com/diffplug/spotless/pull/1283))
### Changes
* Add the `ktlint` rule in error messages when `ktlint` fails to apply a fix ([#1279](https://github.com/diffplug/spotless/pull/1279))
* Bump default `scalafmt` to latest `3.0.8` -> `3.5.9` (removed support for pre-`3.0.0`) ([#1283](https://github.com/diffplug/spotless/pull/1283))

## [6.9.1] - 2022-08-10
### Fixed
* Fix Clang not knowing the filename and changing the format ([#1268](https://github.com/diffplug/spotless/pull/1268) fixes [#1267](https://github.com/diffplug/spotless/issues/1267)).
### Changes
* Bump default `diktat` version to latest `1.2.1` -> `1.2.3` ([#1266](https://github.com/diffplug/spotless/pull/1266))

## [6.9.0] - 2022-07-28
### Added
* Clang and Black no longer break the build when the binary is unavailable, if they will not be run during that build ([#1257](https://github.com/diffplug/spotless/pull/1257)).
* License header support for Kotlin files without `package` or `@file` but do at least have `import` ([#1263](https://github.com/diffplug/spotless/pull/1263)).
### Fixed
* Warnings about missing `Task#usesService` for Gradle 8.0 ([#1262](https://github.com/diffplug/spotless/pull/1262) fixes [#1260](https://github.com/diffplug/spotless/issues/1260))

## [6.8.0] - 2022-06-30
### Added
* Support for `MAC_CLASSIC` (`\r`) line ending ([#1243](https://github.com/diffplug/spotless/pull/1243) fixes [#1196](https://github.com/diffplug/spotless/issues/1196))
### Changes
* Bump default `ktlint` version to latest `0.45.2` -> `0.46.1` ([#1239](https://github.com/diffplug/spotless/issues/1239))
  * Minimum supported version also bumped to `0.46.0` (we have abandoned strong backward compatibility for `ktlint`, from here on out Spotless will only support the most-recent breaking change).
* Bump default `diktat` version to latest `1.1.0` -> `1.2.1` ([#1246](https://github.com/diffplug/spotless/pull/1246))
  * Minimum supported version also bumped to `1.2.1` (diktat is based on ktlint and has the same backward compatibility issues).
* Bump default `ktfmt` version to latest `0.37` -> `0.39` ([#1240](https://github.com/diffplug/spotless/pull/1240))

## [6.7.2] - 2022-06-11
### Fixed
* `PalantirJavaFormatStep` no longer needs the `--add-exports` calls in the `org.gradle.jvmargs` property in `gradle.properties`. ([#1233](https://github.com/diffplug/spotless/pull/1233))

## [6.7.1] - 2022-06-10
### Fixed
* (Second try) `googleJavaFormat` and `removeUnusedImports` works on JDK16+ without jvm args workaround. ([#1228](https://github.com/diffplug/spotless/pull/1228))
  * If you have a bunch of `--add-exports` calls in your `org.gradle.jvmargs` property in `gradle.properties`, you should be able to remove them. (fixes [#834](https://github.com/diffplug/spotless/issues/834#issuecomment-819118761))

## [6.7.0] - 2022-06-05
### Added
* Support for `editorConfigOverride` in `ktlint`. ([#1218](https://github.com/diffplug/spotless/pull/1218) fixes [#1193](https://github.com/diffplug/spotless/issues/1193))
  * If you are using properties like `indent_size`, you should pass now pass them as `editorConfigOverride` and not as `userData`.
### Fixed
* `googleJavaFormat` and `removeUnusedImports` works on JDK16+ without jvm args workaround. ([#1224](https://github.com/diffplug/spotless/pull/1224))
  * If you have a bunch of `--add-exports` calls in your `org.gradle.jvmargs` property in `gradle.properties`, you should be able to remove them. (fixes [#834](https://github.com/diffplug/spotless/issues/834#issuecomment-819118761))

## [6.6.1] - 2022-05-13
### Fixed
* More daemon memory consumption fixes ([#1206](https://github.com/diffplug/spotless/pull/1198) fixes [#1194](https://github.com/diffplug/spotless/issues/1194))

## [6.6.0] - 2022-05-10
### Added
* `FormatExtension.createIndependentApplyTaskLazy`, with same functionality as `createIndependentApplyTaskLazy` but returning `TaskProvider` ([#1198](https://github.com/diffplug/spotless/pull/1198))
### Fixed
* Update the `black` version regex to fix `19.10b0` and earlier. (fixes [#1195](https://github.com/diffplug/spotless/issues/1195), regression introduced in `6.5.0`)
* Improved daemon memory consumption ([#1198](https://github.com/diffplug/spotless/pull/1198) fixes [#1194](https://github.com/diffplug/spotless/issues/1194))
### Changes
* Bump default `ktfmt` version to latest `0.36` -> `0.37`. ([#1200](https://github.com/diffplug/spotless/pull/1200))

## [6.5.2] - 2022-05-03
### Changes
* Bump default `diktat` version to latest `1.0.1` -> `1.1.0`. ([#1190](https://github.com/diffplug/spotless/pull/1190))
  * Converted `diktat` integration to use a compile-only source set. (fixes [#524](https://github.com/diffplug/spotless/issues/524))
  * Use the full path to a file in `diktat` integration. (fixes [#1189](https://github.com/diffplug/spotless/issues/1189))

## [6.5.1] - 2022-04-27
### Changes
* Bump default `ktfmt` version to latest `0.35` -> `0.36`. ([#1183](https://github.com/diffplug/spotless/issues/1183))
* Bump default `google-java-format` version to latest `1.13.0` -> `1.15.0`.
  * ~~This means it is no longer necessary to use the `--add-exports` workaround (fixes [#834](https://github.com/diffplug/spotless/issues/834)).~~ `--add-exports` workaround is still needed.

## [6.5.0] - 2022-04-22
### Added
* Added a `runToFixMessage` property to customize the run-to-fix message in `spotlessCheck` task. ([#1175](https://github.com/diffplug/spotless/issues/1175))
* Added support for enabling ktlint experimental ruleset. ([#1145](https://github.com/diffplug/spotless/pull/1168))
### Fixed
* Fixed support for Python Black's new version reporting. ([#1170](https://github.com/diffplug/spotless/issues/1170))
* All tasks (including helper tasks) are now part of the `verification` group. (fixes [#1050](https://github.com/diffplug/spotless/issues/1050))
* Error messages for unexpected file encoding now works on Java 8. (fixes [#1081](https://github.com/diffplug/spotless/issues/1081))
### Changed
* Spotless now applies the `base` plugin to make sure that Spotless always has a `check` task to hook into. ([#1179](https://github.com/diffplug/spotless/pull/1179), fixes [#1164](https://github.com/diffplug/spotless/pull/1164), reverts [#1014](https://github.com/diffplug/spotless/pull/1014))
  * Spotless used to work this way, we stopped applying base starting with version [`6.0.3` (released Dec 2021)](https://github.com/diffplug/spotless/blob/main/plugin-gradle/CHANGES.md#603---2021-12-06) in order to play nicely with a now-outdated Android template, but not applying `base` causes more problems than it fixes (see [#1164](https://github.com/diffplug/spotless/pull/1164) for a good example).
  * If you have anything like `tasks.register<Delete>("clean"` or `tasks.register("clean", Delete)`, just change the `register` to `named` so that you are configuring the existing `clean` created by `base`, rather than creating a new task.
* Bump default `black` version to latest `19.10b0` -> `22.3.0`. ([#1170](https://github.com/diffplug/spotless/issues/1170))
* Bump default `ktfmt` version to latest `0.34` -> `0.35`. ([#1159](https://github.com/diffplug/spotless/pull/1159))
* Bump default `ktlint` version to latest `0.43.2` -> `0.45.2`. ([#1177](https://github.com/diffplug/spotless/pull/1177))

## [6.4.2] - 2022-04-06
### Fixed
* Git user config and system config also included for defaultEndings configuration. ([#540](https://github.com/diffplug/spotless/issues/540))

## [6.4.1] - 2022-03-30
### Fixed
* Fixed ktfmt options configuration in Gradle plugin for Gradle Kotlin scripts (kts).

## [6.4.0] - 2022-03-28
### Added
* Accept `java.nio.charset.Charset` type when setting the character encoding via `encoding` ([#1128](https://github.com/diffplug/spotless/issues/1128))
* Added support for setting custom parameters for Kotlin ktfmt in Gradle plugin. ([#1145](https://github.com/diffplug/spotless/pull/1145))

## [6.3.0] - 2022-02-15
### Added
* Added support for JSON formatting based on [Gson](https://github.com/google/gson) ([#1125](https://github.com/diffplug/spotless/pull/1125)).
### Changed
* Use SLF4J for logging ([#1116](https://github.com/diffplug/spotless/issues/1116))

## [6.2.2] - 2022-02-09
### Changed
* Bump default ktfmt `0.30` -> `0.31` ([#1118](https://github.com/diffplug/spotless/pull/1118)).
### Fixed
* Add full support for git worktrees ([#1119](https://github.com/diffplug/spotless/pull/1119)).

## [6.2.1] - 2022-02-01
### Changed
* Bump default versions of formatters ([#1095](https://github.com/diffplug/spotless/pull/1095)).
  * google-java-format `1.12.0` -> `1.13.0`
  * ktfmt `0.29` -> `0.30`
* Added support for git property `core.autocrlf` ([#540](https://github.com/diffplug/spotless/issues/540))

## [6.2.0] - 2022-01-13
### Added
* 🎉🎉🎉 [**IntelliJ plugin**](https://plugins.jetbrains.com/plugin/18321-spotless-gradle) thanks to [@ragurney](https://github.com/ragurney) 🎉🎉🎉
* Added support for the [palantir-java-format](https://github.com/palantir/palantir-java-format) Java formatter ([#1083](https://github.com/diffplug/spotless/pull/1083)).
### Fixed
* Register `spotlessPredeclare` extension with type `SpotlessExtensionPredeclare` instead of the same `SpotlessExtension` as `spotless` so that Kotlin users can use `configure<SpotlessExtensionPredeclare>` ([#1084](https://github.com/diffplug/spotless/pull/1084)).

## [6.1.2] - 2022-01-07
### Fixed
* Update IndentStep to allow leading space on multiline comments ([#1072](https://github.com/diffplug/spotless/pull/1072)).

## [6.1.1] - 2022-01-06
### Fixed
* If the `base` plugin has already been applied, then there is no need for configuration of the `clean` task to trigger configuration of the Spotless tasks ([#1068](https://github.com/diffplug/spotless/pull/1068)).
### Changed
* Bumped default DiKTat from `0.4.0` to `1.0.1`. This is a breaking change for DiKTat users on the default version, because some rules were renamed/changed. Check [DiKTat changelog](https://github.com/analysis-dev/diktat/releases) for details.

## [6.1.0] - 2021-12-23
### Added
* You can now predeclare formatter dependencies in the root project.
  * specify one of:
  * `spotless { predeclareDeps() }` to resolve all deps from the root project, which will show up in dependency reports.
  * `spotless { predeclareDepsFromBuildscript() }` to resolve all deps from `buildscript { repositories {`, which will not show up in dependency reports ([see #1027](https://github.com/diffplug/spotless/issues/1027)).
  * and then below that you have a block where you simply declare each formatter which you are using, e.g.
  * ```
    spotless {
      ...
      predeclareDepsFromBuildscript()
    }
    spotlessPredeclare {
      java { eclipse() }
      kotlin { ktfmt('0.28') }
    }
    ```
  * By default, Spotless resolves all dependencies per-project, and the predeclaration above is unnecessary in the vast majority of cases.

## [6.0.5] - 2021-12-16
### Fixed
* `ratchetFrom` is now faster and uses less memory ([#1038](https://github.com/diffplug/spotless/pull/1038)).

## [6.0.4] - 2021-12-07
### Fixed
* Fix Gradle composite builds ([#860](https://github.com/diffplug/spotless/issues/860)).

## [6.0.3] - 2021-12-06
### Fixed
* Spotless no longer applies `BasePlugin` ([#1014](https://github.com/diffplug/spotless/pull/1014)).
  * This was done to ensure that any Spotless tasks would run after the `clean` task, but we found a way to do this without applying the `BasePlugin`. This resolves a conflict with the [Android Gradle template](https://issuetracker.google.com/issues/186924459) (fixes [#858](https://github.com/diffplug/spotless/issues/858)).
* Large parallel builds could throw `ConcurrentModificationException` (masked by "Cannot add a configuration with name"), now fixed. ([#1015](https://github.com/diffplug/spotless/issues/1015))

## [6.0.2] - 2021-12-05
### Changed
* Bumped default ktlint from `0.43.0` to `0.43.2`.
### Fixed
* Fixed problem with ktlint dependency variants ([#993](https://github.com/diffplug/spotless/issues/993))

## [6.0.1] - 2021-12-01
### Changed
* Added `named` option to `licenseHeader` to support alternate license header within same format (like java) ([872](https://github.com/diffplug/spotless/issues/872)).
* Added `onlyIfContentMatches` option to `licenseHeader` to skip license header application  based on source file content pattern ([#650](https://github.com/diffplug/spotless/issues/650)).
* Bump jgit version ([#992](https://github.com/diffplug/spotless/pull/992)).
  * jgit `5.10.0.202012080955-r` -> `5.13.0.202109080827-r`

## [6.0.0] - 2021-11-09
### Added
* Support for Gradle Configuration Cache* ([#982](https://github.com/diffplug/spotless/pull/982), [#986](https://github.com/diffplug/spotless/pull/986))
  * *Spotless must run on the same daemon that wrote the configuration cache. If it isn't, you'll get this error message:
  * ```
    Spotless JVM-local cache is stale. Regenerate the cache with
      rm -rf .gradle/configuration-cache
    ```
  * To make this daemon-restriction obsolete, please see and upvote [#987](https://github.com/diffplug/spotless/issues/987).
### Changed
* **BREAKING** Previously, many projects required `buildscript { repositories { mavenCentral() }}` at the top of their root project, because Spotless resolved its dependencies using the buildscript repositories. Spotless now resolves its dependencies from the normal project repositories of each project with a `spotless {...}` block. This means that you can remove the `buildscript {}` block, but you still need a `repositories { mavenCentral() }` (or similar) in each project which is using Spotless. ([#980](https://github.com/diffplug/spotless/pull/980), [#983](https://github.com/diffplug/spotless/pull/983))
  * If you prefer the old behavior, it is available via [`predeclareDepsFromBuildscript()` starting in `6.1.0`](../README.md#dependency-resolution-modes).
* **BREAKING** `createIndepentApplyTask(String taskName)` now requires that `taskName` does not end with `Apply`
* Bump minimum required Gradle from `6.1` to `6.1.1`.
* Bump default formatter versions ([#989](https://github.com/diffplug/spotless/pull/989))
  * google-java-format `1.11.0` -> `1.12.0`
  * ktlint `0.42.1` -> `0.43.0`
  * ktfmt `0.27` -> `0.29`
  * scalafmt `3.0.0` -> `3.0.8`

### Removed
* **BREAKING** `removeFormat` (which has been broken since `5.0`) has been removed. Use `clearSteps()` as a workaround ([#653](https://github.com/diffplug/spotless/issues/653)).

## [5.17.1] - 2021-10-26
### Changed
* Added support and bump Eclipse formatter default versions to `4.21` for `eclipse-groovy`. Change is only applied for JVM 11+.
* Added support for ktlint's FilenameRule ([#974](https://github.com/diffplug/spotless/pull/974)).

### Fixed
 * Temporary workspace deletion for Eclipse based formatters on JVM shutdown ([#967](https://github.com/diffplug/spotless/issues/967)). Change is only applied for Eclipse versions using JVM 11+, no back-port to older versions is planned.

## [5.17.0] - 2021-10-13
### Added
* Added support for calling local binary formatters ([#963](https://github.com/diffplug/spotless/pull/963))

### Fixed
 * [module-info formatting](https://github.com/diffplug/spotless/pull/958) in `eclipse-jdt` versions `4.20` and `4.21`. Note that the problem also affects older versions.
 * Added workaround to support projects using git worktrees ([#965](https://github.com/diffplug/spotless/pull/965))

## [5.16.0] - 2021-10-02
* Added `wildcardsLast()` option for Java `importOrder` ([#954](https://github.com/diffplug/spotless/pull/954))

### Added
* Added support for JBDI bind list params in sql formatter ([#955](https://github.com/diffplug/spotless/pull/955))

## [5.15.2] - 2021-09-27
### Changed
* Added support and bump Eclipse formatter default versions to `4.21` for `eclipse-cdt`, `eclipse-jdt`, `eclipse-wtp`. Change is only applied for JVM 11+.
* Added `groupArtifact` option for `google-java-format` ([#944](https://github.com/diffplug/spotless/pull/944))

## [5.15.1] - 2021-09-20
### Changed
* Added support and bump Eclipse formatter default versions for JVM 11+. For older JVMs the previous defaults remain.
  * `eclipse-cdt` from `4.16` to `4.20`
  * `eclipse-groovy` from `4.19` to `4.20`
  * `eclipse-jdt` from `4.19` to `4.20`
  * `eclipse-wtp` from `4.18` to `4.20`

### Fixed
* Large parallel multiproject builds could sometimes generate hard-to-reproduce errors below (reported in [#941](https://github.com/diffplug/spotless/pull/942), attempted fix in [#942](https://github.com/diffplug/spotless/pull/942)).
  * `:spotlessInternalRegisterDependencies task failed.`
  * `Cannot add a configuration with name 'spotless-1911100560'`
* Spotless does not [yet](https://github.com/diffplug/spotless/pull/721) support configuration-cache, but now it can never interfere with configuration-cache for other tasks. ([#720](https://github.com/diffplug/spotless/pull/720))
* Bump minimum required Gradle from `5.4` to `6.1`.

## [5.15.0] - 2021-09-04
### Added
* Added support for `google-java-format`'s `skip-reflowing-long-strings` option ([#929](https://github.com/diffplug/spotless/pull/929))

## [5.14.3] - 2021-08-20
### Changed
* Added support for [scalafmt 3.0.0](https://github.com/scalameta/scalafmt/releases/tag/v3.0.0) and bump default scalafmt version to `3.0.0` ([#913](https://github.com/diffplug/spotless/pull/913)).
* Bump default versions ([#915](https://github.com/diffplug/spotless/pull/915))
  * `ktfmt` from `0.24` to `0.27`
  * `ktlint` from `0.35.0` to `0.42.1`
  * `google-java-format` from `1.10.0` to `1.11.0`

## [5.14.2] - 2021-07-20
### Fixed
 * Improved [SQL formatting](https://github.com/diffplug/spotless/pull/897) with respect to comments

## [5.14.1] - 2021-07-06
### Changed
* Improved exception messages for [JSON formatting](https://github.com/diffplug/spotless/pull/885) failures

## [5.14.0] - 2021-06-17

### Added
* Added Gradle configuration [JVM-based JSON formatting](https://github.com/diffplug/spotless/issues/850)
### Fixed
* Fixed IndexOutOfBoundsException in parallel execution of `eclipse-groovy` formatter ([#877](https://github.com/diffplug/spotless/issues/877))

## [5.13.0] - 2021-06-10
### Added
* Added support for `eclipse-cdt` at `4.19.0`. Note that version requires Java 11 or higher.
* Added support for `eclipse-groovy` at `4.18.0` and `4.19.0`.
* Added support for `eclipse-wtp` at `4.19.0`. Note that version requires Java 11 or higher.
### Changed
* Bump `eclipse-groovy` default version from `4.17.0` to `4.19.0`.

## [5.12.5] - 2021-05-13
### Changed
* Update ktfmt from 0.21 to 0.24
### Fixed
* The `<url>` field in the Maven POM is now set correctly ([#798](https://github.com/diffplug/spotless/issues/798))
* Node is re-installed if some other build step removed it ([#863](https://github.com/diffplug/spotless/issues/863))

## [5.12.4] - 2021-04-21
### Fixed
* Dependency configurations are now named rather than detached, attempt to fix #815.

## [5.12.3] - 2021-04-21
### Fixed
* Explicitly separate target file from git arguments when parsing year for license header to prevent command from failing on argument-like paths ([#847](https://github.com/diffplug/spotless/pull/847))

## [5.12.2] - 2021-04-20
### Fixed
* LicenseHeaderStep treats address as copyright year ([#716](https://github.com/diffplug/spotless/issues/716))

## [5.12.1] - 2021-04-13
### Fixed
* Fix license header bug for years in range ([#840](https://github.com/diffplug/spotless/pull/840)).

## [5.12.0] - 2021-04-10
### Added
* Added support for `eclipse-jdt` at `4.19.0`.
### Changed
* Bump `eclipse-jdt` default version from `4.18.0` to `4.19.0`.
* Bump `google-java-format` default version from `1.9` to `1.10.0`.
* Expose configuration exceptions from scalafmt ([#837](https://github.com/diffplug/spotless/issues/837))
### Fixed
* Exclude `.git`, `.gradle` and `build` directories when multiple targets are specified ([#835](https://github.com/diffplug/spotless/issues/835)).
  * As part of this fix, `**/blah.txt` is now handled the same as `**/*.txt`, which was always the expected behavior. Very unlikely to cause any user-visible changes in behavior.

## [5.11.1] - 2021-03-26
### Fixed
* Ensure consistent ordering of task inputs for `RegisterDependenciesTask`,bso the task is `up-to-date` when the spotless config has not changed.

## [5.11.0] - 2021-03-05
### Added
* Bump ktfmt to 0.21 and add support to Google and Kotlinlang formats ([#812](https://github.com/diffplug/spotless/pull/812))

## [5.10.2] - 2021-02-16
### Fixed
* Allow licence headers to be blank ([#801](https://github.com/diffplug/spotless/pull/801)).

## [5.10.1] - 2021-02-11
### Fixed
* Fixed the `clean` task when Gradle's configuration cache is enabled ([#796](https://github.com/diffplug/spotless/issues/796))

## [5.10.0] - 2021-02-09
### Added
* Support for diktat in KotlinGradleExtension ([#789](https://github.com/diffplug/spotless/pull/789))

## [5.9.0] - 2021-01-04
### Added
* Added support for `eclipse-cdt`, `eclipse-jdt`, and `eclipse-wtp` at `4.18.0`.
### Changed
* Bump `eclipse-jdt` default version from `4.17.0` to `4.18.0`.
* Bump `eclipse-wtp` default version from `4.17.0` to `4.18.0`.
* Bump `ktfmt` default version from `0.16` to `0.19` ([#748](https://github.com/diffplug/spotless/issues/748) and [#773](https://github.com/diffplug/spotless/issues/773)).
### Fixed
* Fixed `ratchetFrom` support for git-submodule ([#746](https://github.com/diffplug/spotless/issues/746)).
* Fixed `ratchetFrom` excess memory consumption ([#735](https://github.com/diffplug/spotless/issues/735)).
* `ktfmt` v0.19+ with dropbox-style works again ([#765](https://github.com/diffplug/spotless/pull/765)).
* `prettier` no longer throws errors on empty files ([#751](https://github.com/diffplug/spotless/pull/751)).
* Fixed error when running on root of windows mountpoint ([#760](https://github.com/diffplug/spotless/pull/760)).
* No longer declare inputs on `SpotlessCheck` and `SpotlessApply` since they don't have any outputs (worker task still does up-to-date and caching) ([#741](https://github.com/diffplug/spotless/issues/741)).

## [5.8.2] - 2020-11-16
### Fixed
* Fixed a bug which occurred if the root directory of the project was also the filesystem root ([#732](https://github.com/diffplug/spotless/pull/732))

## [5.8.1] - 2020-11-13
### Fixed
* Bump JGit from `5.8.0` to `5.9.0` to improve performance ([#726](https://github.com/diffplug/spotless/issues/726))

## [5.8.0] - 2020-11-12
### Added
* Added support to npm-based steps for picking up `.npmrc` files ([#727](https://github.com/diffplug/spotless/pull/727))

## [5.7.0] - 2020-10-20
### Added
* Added support for eclipse-cdt 4.14.0, 4.16.0 and 4.17.0 ([#722](https://github.com/diffplug/spotless/pull/722)).
* Added support for eclipse-groovy 4.14.0, 4.15.0, 4.16.0 and 4.17.0 ([#722](https://github.com/diffplug/spotless/pull/722)).
* Added support for eclipse-jdt 4.17.0 ([#722](https://github.com/diffplug/spotless/pull/722)).
* Added support for eclipse-wtp 4.14.0, 4.15.0, 4.16.0 and 4.17.0 ([#722](https://github.com/diffplug/spotless/pull/722)).
### Changed
* Updated default eclipse-cdt from 4.13.0 to 4.16.0 ([#722](https://github.com/diffplug/spotless/pull/722)). Note that version 4.17.0 is supported, but requires Java 11 or higher.
* Updated default eclipse-groovy from 4.13.0 to 4.17.0 ([#722](https://github.com/diffplug/spotless/pull/722)).
* Updated default eclipse-jdt from 4.16.0 to 4.17.0 ([#722](https://github.com/diffplug/spotless/pull/722)).
* Updated default eclipse-wtp from 4.13.0 to 4.17.0 ([#722](https://github.com/diffplug/spotless/pull/722)).

## [5.6.1] - 2020-09-21
### Fixed
* `5.6.0` introduced a bug where it was no longer possible to configure a single format twice, e.g. to have two `java{}` blocks in a single file. Fixed by [#702](https://github.com/diffplug/spotless/pull/702).

## [5.6.0] - 2020-09-21
### Added
* [`withinBlocks` allows you to apply rules only to specific sections of files](README.md#inception-languages-within-languages-within), for example formatting javascript within html, code examples within markdown, and things like that (implements [#412](https://github.com/diffplug/spotless/issues/412) - formatting inception).

## [5.5.2] - 2020-09-18
### Fixed
* Don't assume that file content passed into Prettier is at least 50 characters (https://github.com/diffplug/spotless/pull/699).

## [5.5.1] - 2020-09-12
### Fixed
* Improved JRE parsing to handle strings like `16-loom` (fixes [#693](https://github.com/diffplug/spotless/issues/693)).

## [5.5.0] - 2020-09-11
### Added
* New option [`toggleOffOn()`](README.md#spotlessoff-and-spotlesson) which allows the tags `spotless:off` and `spotless:on` to protect sections of code from the rest of the formatters ([#691](https://github.com/diffplug/spotless/pull/691)).
### Changed
* When applying license headers for the first time, we are now more lenient about parsing existing years from the header ([#690](https://github.com/diffplug/spotless/pull/690)).

## [5.4.0] - 2020-09-08
### Added
* `googleJavaFormat()` default version is now `1.9` on JDK 11+, while continuing to be `1.7` on earlier JDKs. This is especially helpful to `removeUnusedImports()`, since it always uses the default version of GJF (fixes [#681](https://github.com/diffplug/spotless/issues/681)).
### Fixed
* We did not proactively check to ensure that the Gradle version was modern enough, now we do (fixes [#684](https://github.com/diffplug/spotless/pull/684)).

## [5.3.0] - 2020-08-29
### Added
* Added support for  eclipse-jdt 4.14.0, 4.15.0 and 4.16.0 ([#678](https://github.com/diffplug/spotless/pull/678)).
### Changed
* Updated default eclipse-jdt from 4.13.0 to 4.16.0 ([#678](https://github.com/diffplug/spotless/pull/678)).

## [5.2.0] - 2020-08-25
### Added
- It is now much easier for Spotless to [integrate formatters with native executables](../CONTRIBUTING.md#integrating-outside-the-jvm). ([#672](https://github.com/diffplug/spotless/pull/672))
  - Added support for [python](README.md#python), specifically [black](README.md#black).
  - Added support for [clang-format](README.md#clang-format) for all formats.
### Fixed
* If you executed `gradlew spotlessCheck` multiple times within a single second (hard in practice, easy for a unit test) you could sometimes get an erroneous failure message.  Fixed in [#671](https://github.com/diffplug/spotless/pull/671).

## [5.1.2] - 2020-08-21
### Fixed
* `ktlint()` is now more robust when parsing version string for version-dependent implementation details, fixes [#668](https://github.com/diffplug/spotless/issues/668).

## [5.1.1] - 2020-08-05
### Fixed
* Depending on the file system, executing `gradle spotlessApply` might change permission on the changed files from `644` to `755`; fixes ([#656](https://github.com/diffplug/spotless/pull/656))
* When using the `prettier` or `tsfmt` steps, if any files were dirty then `spotlessCheck` would fail with `java.net.ConnectException: Connection refused` rather than the proper error message ([#651](https://github.com/diffplug/spotless/issues/651)).
### Changed
* Bump default ktfmt from `0.15` to `0.16`, and remove duplicated logic for the `--dropbox-style` option ([#642](https://github.com/diffplug/spotless/pull/648))

## [5.1.0] - 2020-07-13
### Added
* Bump default ktfmt from 0.13 to 0.15, and add support for the --dropbox-style option ([#641](https://github.com/diffplug/spotless/issues/641)).

## [5.0.0] - 2020-07-12

This release is *exactly* the same as `4.5.1`, except:

- it now has plugin id `com.diffplug.spotless`, rather than `com.diffplug.gradle.spotless` ([why](https://dev.to/nedtwigg/names-in-java-maven-and-gradle-2fm2))
- the minimum required Gradle has bumped from `2.14` to `5.4`
- all deprecated functionality has been removed
- `-PspotlessModern=true` (introduced in [`4.3.0`](#430---2020-06-05)) is now always on

If `id 'com.diffplug.gradle.spotless' version '4.5.1'` works without deprecation warnings, then you can upgrade to `id 'com.diffplug.spotless' version '5.0.0'` and no changes will be required.

* **BREAKING** All deprecated functionality has been removed ([#640](https://github.com/diffplug/spotless/pull/640)).
  * (dev-only) `SpotlessTask` was deleted, and `SpotlessTaskModern` was renamed to `SpotlessTask` (ditto for `SpotlessPlugin` and `SpotlessExtension`).
* Introduced in earlier versions, but formerly gated behind `-PspotlessModern=true`
  * We now calculate incremental builds using the new `InputChanges` rather than the deprecated `IncrementalTaskInputs`. ([#607](https://github.com/diffplug/spotless/pull/607))
  * We now use Gradle's config avoidance APIs. ([#617](https://github.com/diffplug/spotless/pull/617))
  * Spotless no longer creates any tasks eagerly. ([#622](https://github.com/diffplug/spotless/pull/622))
  * **BREAKING** The closures inside each format specification are now executed lazily on task configuration. ([#618](https://github.com/diffplug/spotless/pull/618))

```groovy
String isEager = 'nope'
spotless {
    java {
        isEager = 'yup'
    }
}
println "isEager $isEager"
// 'com.diffplug.gradle.spotless' -> isEager yup
// 'com.diffplug.spotless'        -> isEager nope
```

## [4.5.1] - 2020-07-04
### Fixed
* Git-native handling of line endings was broken, now fixed ([#639](https://github.com/diffplug/spotless/pull/639)).

## [4.5.0] - 2020-07-02
### Added
* Full support for the Gradle buildcache - previously only supported local, now supports remote too. Fixes [#566](https://github.com/diffplug/spotless/issues/566) and [#280](https://github.com/diffplug/spotless/issues/280), via changes in [#621](https://github.com/diffplug/spotless/pull/621) and [#571](https://github.com/diffplug/spotless/pull/571).
* `prettier` will now autodetect the parser (and formatter) to use based on the filename, unless you override this using `config()` or `configFile()` with the option `parser` or `filepath`. ([#620](https://github.com/diffplug/spotless/pull/620))
* (user-invisible) moved the deprecated lib code which was only being used in deprecated parts of `plugin-gradle` into the `.libdeprecated` package. ([#630](https://github.com/diffplug/spotless/pull/630))
* Added ANTLR4 support ([#326](https://github.com/diffplug/spotless/issues/326)).
### Fixed
* LineEndings.GIT_ATTRIBUTES is now a bit more efficient, and paves the way for remote build cache support in Gradle. ([#621](https://github.com/diffplug/spotless/pull/621))
* `ratchetFrom` now ratchets from the merge base of `HEAD` and the specified branch.  This fixes the surprising behavior when a remote branch advanced ([#631](https://github.com/diffplug/spotless/pull/631) fixes [#627](https://github.com/diffplug/spotless/issues/627)).
### Deprecated
* The default targets for `C/C++`, `freshmark`, `sql`, and `typescript` now generate a warning, asking the user to specify a target manually. There is no well-established convention for these languages in the Gradle ecosystem, and the performance of the default target is far worse than a user-provided one.  If you dislike this change, please complain in [#634](https://github.com/diffplug/spotless/pull/634).
* `customLazy` and `customLazyGroovy` now generate a warning, asking the user to migrate to `custom`.  There is no longer a performance advantage to `customLazy` in the new modern plugin. See [#635](https://github.com/diffplug/spotless/pull/635/files) for example migrations.
* inside the `cpp { }` block, the `eclipse` step now generates a warning, asking you to switch to `eclipseCdt`.  It is the same underlying step, but the new name clears up any confusion with the more common Java `eclipse`. [#636](https://github.com/diffplug/spotless/pull/635/files)

## [4.4.0] - 2020-06-19
### Added
* It is now possible to have multiple language-specific formats. ([9a02419](https://github.com/diffplug/spotless/pull/618/commits/9a024195982759977108b1d857670459939f4000))

```groovy
import com.diffplug.gradle.spotless.KotlinExtension
spotless {
  kotlin {
    target 'src/**/*.kt'
    ktlint()
  }
  format 'kotlinScript', KotlinExtension, {
    target 'src/**/*.kts'
    ktfmt()
  }
}
```

## [4.3.1] - 2020-06-17
### Changed
* Nodejs-based formatters `prettier` and `tsfmt` now use native node instead of the J2V8 approach. ([#606](https://github.com/diffplug/spotless/pull/606))
  * This removes the dependency to the no-longer-maintained Linux/Windows/macOs variants of J2V8.
  * This enables spotless to use the latest `prettier` versions (instead of being stuck at prettier version <= `1.19.0`)
  * Bumped default versions, prettier `1.16.4` -> `2.0.5`, tslint `5.12.1` -> `6.1.2`
### Fixed
* Using `ratchetFrom 'origin/main'` on a bare checkout generated a cryptic error, now generates a clear error. ([#608](https://github.com/diffplug/spotless/issues/608))
* Using `ratchetFrom 'nonexistent-reference` generated a cryptic error, now generates a clear error. ([#612](https://github.com/diffplug/spotless/issues/612))

## [4.3.0] - 2020-06-05
### Deprecated
* `-PspotlessFiles` has been deprecated and will be removed.  It is slow and error-prone, especially for win/unix cross-platform, and we have better options available now:
  * If you are formatting just one file, try the much faster [IDE hook](https://github.com/diffplug/spotless/blob/main/plugin-gradle/IDE_HOOK.md)
  * If you are integrating with git, try the much easier (and faster) [`ratchetFrom 'origin/main'`](https://github.com/diffplug/spotless/tree/main/plugin-gradle#ratchet)
  * If neither of these work for you, let us know in [this PR](https://github.com/diffplug/spotless/pull/602).
### Added
* If you specify `-PspotlessSetLicenseHeaderYearsFromGitHistory=true`, Spotless will perform an expensive search through git history to determine the oldest and newest commits for each file, and uses that to determine license header years. ([#604](https://github.com/diffplug/spotless/pull/604))
* It is now possible for individual formats to set their own `ratchetFrom` value, similar to how formats can have their own `encoding`. ([#605](https://github.com/diffplug/spotless/pull/605)).
* (spotless devs only) if you specify `-PspotlessModern=true` Spotless will run the in-progress Gradle `5.4+` code.  The `modernTest` build task runs our test suite in this way.  It will be weeks/months before this is recommended for end-users. ([#598](https://github.com/diffplug/spotless/pull/598))

## [4.2.1] - 2020-06-04
### Fixed
* `ratchetFrom` incorrectly marked every file as though it were clean on Windows. ([#596](https://github.com/diffplug/spotless/pull/596))
  * Also large [performance improvement (win and unix) for multiproject builds](https://github.com/diffplug/spotless/pull/597/commits/f66dc8de137a34d14768e83ab3cbff5344539b56). ([#597](https://github.com/diffplug/spotless/pull/597))
* Improved the warning message for `paddedCell` deprecation, along with many API-invisible fixes and cleanup. ([#592](https://github.com/diffplug/spotless/pull/592))

## [4.2.0] - 2020-06-03
### Added
* If you use `ratchetFrom` and `licenseHeader`, the year in your license header will now be automatically kept up-to-date for changed files. For example, if the current year is 2020: ([#593](https://github.com/diffplug/spotless/pull/593))
  * `/** Copyright 2020 */` -> unchanged
  * `/** Copyright 1990 */` -> `/** Copyright 1990-2020 */`
  * `/** Copyright 1990-1993 */` -> `/** Copyright 1990-2020 */`
  * You can disable this behavior with `licenseHeader(...).updateYearWithLatest(false)`, or you can enable it without using `ratchetFrom` by using `updateYearWithLatest(true)` (not recommended).
### Fixed
* `ratchetFrom` had a bug (now fixed) such that it reported all files outside the root directory as changed. ([#594](https://github.com/diffplug/spotless/pull/594))

## [4.1.0] - 2020-06-01
### Added
* You can now ratchet a project's style by limiting Spotless only to files which have changed since a given [git reference](https://javadoc.io/doc/org.eclipse.jgit/org.eclipse.jgit/5.6.1.202002131546-r/org/eclipse/jgit/lib/Repository.html#resolve-java.lang.String-), e.g. `ratchetFrom 'origin/main'`. ([#590](https://github.com/diffplug/spotless/pull/590))
* Support for ktfmt in KotlinGradleExtension. ([#583](https://github.com/diffplug/spotless/pull/583))
### Fixed
* Users can now run `spotlessCheck` and `spotlessApply` in the same build. ([#584](https://github.com/diffplug/spotless/pull/584))
* Fixed intermittent `UnsatisfiedLinkError` in nodejs-based steps. ([#586](https://github.com/diffplug/spotless/pull/586))
  * Also, a shared library used by the nodejs steps used to be extracted into the user home directory, but now it is extracted into `{rootProject}/build/spotless-nodejs-cache`.
* Fixed intermittent `java.nio.file.DirectoryNotEmptyException` on incremental builds where folders had been removed. ([#589](https://github.com/diffplug/spotless/pull/589))
* Starting in `4.0`, it is no longer possible for a project to format files which are not within its project folder (for example, `:a` can no longer format files in `:b`).  We did not explicitly note this in the changelog entry for `4.0`, and we gave a very confusing error message if users tried.  We now give a more helpful error message, and this breaking change has been retroactively noted in the changelog for `4.0.0`. ([#588](https://github.com/diffplug/spotless/pull/588))

## [4.0.1] - 2020-05-21
### Fixed
* If the encoding was set incorrectly, `spotlessApply` could clobber special characters.  Spotless now prevents this, and helps to suggest the correct encoding. ([#575](https://github.com/diffplug/spotless/pull/575))

## [4.0.0] - 2020-05-17
**TLDR: This version improves performance and adds support for the local Gradle Build Cache.  You will not need to make any changes in your buildscript.**  It is a breaking change only for a few users who have built *other* plugins on top of this one.

### Added
* Support for the Gradle build cache. ([#576](https://github.com/diffplug/spotless/pull/576))
  * The local cache will work great, but the remote cache will always miss until [#566](https://github.com/diffplug/spotless/issues/566) is resolved.
### Removed
* **BREAKING** it used to be possible for any project to format files in any other project.  For example, `:a` could format files in `:b`.  It is now only possible to format files within the project directory.  It is okay (but not advised) to format files in subprojects, since they are within the project directory.
* (Power users only) **BREAKING** `void SpotlessTask::setCheck()` and `setApply()` have been removed. ([#576](https://github.com/diffplug/spotless/pull/576))
  * Previously, the `check` and `apply` tasks were just marker tasks, and they called `setCheck` and `setApply` on the "worker" task.  Now `check` and `apply` are real tasks in their own right, so the marker-task kludge is no longer necessary.
### Changed
* (Power users only) **BREAKING** `SpotlessTask FormatExtension::createIndependentTask` has been removed, and replaced with `SpotlessApply::createIndependentApplyTask`. ([#576](https://github.com/diffplug/spotless/pull/576))
* Improve suggested Gradle invocation for running `spotlessApply`. ([#578](https://github.com/diffplug/spotless/pull/578))

## [3.30.0] - 2020-05-11
### Added
* `-PspotlessIdeHook` which makes the VS Code extension faster and more reliable.  See [`IDE_INTEGRATION.md`](IDE_INTEGRATION.md) for more details. ([#568](https://github.com/diffplug/spotless/pull/568))

## [3.29.0] - 2020-05-05
### Added
* 🎉🎉🎉 [**VS Code Extension**](https://marketplace.visualstudio.com/items?itemName=richardwillis.vscode-spotless-gradle) thanks to [@badsyntax](https://github.com/badsyntax) 🎉🎉🎉
* Support for google-java-format 1.8 (requires build to run on Java 11+) ([#562](https://github.com/diffplug/spotless/issues/562))
* Support for ktfmt 0.13 (requires build to run on Java 11+) ([#569](https://github.com/diffplug/spotless/pull/569))
### Changed
* PaddedCell is now always enabled.  It is strictly better than non-padded cell, and there is no performance penalty.  [See here](https://github.com/diffplug/spotless/pull/560#issuecomment-621752798) for detailed explanation. ([#561](https://github.com/diffplug/spotless/pull/561))
* Updated a bunch of dependencies, most notably jgit `5.5.0.201909110433-r` -> `5.7.0.202003110725-r`. ([#564](https://github.com/diffplug/spotless/pull/564))

## [3.28.1] - 2020-04-02
### Fixed
* Eclipse-WTP formatter (web tools platform, not java) handles some character encodings incorrectly on OS with non-unicode default file encoding [#545](https://github.com/diffplug/spotless/issues/545). Fixed for Eclipse-WTP formatter Eclipse version 4.13.0 (default version).

## [3.28.0] - 2020-03-20
### Added
* Enable IntelliJ-compatible token `$today.year` for specifying the year in license header files. ([#542](https://github.com/diffplug/spotless/pull/542))
### Fixed
* Eclipse-WTP formatter (web tools platform, not java) could encounter errors in parallel multiproject builds [#492](https://github.com/diffplug/spotless/issues/492). Fixed for Eclipse-WTP formatter Eclipse version 4.13.0 (default version).

## [3.27.2] - 2020-03-05
### Fixed
* Add tests to `SpecificFilesTest` to fix [#529](https://github.com/diffplug/spotless/issues/529)
* If you applied spotless to a subproject, but not to the root project, then on Gradle 6+ you would get the deprecation warning `Using method Project#afterEvaluate(Action) when the project is already evaluated has been deprecated.`  This has now been fixed. ([#506](https://github.com/diffplug/spotless/issues/506))

## [3.27.1] - 2020-01-14
### Fixed
* `licenseHeader` and `licenseHeaderFile` accidentally returned a package-private config object, which is now public, fixes ([#505](https://github.com/diffplug/spotless/issues/505)).

## [3.27.0] - 2020-01-01
* Added method `FormatExtension.createIndependentTask(String taskName)` which allows creating a Spotless task outside of the `check`/`apply` lifecycle.  See [javadoc](https://github.com/diffplug/spotless/blob/91ed7203994e52058ea6c2e0f88d023ed290e433/plugin-gradle/src/main/java/com/diffplug/gradle/spotless/FormatExtension.java#L613-L639) for details. ([#500](https://github.com/diffplug/spotless/pull/500))
* Running `clean` and `spotlessCheck` during a parallel build could cause exceptions, fixed by ([#501](https://github.com/diffplug/spotless/pull/501)).
* Fixed Gradle 7 deprecation warnings that started being emitted in Gradle 6. ([#503](https://github.com/diffplug/spotless/pull/503))
  * Even if you're using a pre-6.0 version of Gradle, you will probably see small performance and stability improvements. The PR above finally fixed the root problems of ([#372](https://github.com/diffplug/spotless/issues/372)).

## [3.26.1] - 2019-11-27
* Revert the change in console display of errors from 3.26.0 ([#485](https://github.com/diffplug/spotless/pull/485)) because [of these problems](https://github.com/diffplug/spotless/pull/485#issuecomment-552925932).
* Bugfix: Fix NPE in EclipseXmlFormatterStepImpl ([#489](https://github.com/diffplug/spotless/pull/489))

## [3.26.0] - 2019-11-11
* Fix project URLs in poms. ([#478](https://github.com/diffplug/spotless/pull/478))
* Fix `ImportSorter` crashing with empty files. ([#474](https://github.com/diffplug/spotless/pull/474))
  * Fixes [#305](https://github.com/diffplug/spotless/issues/305) StringIndexOutOfBoundsException for empty Groovy file when performing importOrder
* Bugfix: CDT version `4.12.0` now properly uses `9.8`, whereas before it used `9.7`. ([#482](https://github.com/diffplug/spotless/pull/482#discussion_r341380884))
* Updated default eclipse-wtp from 4.12.0 to 4.13.0 ([#482](https://github.com/diffplug/spotless/pull/482)).
* Updated default eclipse-groovy from 4.12.0 to 4.13.0 ([#482](https://github.com/diffplug/spotless/pull/482)).
* Updated default eclipse-jdt from 4.12.0 to 4.13.0 ([#482](https://github.com/diffplug/spotless/pull/482)).
* Updated default eclipse-cdt from 4.12.0 to 4.13.0 ([#482](https://github.com/diffplug/spotless/pull/482)).
* Bump default version of KtLint from `0.34.2` to `0.35.0`. ([#473](https://github.com/diffplug/spotless/issues/473))
* Several improvements to the console display of formatting errors. ([#465](https://github.com/diffplug/spotless/pull/465))
    * Visualize \r and \n as ␍ and ␊ when possible ([#465](https://github.com/diffplug/spotless/pull/465))
    * Make end-of-lines visible when file contains whitespace and end-of-line issues at the same time ([#465](https://github.com/diffplug/spotless/pull/465))
    * Print actual diff line instead of "1 more lines that didn't fit" ([#467](https://github.com/diffplug/spotless/issues/467))

## [3.25.0] - 2019-10-06
* Spotless no longer breaks configuration avoidance for other tasks (specifically the `check` task and all of its dependees) ([#463](https://github.com/diffplug/spotless/pull/463)).
  * Important change: **Formerly, Spotless did not create its tasks until the `afterEvaluate` phase.  Spotless now creates them as soon as the plugin is applied**, and it creates the format-specific tasks as soon as the formats are defined.  There is no performance degradation associated with this change, and it makes configuring Spotless easier.
* Add support for ktlint `0.34+`, and bump default version from `0.32.0` to `0.34.2`. ([#469](https://github.com/diffplug/spotless/pull/469))

## [3.24.3] - 2019-09-23
* Update jgit from `5.3.2.201906051522-r` to `5.5.0.201909110433-r`. ([#445](https://github.com/diffplug/spotless/pull/445))
  * Fixes [#410](https://github.com/diffplug/spotless/issues/410) AccessDeniedException in MinGW/GitBash.
  * Also fixes occasional [hang on NFS due to filesystem timers](https://github.com/diffplug/spotless/pull/407#issuecomment-514824364).
* Eclipse-based formatters used to leave temporary files around ([#447](https://github.com/diffplug/spotless/issues/447)). This is now fixed, but only for eclipse 4.12+, no back-port to older Eclipse formatter versions is planned. ([#451](https://github.com/diffplug/spotless/issues/451))
* Fixed a bad but simple bug in `paddedCell()` ([#455](https://github.com/diffplug/spotless/pull/455))
    * if a formatter was behaving correctly on a given file (was idempotent)
    * but the file was not properly formatted
    * `spotlessCheck` would improperly say "all good" even though `spotlessApply` would properly change them
    * combined with up-to-date checking, could lead to even more confusing results,
     ([#338](https://github.com/diffplug/spotless/issues/338))
    * Fixed now!
* When you specify `targetExclude()`, spotless no longer silently removes `build` directories from the exclusion ([#457](https://github.com/diffplug/spotless/pull/457)).
* Bumped `scalafmt` default version from `1.1.0` to `2.0.1`, since there are [bugs](https://github.com/diffplug/spotless/issues/454) in the old default ([#458](https://github.com/diffplug/spotless/pull/458)).

## [3.24.2] - 2019-08-19
* Fixed `Warning deprecated usage found: Using the incremental task API without declaring any outputs has been deprecated.` that started appearing in Gradle 5.5 ([#434](https://github.com/diffplug/spotless/pull/434)).

## [3.24.1] - 2019-08-12
* Fixes class loading issue with Java 9+ ([#426](https://github.com/diffplug/spotless/pull/426)).

## [3.24.0] - 2019-07-29
* Updated default eclipse-wtp from 4.8.0 to 4.12.0 ([#423](https://github.com/diffplug/spotless/pull/423)).
* Updated default eclipse-groovy from 4.10 to 4.12.0 ([#423](https://github.com/diffplug/spotless/pull/423)).
* Updated default eclipse-jdt from 4.11.0 to 4.12.0 ([#423](https://github.com/diffplug/spotless/pull/423)).
* Updated default eclipse-cdt from 4.11.0 to 4.12.0 ([#423](https://github.com/diffplug/spotless/pull/423)).
    * **KNOWN BUG - accidentally published CDT 9.7 rather than 9.8 - fixed in 3.26.0**
* Added new Maven coordinates for scalafmt 2.0.0+, maintains backwards compatability ([#415](https://github.com/diffplug/spotless/issues/415))

## [3.23.1] - 2019-06-17
* Fixes incorrect M2 cache directory path handling of Eclipse based formatters ([#401](https://github.com/diffplug/spotless/issues/401))
* Update jgit from `4.9.0.201710071750-r` to `5.3.2.201906051522-r` because Gradle project is sometimes broken by `apache httpcomponents` in transitive dependency. ([#407](https://github.com/diffplug/spotless/pull/407))

## [3.23.0] - 2019-04-24
* Updated default ktlint from 0.21.0 to 0.32.0, and Maven coords to com.pinterest ([#394](https://github.com/diffplug/spotless/pull/394))

## [3.22.0] - 2019-04-15
* Updated default eclipse-cdt from 4.7.3a to 4.11.0 ([#390](https://github.com/diffplug/spotless/pull/390)).

## [3.21.1] - 2019-03-29
* Fixes incorrect plugin and pom metadata in `3.21.0` ([#388](https://github.com/diffplug/spotless/issues/388)).

## [3.21.0] - 2019-03-28
* Updated default eclipse-wtp from 4.7.3b to 4.8.0 ([#382](https://github.com/diffplug/spotless/pull/382)).
* Updated default eclipse-groovy from 4.8.1 to 4.10.0 ([#382](https://github.com/diffplug/spotless/pull/382)).
* Updated default eclipse-jdt from 4.10.0 to 4.11.0 ([#384](https://github.com/diffplug/spotless/pull/384)).
* Fixed intermittent concurrency error while downloading formatter dependencies in multi-project builds ([#372](https://github.com/diffplug/spotless/issues/372)).

## [3.20.0] - 2019-03-11
* Made npm package versions of [`prettier`](https://prettier.io/) and [`tsfmt`](https://github.com/vvakame/typescript-formatter) (and its internal packages) configurable. ([#363](https://github.com/diffplug/spotless/pull/363))
  * Updated default npm package version of `prettier` from 1.13.4 to 1.16.4
  * Updated default npm package version of internally used typescript package from 2.9.2 to 3.3.3 and tslint package from 5.1.0 to 5.12.0 (both used by `tsfmt`)
* Updated default eclipse-wtp from 4.7.3a to 4.7.3b ([#371](https://github.com/diffplug/spotless/pull/371)).
* Default behavior of XML formatter changed to ignore external URIs ([#369](https://github.com/diffplug/spotless/issues/369)).
  * **WARNING RESOLVED: By default, xml formatter no longer downloads external entities. You can opt-in to resolve external entities by setting resolveExternalURI to true. However, if you do opt-in, be sure that all external entities are referenced over https and not http, or you may be vulnerable to XXE attacks.**

## [3.19.0] - 2019-03-11
**WARNING: xml formatter in this version may be vulnerable to XXE attacks, fixed in 3.20.0 (see [#358](https://github.com/diffplug/spotless/issues/358)).**

* Security fix: Updated groovy, c/c++, and eclipse WTP formatters so that they download their source jars securely using `https` rather than `http` ([#360](https://github.com/diffplug/spotless/issues/360)).
* Updated default eclipse-jdt from 4.9.0 to 4.10.0 ([#368](https://github.com/diffplug/spotless/pull/368))

## [3.18.0] - 2019-02-11
**WARNING: xml formatter in this version may be vulnerable to XXE attacks, fixed in 3.20.0 (see [#358](https://github.com/diffplug/spotless/issues/358)).**

* Provided eclipse-wtp formatters in generic formatter extension. ([#325](https://github.com/diffplug/spotless/pull/325)). This change obsoletes the CSS and XML extensions.
* Improved configuration times for large projects (thanks to @oehme for finding [#348](https://github.com/diffplug/spotless/pull/348)).
* Updated default google-java-format from 1.5 to 1.7 ([#335](https://github.com/diffplug/spotless/issues/335)).
* Replacing a step no longer triggers early evaluation ([#219](https://github.com/diffplug/spotless/issues/219)).
* `importOrderFile(Object file)` for java and groovy is now lazy ([#218](https://github.com/diffplug/spotless/issues/218)).
* added `targetExclude(Object...)` which excludes the given files from processing ([#353](https://github.com/diffplug/spotless/pull/353)).
  * This resolves several related issues:
    * [#153](https://github.com/diffplug/spotless/issues/153) using a `PatternFilterable` to determine source processed by `JavaExtension` and `KotlinExtension`
    * [#194](https://github.com/diffplug/spotless/issues/194) ignoreErrorForPath does not work
    * [#324](https://github.com/diffplug/spotless/issues/324) better support for excluding files from processing
  * Our answer for a long time had been "just use `target(Object...)` to fix this" but there is clearly sufficient demand to justify `targetExclude`.

## [3.17.0] - 2018-12-13
**WARNING: xml formatter in this version may be vulnerable to XXE attacks, fixed in 3.20.0 (see [#358](https://github.com/diffplug/spotless/issues/358)).**

* Updated default eclipse-jdt from 4.7.3a to 4.9.0 ([#316](https://github.com/diffplug/spotless/pull/316)). New version addresses enum-tab formatting bug in 4.8 ([#314](https://github.com/diffplug/spotless/issues/314)).
* Added `-spotlessFiles` switch to allow targeting specific files ([#322](https://github.com/diffplug/spotless/pull/322))

## [3.16.0] - 2018-10-30
**WARNING: xml formatter in this version may be vulnerable to XXE attacks, fixed in 3.20.0 (see [#358](https://github.com/diffplug/spotless/issues/358)).**

* Added support for Eclipse's CSS formatter from WTP ([#311](https://github.com/diffplug/spotless/pull/311)).

## [3.15.0] - 2018-09-23
**WARNING: xml formatter in this version may be vulnerable to XXE attacks, fixed in 3.20.0 (see [#358](https://github.com/diffplug/spotless/issues/358)).**

* Added `xml` support ([#140](https://github.com/diffplug/spotless/issues/140)) using formatter of Eclipse WTP 3.9.5 ([#241](https://github.com/diffplug/spotless/pull/241)).
* Added [`prettier`](https://prettier.io/) and [`tsfmt`](https://github.com/vvakame/typescript-formatter) support ([#283](https://github.com/diffplug/spotless/pull/283)).
* Added C/C++ support using formatter of Eclipse CDT 9.4.3 ([#232](https://github.com/diffplug/spotless/issues/232)).
* Updated default groovy-eclipse from 4.8.0 to 4.8.1 ([#288](https://github.com/diffplug/spotless/pull/288)). New version is based on [Groovy-Eclipse 3.0.0](https://github.com/groovy/groovy-eclipse/wiki/3.0.0-Release-Notes).
* LicenseHeaderStep now wont attempt to add license to `module-info.java` ([#272](https://github.com/diffplug/spotless/pull/272)).
* Updated JSR305 annotation from 3.0.0 to 3.0.2 ([#274](https://github.com/diffplug/spotless/pull/274))
* Migrated from FindBugs annotations 3.0.0 to SpotBugs annotations 3.1.6 ([#274](https://github.com/diffplug/spotless/pull/274))
* Gradle/Groovy `importOrder` no longer adds semicolons. ([#237](https://github.com/diffplug/spotless/issues/237))

## [3.14.0] - 2018-07-24
* Updated default eclipse-jdt from 4.7.2 to 4.7.3a ([#263](https://github.com/diffplug/spotless/issues/263)). New version fixes a bug preventing Java code formatting within JavaDoc comments ([#191](https://github.com/diffplug/spotless/issues/191)).
* Updated default groovy-eclipse from 4.6.3 to 4.8.0 ([#244](https://github.com/diffplug/spotless/pull/244)). New version allows to ignore internal formatter errors/warnings.
* Fixed integration with latest versions of scalafmt. ([#260](https://github.com/diffplug/spotless/pull/260))

## [3.13.0] - 2018-06-01
* Add line and column numbers to ktlint errors. ([#251](https://github.com/diffplug/spotless/pull/251))

## [3.12.0] - 2018-05-14
* Migrated `plugin-gradle`'s tests away from `TaskInternal#execute` to a custom method to help with Gradle 5.0 migration later on. ([#208](https://github.com/diffplug/spotless/pull/208))
* Fixed a bug in `LicenseHeaderStep` which caused an exception with some malformed date-aware licenses. ([#222](https://github.com/diffplug/spotless/pull/222))
* Updated default ktlint from 0.14.0 to 0.21.0
* Add ability to pass custom options to ktlint. See README for details.
* Added interface `HasBuiltinDelimiterForLicense` to language extensions that have pre-defined licence header delimiter. ([#235](https://github.com/diffplug/spotless/pull/235))

## [3.10.0] - 2018-02-15
* LicenseHeaderStep now supports customizing the year range separator in copyright notices. ([#199](https://github.com/diffplug/spotless/pull/199))

## [3.9.0] - 2018-02-05
* Updated default ktlint from 0.6.1 to 0.14.0
* Updated default google-java-format from 1.3 to 1.5
* Updated default eclipse-jdt from 4.7.1 to 4.7.2
* Added a configuration option to `googleJavaFormat` to switch the formatter style ([#193](https://github.com/diffplug/spotless/pull/193))
  + Use `googleJavaFormat().aosp()` to use AOSP-compliant style (4-space indentation) instead of the default Google Style

## [3.8.0] - 2018-01-02
* Bugfix: if the specified target of a spotless task was reduced, Spotless could keep giving warnings until the cache file was deleted.
* LicenseHeader now supports time-aware license headers. ([docs](https://github.com/diffplug/spotless/tree/main/plugin-gradle#license-header), [#179](https://github.com/diffplug/spotless/pull/179), thanks to @baptistemesta)

## [3.7.0] - 2017-12-02
* Updated default eclipse-jdt version to `4.7.1` from `4.6.3`.
* All spotless tasks now run before the `clean` task. ([#159](https://github.com/diffplug/spotless/issues/159))
* Added `sql` ([#166](https://github.com/diffplug/spotless/pull/166)) and `dbeaverSql`. ([#166](https://github.com/diffplug/spotless/pull/166))
  + Many thanks to [Baptiste Mesta](https://github.com/baptistemesta) for porting to Spotless.
  + Many thanks to [DBeaver](https://dbeaver.jkiss.org/) and the [DBeaver contributors](https://github.com/serge-rider/dbeaver/graphs/contributors) for building the implementation.

## [3.6.0] - 2017-09-29
* Fixes a rare up-to-date bug. ([#144](https://github.com/diffplug/spotless/issues/144) and [#146](https://github.com/diffplug/spotless/pull/146))

## [3.5.2] - 2017-09-05
* Fix licenseHeader so it works with Kotlin files starting with `@file:...` instead of `package ...` ([#136](https://github.com/diffplug/spotless/issues/136)).

## [3.5.1] - 2017-08-14
* Fixed `kotlinGradle` linting [Gradle Kotlin DSL](https://github.com/gradle/kotlin-dsl) files throwing `ParseException` ([#132](https://github.com/diffplug/spotless/issues/132)).

## [3.5.0] - 2017-08-13
* Changed `importOrder` interface from array to varargs ([#125](https://github.com/diffplug/spotless/issues/125)).
* The `kotlin` extension was mis-spelled as `kotin`.
* Added `kotlinGradle` method to `SpotlessExtension` for linting [Gradle Kotlin DSL](https://github.com/gradle/kotlin-dsl) files with [ktlint](https://github.com/shyiko/ktlint) ([#115](https://github.com/diffplug/spotless/issues/115))
* Added dedicated `groovyGradle` for formatting of Gradle files.

## [3.4.1] - 2017-07-11
* Default eclipse version for `EclipseFormatterStep` bumped to `4.6.3` from `4.6.1`. ([#116](https://github.com/diffplug/spotless/issues/116))
* Default scalafmt version for `ScalaFmtStep` bumped to `1.1.0` from `0.5.7` ([#124](https://github.com/diffplug/spotless/pull/124))
  + Also added support for the API change to scalafmt introduced in `0.7.0-RC1`
* Fixed wildcard targets for `includeFlat` subprojects ([#121](https://github.com/diffplug/spotless/issues/121))
* When spotless needs to download a formatter, it now uses the buildscript repositories specified in the root buildscript. ([#123](https://github.com/diffplug/spotless/pull/123), [#120](https://github.com/diffplug/spotless/issues/120))

## [3.4.0] - 2017-05-21
* `ImportOrderStep` can now handle multi-line comments and misplaced imports.
* Groovy extension now checks for the `groovy` plugin to be applied.
* Deprecated the old syntax for the eclipse formatter:
  + New syntax better separates the version from the other configuration options, and is more consistent with the other
  + `eclipseFormatFile('format.xml')` -> `eclipse().configFile('format.xml')`
  + `eclipseFormatFile('4.4.0', 'format.xml')` -> `eclipse('4.4.0').configFile('format.xml')`

## [3.3.2] - 2017-05-03
* Fixed a bug in `paddedCell()` which caused `spotlessCheck` to fail even after `spotlessApply` for cases where a rule is misbehaving and causing a cycle.

## [3.3.0] - 2017-04-11
* Added support for groovy formatting (huge thanks to Frank Vennemeyer! [#94](https://github.com/diffplug/spotless/pull/94), [#89](https://github.com/diffplug/spotless/pull/89), [#88](https://github.com/diffplug/spotless/pull/88), [#85](https://github.com/diffplug/spotless/pull/85))
* When special-purpose formatters need to be downloaded from maven, they are now resolved using the buildscript repositories rather than the project repositories. (thanks to [cal101](https://github.com/cal101) [#100](https://github.com/diffplug/spotless/pull/100))

## [3.2.0] - 2017-04-03
* Update default KtLint from 0.3.1 to 0.6.1 (thanks to @kvnxiao [#93](https://github.com/diffplug/spotless/pull/93)).
  + This means we no longer look for rules in the typo package `com.gihub.shyiko`, now only in `com.github.shyiko` (note the `t`).
* Added an `enforceCheck` property which allows users to disable adding `spotlessCheck` as a dependency of `check` (thanks to @gdecaso [#95](https://github.com/diffplug/spotless/pull/95)).
* Any errors in a step will now fail the build] - 201x-xx-xx previously they were only warned.
  + We claimed that we implemented this in 3.1.0, but it was broken.  We really fixed it this time.

## [3.1.0] - 2017-02-27
* Added support for Scala via [scalafmt](https://github.com/olafurpg/scalafmt).
* Added support for Kotlin via [ktlint](https://github.com/pinterest/ktlint).
* Added `FormatExtension::replaceStep`.
* `paddedCell()` is no longer required if a misbehaving rule converges.
* Any errors in a step will now fail the build] - 201x-xx-xx previously they were only warned.
* Added `FormatExtension::ignoreErrorForStep` and `FormatExtension::ignoreErrorForPath`.
* Bumped `google-java-format` to `1.3`.

## [3.0.0] - 2017-01-09
* BREAKING CHANGE: `customReplace` and `customReplaceRegex` renamed to just `replace` and `replaceRegex`.
* BREAKING CHANGE: Plugin portal ID is still `com.diffplug.gradle.spotless`, but Maven coordinate has changed to `com.diffplug.spotless:spotless-plugin-gradle`.
* HUGE SPEEDUP: Now supports incremental build / up-to-date-checking.
  + If you are using `custom` or `customLazy`, you might want to take a look at [this javadoc](https://javadoc.io/doc/com.diffplug.spotless/spotless-plugin-gradle/3.27.0/com/diffplug/gradle/spotless/FormatExtension.html#bumpThisNumberIfACustomStepChanges-int-).
* BREAKING CHANGE: `freshmark` no longer includes all project properties by default.  All properties must now be added manually:

```gradle
spotless {
  freshmark {
    propertiesFile('gradle.properties')
    properties {
      it.put('key', 'value')
    }
  }
}
```

* Fixed googleJavaFormat so that it can now sort imports and remove unused imports.
* Added an à la carte `removeUnusedImports()` step.

## [2.4.1] - 2017-01-02
* Java files under the `src/main/groovy` folder are now formatted by default. ([Issue #59](https://github.com/diffplug/spotless/issues/59), [PR #60](https://github.com/diffplug/spotless/pull/60), thanks @ajoberstar).

## [2.4.0] - 2016-11-01
* If a formatter step throws an `Error` or any of its subclasses, such as the `AssertionError`s thrown by JUnit, AssertJ, etc. that error will kill the build ([#46](https://github.com/diffplug/spotless/issues/46))
  + This allows custom rules like this:

```gradle
custom 'no swearing', {
  if (it.toLowerCase().contains('fubar')) {
    throw new AssertionError('No swearing!');
  }
}
```

## [2.3.0] - 2016-10-27
* When `spotlessCheck` fails, the error message now contains a short diff of what is neccessary to fix the issue ([#10](https://github.com/diffplug/spotless/issues/10), thanks to Jonathan Bluett-Duncan).
* Added a [padded-cell mode](https://github.com/diffplug/spotless/blob/main/PADDEDCELL.md) which allows spotless to band-aid over misbehaving rules, and generate error reports for these rules (See [#37](https://github.com/diffplug/spotless/issues/37) for an example).
* Character encoding is now configurable (spotless-global or format-by-format).
* Line endings were previously only spotless-global, they now also support format-by-format.
* Upgraded eclipse formatter from 4.6.0 to 4.6.1

## [2.2.0] - 2016-10-07
* Added support for [google-java-format](https://github.com/google/google-java-format).

```
spotless {
  java {
    googleJavaFormat()  // googleJavaFormat('1.1') to specify a specific version
  }
}
```

## [2.1.0] - 2016-10-07
* Added the method `FormatExtension::customLazyGroovy` which fixes the Groovy closure problem.

## [2.0.0] - 2016-08-16
* `spotlessApply` now writes out a file only if it needs to be changed (big performance improvement).
* Java import sorting now removes duplicate imports.
* Eclipse formatter now warns if the formatter xml contains multiple profiles.
* Updated eclipse formatter to Eclipse Neon (4.6).
* BREAKING CHANGE: Eclipse formatter now formats javadoc comments.
  + You might want to look at the following settings in your `spotless.eclipseformat.xml`:

```
org.eclipse.jdt.core.formatter.join_lines_in_comments=true/false
org.eclipse.jdt.core.formatter.comment.format_javadoc_comments=true/false
org.eclipse.jdt.core.formatter.comment.format_line_comments=true/false
org.eclipse.jdt.core.formatter.comment.format_block_comments=true/false
```

The most important breaking change of 2.0 is the new default line ending mode, `GIT_ATTRIBUTES`.  This line ending mode copies git's behavior exactly.  This change should require no intervention from users, and should be significantly easier to adopt for users who are already using `.gitattributes` or the `core.eol` property.

If you aren't using git, you can still use `.gitattributes` files for fine-grained control of line endings.  If no git information is found, it behaves the same as PLATFORM_NATIVE (the old default).

Below is the algorithm used by git and spotless to determine the proper line ending for a file.  As soon as a step succeeds in finding a line ending, the other steps will not take place.

1. If the code is a git repository, look in the `$GIT_DIR/info/attributes` file for the `eol` attribute.
2. Look at the `.gitattributes` in the file's directory, going up the directory tree.
3. Look at the global `.gitattributes` file, if any.
4. Look at the `core.eol` property in the git config (looking first at repo-specific, then user-specific, then system-specific).
5. Use the PLATFORM_NATIVE line ending.

## [1.3.3] - 2016-03-10
* Upgraded Eclipse formatter to 4.5.2, which fixes [37 bugs](https://bugs.eclipse.org/bugs/buglist.cgi?query_format=advanced&resolution=FIXED&short_desc=%5Bformatter%5D&short_desc_type=allwordssubstr&target_milestone=4.5.1&target_milestone=4.5.2) compared to the previous 4.5.0.
* If you have been using `custom 'Lambda fix', { it.replace('} )', '})').replace('} ,', '},') }`, you don't need it anymore.

## [1.3.2] - 2015-12-17
* Spotless no longer clobbers package-info.java, fixes [#1](https://github.com/diffplug/spotless/issues/1).
* Added some infrastructure which allows `FormatterStep`s to peek at the filename if they really need to.

## [1.3.1] - 2015-09-22
* Bumped the FreshMark dependency to 1.3.0, because it offers improved error reporting.

## [1.3.0] - 2015-09-22
* Added native support for FreshMark.

## [1.2.0] - 2015-08-25
* Updated from Eclipse 4.5 M6 to the official Eclipse 4.5 release, which fixes several bugs in the formatter.
* Fixed a bug in the import sorter which made it impossible to deal with "all unmatched type imports".
* Formatting is now relative to the project directory rather than the root directory.
* Improved the logging levels.

## [1.1] - 2015-05-14
* No functional changes, probably not worth the time for an upgrade.
* First version which is available on plugins.gradle.org as well as jcenter.
* Removed some code that was copy-pasted from Durian, and added a Durian dependency.

## [1.0] - 2015-04-29
* Initial release.

## [0.1] - 2015-04-28
* First release, to test out that we can release to jcenter and whatnot.<|MERGE_RESOLUTION|>--- conflicted
+++ resolved
@@ -5,12 +5,9 @@
 ## [Unreleased]
 ### Changes
 * Use palantir-java-format 2.39.0 on Java 21. ([#1948](https://github.com/diffplug/spotless/pull/1948))
-<<<<<<< HEAD
 * Bump default `ktlint` version to latest `1.0.1` -> `1.1.1`. ([#1973](https://github.com/diffplug/spotless/pull/1973))
-=======
 * Bump default `googleJavaFormat` version to latest `1.18.1` -> `1.19.2`. ([#1971](https://github.com/diffplug/spotless/pull/1971))
 * Bump default `diktat` version to latest `1.2.5` -> `2.0.0`. ([#1972](https://github.com/diffplug/spotless/pull/1972))
->>>>>>> 8b6157fd
 
 ## [6.23.3] - 2023-12-04
 **BREAKING CHANGE** `6.23.0` made breaking changes to the ABI of the `KotlinExtension` and `GroovyExtension`. Those are reflected retroactively now.
