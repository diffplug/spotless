# spotless-plugin-gradle releases

We adhere to the [keepachangelog](https://keepachangelog.com/en/1.0.0/) format (starting after version `3.27.0`).

## [Unreleased]

## [7.0.4] - 2025-05-27
### Fixed
* Fix `UnsupportedOperationException` in the Gradle plugin when using `targetExcludeContent[Pattern]` ([#2487](https://github.com/diffplug/spotless/pull/2487))
### Changed
* Bump default `eclipse` version to latest `4.34` -> `4.35`. ([#2458](https://github.com/diffplug/spotless/pull/2458))
* Bump default `greclipse` version to latest `4.32` -> `4.35`. ([#2458](https://github.com/diffplug/spotless/pull/2458))
<<<<<<< HEAD
### Added
* Implement conversion of diff content to ReviewDog format ([#2478](https://github.com/diffplug/spotless/pull/2478))
=======
* pgp key had expired, this and future releases will be signed by new key ([details](https://github.com/diffplug/spotless/discussions/2464))
>>>>>>> a76bd6e6

## [7.0.3] - 2025-04-07
### Changed
* Use palantir-java-format 2.57.0 on Java 21. ([#2447](https://github.com/diffplug/spotless/pull/2447))
* Re-try `npm install` with `--prefer-online` after `ERESOLVE` error. ([#2448](https://github.com/diffplug/spotless/pull/2448))
* Apply Gradle's strict plugin types validation to the Spotless plugin. ([#2454](https://github.com/diffplug/spotless/pull/2454))
* Allow multiple npm-based formatters having the same module dependencies, to share a `node_modules` dir without race conditions. [#2462](https://github.com/diffplug/spotless/pull/2462))

## [7.0.2] - 2025-01-14
### Fixed
* Node.JS-based tasks now work with the configuration cache ([#2372](https://github.com/diffplug/spotless/issues/2372))
* Eclipse-based tasks can now handle parallel configuration ([#2389](https://github.com/diffplug/spotless/issues/2389))

## [7.0.1] - 2025-01-07
### Fixed
* Deployment was missing part of the CDT formatter, now fixed. ([#2384](https://github.com/diffplug/spotless/issues/2384))

## [7.0.0] - 2025-01-06
## Headline changes
* The long `7.0.0.BETAX` period is finally over, Spotless for Gradle 7.0 is here!
* Full, no asterisk support for configuration cache (end of [#987](https://github.com/diffplug/spotless/issues/987))
* Spotless now supports [linting](https://github.com/diffplug/spotless/blob/main/CONTRIBUTING.md#lints) in addition to formatting.
### Changed
* Allow setting Eclipse config from a string, not only from files ([#2337](https://github.com/diffplug/spotless/pull/2337))
* Bump default `ktlint` version to latest `1.3.0` -> `1.4.0`. ([#2314](https://github.com/diffplug/spotless/pull/2314))
* Bump default `jackson` version to latest `2.18.0` -> `2.18.1`. ([#2319](https://github.com/diffplug/spotless/pull/2319))
* Bump default `ktfmt` version to latest `0.52` -> `0.53`. ([#2320](https://github.com/diffplug/spotless/pull/2320))
* Bump default `ktlint` version to latest `1.4.0` -> `1.5.0`. ([#2354](https://github.com/diffplug/spotless/pull/2354))
* Bump minimum `eclipse-cdt` version to `11.0` (removed support for `10.7`). ([#2373](https://github.com/diffplug/spotless/pull/2373))
* Bump default `eclipse` version to latest `4.32` -> `4.34`. ([#2381](https://github.com/diffplug/spotless/pull/2381))
### Fixed
* `toggleOffOn` now works with the configuration cache. ([#2378](https://github.com/diffplug/spotless/pull/2378) fixes [#2317](https://github.com/diffplug/spotless/issues/2317))
* Using `custom` with a Groovy closure now works with and without configuration cache. ([#2376](https://github.com/diffplug/spotless/pull/2376))
  * Minimum required Gradle version for this to work has bumped from `8.0` to `8.4`.
  * The global git system config is now ignored for line-ending purposes.
  * Added `SerializeToByteArrayHack` as a flag for a limitation at the intersection of `toggleOffOn` and `custom`. 
* You can now use `removeUnusedImports` and `googleJavaFormat` at the same time again. (fixes [#2159](https://github.com/diffplug/spotless/issues/2159))
* The default list of type annotations used by `formatAnnotations` now includes Jakarta Validation's `Valid` and constraints validations (fixes [#2334](https://github.com/diffplug/spotless/issues/2334))
* `indentWith[Spaces|Tabs]` has been deprecated in favor of `leadingTabsToSpaces` and `leadingSpacesToTabs`. ([#2350](https://github.com/diffplug/spotless/pull/2350) fixes [#794](https://github.com/diffplug/spotless/issues/794))

## [7.0.0.BETA4] - 2024-10-24
### Added
* Support for line ending policy `PRESERVE` which just takes the first line ending of every given file as setting (no matter if `\n`, `\r\n` or `\r`) ([#2304](https://github.com/diffplug/spotless/pull/2304))
* New `suppressLintsFor` DSL ([docs](https://github.com/diffplug/spotless/tree/main/plugin-gradle#linting)) ([#2307](https://github.com/diffplug/spotless/pull/2307))
  * `ignoreErrorForStep` and `ignoreErrorForPath` are now deprecated aliases of `suppressLintsFor`
  * Spotless is still a formatter not a linter, it just models formatting failures as lints rather than stopping execution (resolves [#287](https://github.com/diffplug/spotless/issues/287))
* Add _Sort Members_ feature based on [Eclipse JDT](README.md#eclipse-jdt) implementation. ([#2312](https://github.com/diffplug/spotless/pull/2312))
### Fixed
* `ktlint` steps now read from the `string` instead of the `file` so they don't clobber earlier steps. (fixes [#1599](https://github.com/diffplug/spotless/issues/1599))

## [7.0.0.BETA3] - 2024-10-15
### Added
### Changed
* Use the Gradle user home directory by default for the download directory for the biome executable. Previously, the
  plugin tried to use Maven's home directory, which is not always accessible by a Gradle plugin. ([#2187](https://github.com/diffplug/spotless/issues/2187))
* Add explicit support for CSS via biome. Formatting CSS via biome was already supported as a general
  formatting step. Biome supports formatting CSS as of 1.8.0 (experimental, opt-in) and 1.9.0 (stable).
  ([#2259](https://github.com/diffplug/spotless/pull/2259))
### Changed
* Bump default `buf` version to latest `1.24.0` -> `1.44.0`. ([#2291](https://github.com/diffplug/spotless/pull/2291))
* Bump default `google-java-format` version to latest `1.23.0` -> `1.24.0`. ([#2294](https://github.com/diffplug/spotless/pull/2294))
* Bump default `jackson` version to latest `2.17.2` -> `2.18.0`. ([#2279](https://github.com/diffplug/spotless/pull/2279))
* Bump default `cleanthat` version to latest `2.21` -> `2.22`. ([#2296](https://github.com/diffplug/spotless/pull/2296))
### Fixed
* Java import order, ignore duplicate group entries. ([#2293](https://github.com/diffplug/spotless/pull/2293))
* Remote build cache shouldn't have cache misses anymore. ([#2298](https://github.com/diffplug/spotless/pull/2298) fixes [#2168](https://github.com/diffplug/spotless/issues/2168))

## [7.0.0.BETA2] - 2024-08-25
### Changed
* Support toning down sortPom logging. ([#2185](https://github.com/diffplug/spotless/pull/2185))
* Bump default `ktlint` version to latest `1.2.1` -> `1.3.0`. ([#2165](https://github.com/diffplug/spotless/pull/2165))
* Bump default `ktfmt` version to latest `0.49` -> `0.52`. ([#2172](https://github.com/diffplug/spotless/pull/2172), [#2231](https://github.com/diffplug/spotless/pull/2231))
* Rename property `ktfmt` option `removeUnusedImport` -> `removeUnusedImports` to match `ktfmt`. ([#2172](https://github.com/diffplug/spotless/pull/2172))
* Bump default `eclipse` version to latest `4.29` -> `4.32`. ([#2179](https://github.com/diffplug/spotless/pull/2179))
* Bump default `greclipse` version to latest `4.29` -> `4.32`. ([#2179](https://github.com/diffplug/spotless/pull/2179), [#2190](https://github.com/diffplug/spotless/pull/2190))
* Bump default `cdt` version to latest `11.3` -> `11.6`. ([#2179](https://github.com/diffplug/spotless/pull/2179))
* Bump default `gson` version to latest `2.10.1` -> `2.11.0`. ([#2128](https://github.com/diffplug/spotless/pull/2128))
* Bump default `cleanthat` version to latest `2.20` -> `2.21`. ([#2210](https://github.com/diffplug/spotless/pull/2210))
* Bump default `google-java-format` version to latest `1.22.0` -> `1.23.0`. ([#2212](https://github.com/diffplug/spotless/pull/2212))
### Fixed
* Fix compatibility issue introduced by `ktfmt` `0.51`. ([#2172](https://github.com/diffplug/spotless/issues/2172))
### Added
* Add option `manageTrailingCommas` to `ktfmt`. ([#2177](https://github.com/diffplug/spotless/pull/2177))

## [7.0.0.BETA1] - 2024-06-04
### Added
* Full, no-asterisk support of Gradle configuration cache. ([#1274](https://github.com/diffplug/spotless/issues/1274), giving up on [#987](https://github.com/diffplug/spotless/issues/987))
  * In order to use `custom`, you must now use Gradle 8.0+.
* Respect `.editorconfig` settings for formatting shell via `shfmt` ([#2031](https://github.com/diffplug/spotless/pull/2031))
* Add support for formatting and sorting Maven POMs ([#2082](https://github.com/diffplug/spotless/issues/2082))
### Fixed
* Check if ktlint_code_style is set in .editorconfig before overriding it ([#2143](https://github.com/diffplug/spotless/issues/2143))
* Full no-asterisk support for configuration cache ([#2088](https://github.com/diffplug/spotless/pull/2088) closes [#1274](https://github.com/diffplug/spotless/issues/1274) and [#987](https://github.com/diffplug/spotless/issues/987)).
* Ignore system git config when running tests ([#1990](https://github.com/diffplug/spotless/issues/1990))
* Correctly provide EditorConfig property types for Ktlint ([#2052](https://github.com/diffplug/spotless/issues/2052))
* Fixed memory leak introduced in 6.21.0 ([#2067](https://github.com/diffplug/spotless/issues/2067))
* Made ShadowCopy (`npmInstallCache`) more robust by re-creating the cache dir if it goes missing ([#1984](https://github.com/diffplug/spotless/issues/1984),[2096](https://github.com/diffplug/spotless/pull/2096))
* scalafmt.conf fileOverride section now works correctly ([#1854](https://github.com/diffplug/spotless/pull/1854))
* Fix stdin pipe is being closed exception on Windows for large .proto files ([#2147](https://github.com/diffplug/spotless/issues/2147))
* Reworked ShadowCopy (`npmInstallCache`) to use atomic filesystem operations, resolving several race conditions that could arise ([#2151](https://github.com/diffplug/spotless/pull/2151))
### Changed
* Bump default `cleanthat` version to latest `2.16` -> `2.20`. ([#1725](https://github.com/diffplug/spotless/pull/1725))
* Bump default `gherkin-utils` version to latest `8.0.2` -> `9.0.0`. ([#1703](https://github.com/diffplug/spotless/pull/1703))
* Bump default `google-java-format` version to latest `1.19.2` -> `1.22.0`. ([#2129](https://github.com/diffplug/spotless/pull/2129))
* Bump default `jackson` version to latest `2.14.2` -> `2.17.1`. ([#1685](https://github.com/diffplug/spotless/pull/1685))
* Bump default `ktfmt` version to latest `0.46` -> `0.49`. ([#2045](https://github.com/diffplug/spotless/pull/2045), [#2127](https://github.com/diffplug/spotless/pull/2127))
* Bump default `ktlint` version to latest `1.1.1` -> `1.2.1`. ([#2057](https://github.com/diffplug/spotless/pull/2057))
* Bump default `scalafmt` version to latest `3.7.3` -> `3.8.1`. ([#1730](https://github.com/diffplug/spotless/pull/1730))
* Bump default `shfmt` version to latest `3.7.0` -> `3.8.0`. ([#2050](https://github.com/diffplug/spotless/pull/2050))
* Bump default `sortpom` version to latest `3.2.1` -> `4.0.0`. ([#2049](https://github.com/diffplug/spotless/pull/2049), [#2078](https://github.com/diffplug/spotless/pull/2078), [#2115](https://github.com/diffplug/spotless/pull/2115))
* Bump default `zjsonpatch` version to latest `0.4.14` -> `0.4.16`. ([#1969](https://github.com/diffplug/spotless/pull/1969))
* Bump default `jackson` version to latest `2.17.1` -> `2.17.2`. ([#2195](https://github.com/diffplug/spotless/pull/2195))
### Removed
* **BREAKING** Fully removed `Rome`, use `Biome` instead. ([#2119](https://github.com/diffplug/spotless/pull/2119))

## [6.25.0] - 2024-01-23
### Added
* Maven / Gradle - Support for formatting Java Docs for the Palantir formatter ([#2009](https://github.com/diffplug/spotless/pull/2009))
* Support for `gofmt` ([#2001](https://github.com/diffplug/spotless/pull/2001))

## [6.24.0] - 2024-01-15
### Added
* Support for shell formatting via [shfmt](https://github.com/mvdan/sh). ([#1994](https://github.com/diffplug/spotless/pull/1994))
### Fixed
* Fix empty files with biome >= 1.5.0 when formatting files that are in the ignore list of the biome configuration file. ([#1989](https://github.com/diffplug/spotless/pull/1989) fixes [#1987](https://github.com/diffplug/spotless/issues/1987))
* Fix a regression in BufStep where the same arguments were being provided to every `buf` invocation. ([#1976](https://github.com/diffplug/spotless/issues/1976))
### Changed
* Use palantir-java-format 2.39.0 on Java 21. ([#1948](https://github.com/diffplug/spotless/pull/1948))
* Bump default `ktlint` version to latest `1.0.1` -> `1.1.1`. ([#1973](https://github.com/diffplug/spotless/pull/1973))
* Bump default `googleJavaFormat` version to latest `1.18.1` -> `1.19.2`. ([#1971](https://github.com/diffplug/spotless/pull/1971))
* Bump default `diktat` version to latest `1.2.5` -> `2.0.0`. ([#1972](https://github.com/diffplug/spotless/pull/1972))

## [6.23.3] - 2023-12-04
**BREAKING CHANGE** `6.23.0` made breaking changes to the ABI of the `KotlinExtension` and `GroovyExtension`. Those are reflected retroactively now.
  - Previously, we had done semver on the Gradle plugin based only on buildscript compatibility.
  - From now on, we will consider ABI for the benefit of convention-based plugins.
### Fixed
* Eclipse-based steps which contained any jars with a `+` in their path were broken, now fixed. ([#1860](https://github.com/diffplug/spotless/issues/1860#issuecomment-1826113332))
* Make `KtfmtConfig.ConfigurableStyle#configure` public. ([#1926](https://github.com/diffplug/spotless/pull/1926))
### Changed
* Bump default `palantir-java-format` version to latest `2.28.0` -> `2.38.0` on Java 21. ([#1920](https://github.com/diffplug/spotless/pull/1920))
* Bump default `googleJavaFormat` version to latest `1.17.0` -> `1.18.1`. ([#1920](https://github.com/diffplug/spotless/pull/1920))
* Bump default `ktfmt` version to latest `0.44` -> `0.46`. ([#1927](https://github.com/diffplug/spotless/pull/1927))
* Bump default `eclipse` version to latest `4.27` -> `4.29`. ([#1939](https://github.com/diffplug/spotless/pull/1939))
* Bump default `greclipse` version to latest `4.28` -> `4.29`. ([#1939](https://github.com/diffplug/spotless/pull/1939))
* Bump default `cdt` version to latest `11.1` -> `11.3`. ([#1939](https://github.com/diffplug/spotless/pull/1939))

## [6.23.2] - 2023-12-01
### Fixed
* Fix a stuck MavenCentral sync from `6.23.1`.

## [6.23.1] - 2023-11-29
### Fixed
* Make `BaseGroovyExtension` and `BaseKotlinExtension` public. ([#1912](https://github.com/diffplug/spotless/pull/1912))

## [6.23.0] - 2023-11-27
### Added
* Support custom rule sets for Ktlint. ([#1896](https://github.com/diffplug/spotless/pull/1896))
### Fixed
* Fix `GoogleJavaFormatConfig.reorderImports` not working. ([#1872](https://github.com/diffplug/spotless/issues/1872))
* Fix Eclipse JDT on some settings files. ([#1864](https://github.com/diffplug/spotless/pull/1864) fixes [#1638](https://github.com/diffplug/spotless/issues/1638))
* Check if EditorConfig file exist for Ktlint in KotlinGradleExtension. ([#1889](https://github.com/diffplug/spotless/pull/1889))
### Changed
* Bump default `ktlint` version to latest `1.0.0` -> `1.0.1`. ([#1855](https://github.com/diffplug/spotless/pull/1855))
* Add a Step to remove semicolons from Groovy files. ([#1881](https://github.com/diffplug/spotless/pull/1881))
* **POSSIBLY BREAKING** `userData` method has been removed from Ktlint step in ([#1891](https://github.com/diffplug/spotless/pull/1891)), you may use `editorConfigOverride` instead.
* **POSSIBLY BREAKING** Reuse configs for `KotlinExtension` and `KotlinGradleExtension` in ([#1890](https://github.com/diffplug/spotless/pull/1890)), this may break your integrations in Gradle Kotlin DSL, wait for Spotless 6.23.1 to fix this.
* **POSSIBLY BREAKING** Reuse configs for `GroovyExtension` and `GroovyGradleExtension` in ([#1892](https://github.com/diffplug/spotless/pull/1892)), this may break your integrations in Gradle Kotlin DSL, wait for Spotless 6.23.1 to fix this.

## [6.22.0] - 2023-09-28
### Added
* Added support for `google-java-format`'s `skip-javadoc-formatting` option ([#1793](https://github.com/diffplug/spotless/pull/1793))
* Add support for `flexmark` in gradle. Previously only Maven was supported. ([#1801](https://github.com/diffplug/spotless/pull/1801))
* Add support for biome. The Rome project [was renamed to Biome](https://biomejs.dev/blog/annoucing-biome/).
  The configuration is still the same, but you should switch to the new `biome(...)` function and adjust
  the version accordingly. ([#1804](https://github.com/diffplug/spotless/issues/1804)).
### Fixed
* Fixed support for plugins when using Prettier version `3.0.0` and newer. ([#1802](https://github.com/diffplug/spotless/pull/1802))
### Changed
* Bump default `ktlint` version to latest `0.50.0` -> `1.0.0`. ([#1808](https://github.com/diffplug/spotless/pull/1808))
* **POSSIBLY BREAKING** the default line endings are now `GIT_ATTRIBUTES_FAST_ALLSAME` instead of `GIT_ATTRIBUTES`. ([#1838](https://github.com/diffplug/spotless/pull/1838))
  * If all the files within a format have the same line endings, then there is no change in behavior.
  * Fixes large performance regression. ([#1527](https://github.com/diffplug/spotless/issues/1527))

## [6.21.0] - 2023-08-29
### Added
* Add a `jsonPatch` step to `json` formatter configurations. This allows patching of JSON documents using [JSON Patches](https://jsonpatch.com). ([#1753](https://github.com/diffplug/spotless/pull/1753))
* Support GJF own import order. ([#1780](https://github.com/diffplug/spotless/pull/1780))
### Fixed
* Add support for `prettier` version `3.0.0` and newer. ([#1760](https://github.com/diffplug/spotless/pull/1760), [#1751](https://github.com/diffplug/spotless/issues/1751))
* Fix npm install calls when npm cache is not up-to-date. ([#1760](https://github.com/diffplug/spotless/pull/1760), [#1750](https://github.com/diffplug/spotless/issues/1750))
* Fix configuration cache failure when using LineEnding.GIT_ATTRIBUTES ([#1644](https://github.com/diffplug/spotless/issues/1644))
* Fix configuration cache failure when formatting proto files with Buf. ([#1779](https://github.com/diffplug/spotless/pull/1779))
* Check if EditorConfig file exist for Ktlint. ([#1788](https://github.com/diffplug/spotless/pull/1788))
### Changed
* Bump default `eslint` version to latest `8.31.0` -> `8.45.0` ([#1761](https://github.com/diffplug/spotless/pull/1761))
* Bump default `prettier` version to latest (v2) `2.8.1` -> `2.8.8`. ([#1760](https://github.com/diffplug/spotless/pull/1760))
* Bump default `greclipse` version to latest `4.27` -> `4.28`. ([#1775](https://github.com/diffplug/spotless/pull/1775))

## [6.20.0] - 2023-07-17
### Added
* Add target option `targetExcludeIfContentContains` and `targetExcludeIfContentContainsRegex` to exclude files based on their text content. ([#1749](https://github.com/diffplug/spotless/pull/1749))
* Add support for Protobuf formatting based on [Buf](https://buf.build/) ([#1208](https://github.com/diffplug/spotless/pull/1208)).
* Add an overload for `FormatExtension.addStep` which provides access to the `FormatExtension`'s `Provisioner`, enabling custom steps to make use of third-party dependencies.
### Fixed
* Correctly support the syntax
  ```
  spotless {
    yaml {
      jackson().yamlFeature("MINIMIZE_QUOTES", true)
    }
  }
  ```
### Changed
* Bump default `cleanthat` version to latest `2.13` -> `2.17`. ([#1734](https://github.com/diffplug/spotless/pull/1734))
* Bump default `ktlint` version to latest `0.49.1` -> `0.50.0`. ([#1741](https://github.com/diffplug/spotless/issues/1741))
  * Dropped support for `ktlint 0.47.x` following our policy of supporting two breaking changes at a time.
  * Dropped support for deprecated `useExperimental` parameter in favor of the `ktlint_experimental` property.

## [6.19.0] - 2023-05-24
### Added
* Support Rome as a formatter for JavaScript and TypeScript code. Adds a new `rome` step to `javascript` and `typescript` formatter configurations. ([#1663](https://github.com/diffplug/spotless/pull/1663))
* Add semantics-aware Java import ordering (i.e. sort by package, then class, then member). ([#522](https://github.com/diffplug/spotless/issues/522))
### Fixed
* Added `@DisableCachingByDefault` to `RegisterDependenciesTask`. ([#1666](https://github.com/diffplug/spotless/pull/1666))
* Fixed a regression which changed the import sorting order in `googleJavaFormat` introduced in `6.18.0`. ([#1680](https://github.com/diffplug/spotless/pull/1680))
* Equo-based formatters now work on platforms unsupported by Eclipse such as PowerPC (fixes [durian-swt#20](https://github.com/diffplug/durian-swt/issues/20))
* When P2 download fails, indicate the responsible formatter. ([#1698](https://github.com/diffplug/spotless/issues/1698))
### Changed
* Equo-based formatters now download metadata to `~/.m2/repository/dev/equo/p2-data` rather than `~/.equo`, and for CI machines without a home directory the p2 data goes to `$GRADLE_USER_HOME/caches/p2-data`. ([#1714](https://github.com/diffplug/spotless/pull/1714))
* Bump default `googleJavaFormat` version to latest `1.16.0` -> `1.17.0`. ([#1710](https://github.com/diffplug/spotless/pull/1710))
* Bump default `ktfmt` version to latest `0.43` -> `0.44`. ([#1691](https://github.com/diffplug/spotless/pull/1691))
* Bump default `ktlint` version to latest `0.48.2` -> `0.49.1`. ([#1696](https://github.com/diffplug/spotless/issues/1696))
  * Dropped support for `ktlint 0.46.x` following our policy of supporting two breaking changes at a time.
* Bump default `sortpom` version to latest `3.0.0` -> `3.2.1`. ([#1675](https://github.com/diffplug/spotless/pull/1675))

## [6.18.0] - 2023-04-06
### Added
* `removeUnusedImport` can be configured to rely on `cleanthat-javaparser-unnecessaryimport`. Default remains `google-java-format`. ([#1589](https://github.com/diffplug/spotless/pull/1589))
* Added formatter for Gherkin feature files ([#1649](https://github.com/diffplug/spotless/issues/1649)).
* Support configuration of mirrors for P2 repositories ([#1629](https://github.com/diffplug/spotless/issues/1629)):
  ```
  spotless {
    java {
      eclipse().withP2Mirrors(['https://download.eclipse.org/': 'https://some.internal.mirror/eclipse'])
    }
  }
  ```
  Mirrors are selected by prefix match, for example `https://download.eclipse.org/eclipse/updates/4.26/` will be redirected to `https://some.internal.mirror/eclipse/eclipse/updates/4.26/`.
  The same configuration exists for `greclipse` and `eclipseCdt`.
* The `style` option in Palantir Java Format ([#1654](https://github.com/diffplug/spotless/pull/1654)).
### Fixed
* Stop using deprecated conventions when used in Gradle >= `7.1`. ([#1618](https://github.com/diffplug/spotless/pull/1618))
### Changed
* **POTENTIALLY BREAKING** Drop support for `googleJavaFormat` versions &lt; `1.8`. ([#1630](https://github.com/diffplug/spotless/pull/1630))
* Bump default `cleanthat` version to latest `2.6` -> `2.13`. ([#1589](https://github.com/diffplug/spotless/pull/1589) and [#1661](https://github.com/diffplug/spotless/pull/1661))
* Bump default `diktat` version `1.2.4.2` -> `1.2.5`. ([#1631](https://github.com/diffplug/spotless/pull/1631))
* Bump default `flexmark` version `0.62.2` -> `0.64.0`. ([#1302](https://github.com/diffplug/spotless/pull/1302))
* Bump default `googleJavaFormat` version `1.15.0` -> `1.16.0`. ([#1630](https://github.com/diffplug/spotless/pull/1630))
* Bump default `scalafmt` version `3.7.1` -> `3.7.3`. ([#1584](https://github.com/diffplug/spotless/pull/1584))
* Bump default Eclipse formatters for the 2023-03 release. ([#1662](https://github.com/diffplug/spotless/pull/1662))
  * JDT and GrEclipse `4.26` -> `4.27`
    * Improve GrEclipse error reporting. ([#1660](https://github.com/diffplug/spotless/pull/1660))
  * CDT `11.0` -> `11.1`

## [6.17.0] - 2023-03-13
### Added
* You can now put the filename into a license header template with `$FILE`. ([#1605](https://github.com/diffplug/spotless/pull/1605) fixes [#1147](https://github.com/diffplug/spotless/issues/1147))
* `licenseHeader` default pattern for Java files is updated to `(package|import|public|class|module) `. ([#1614](https://github.com/diffplug/spotless/pull/1614))
### Changed
* All Eclipse formatters are now based on [Equo Solstice OSGi and p2 shim](https://github.com/equodev/equo-ide/tree/main/solstice). ([#1524](https://github.com/diffplug/spotless/pull/1524))
  * Eclipse JDT bumped default to `4.26` from `4.21`, oldest supported is `4.9`.
    * We now recommend dropping the last `.0`, e.g. `4.26` instead of `4.26.0`, you'll get warnings to help you switch.
  * Eclipse Groovy bumped default to `4.26` from `4.21`, oldest supported is `4.18`.
  * Eclipse CDT bumped default to `11.0` from `4.21`, oldest supported is `10.6`.
  * Eclipse WTP is still WIP at [#1622](https://github.com/diffplug/spotless/pull/1622).

## [6.16.0] - 2023-02-27
### Added
* `cleanthat` now has `includeDraft` option, to include draft mutators from composite mutators. ([#1574](https://github.com/diffplug/spotless/pull/1574))
* `npm`-based formatters (`prettier`, `tsfmt` and `eslint`) now support caching of `node_modules` directory.
  To enable it, provide `npmInstallCache()` option. ([#1590](https://github.com/diffplug/spotless/pull/1590))
### Fixed
* `json { jackson()` can now handle `Array` as a root element. ([#1585](https://github.com/diffplug/spotless/pull/1585))
* Reduce logging-noise created by `npm`-based formatters ([#1590](https://github.com/diffplug/spotless/pull/1590) fixes [#1582](https://github.com/diffplug/spotless/issues/1582))
### Changed
* Bump default `cleanthat` version to latest `2.1` -> `2.6`. ([#1569](https://github.com/diffplug/spotless/pull/1569) and [#1574](https://github.com/diffplug/spotless/pull/1574))

## [6.15.0] - 2023-02-10
### Added
* CleanThat Java Refactorer. ([#1560](https://github.com/diffplug/spotless/pull/1560))
### Fixed
* Allow multiple instances of the same npm-based formatter to be used simultaneously. E.g. use prettier for typescript
  *and* Java (using the community prettier-plugin-java) without messing up their respective `node_module` dependencies. ([#1565](https://github.com/diffplug/spotless/pull/1565))
* `ktfmt` default style uses correct continuation indent. ([#1562](https://github.com/diffplug/spotless/pull/1562))
### Changed
* Bump default `ktfmt` version to latest `0.42` -> `0.43` ([#1561](https://github.com/diffplug/spotless/pull/1561))
* Bump default `jackson` version to latest `2.14.1` -> `2.14.2` ([#1536](https://github.com/diffplug/spotless/pull/1536))

## [6.14.1] - 2023-02-05
### Fixed
* `freshmark` fixed on java 15+ ([#1304](https://github.com/diffplug/spotless/pull/1304) fixes [#803](https://github.com/diffplug/spotless/issues/803))
* **POTENTIALLY BREAKING** `sortByKeys` for JSON formatting now takes into account objects inside arrays ([#1546](https://github.com/diffplug/spotless/pull/1546))

## [6.14.0] - 2023-01-26
### Added
* Support `jackson()` for YAML and JSON files ([#1492](https://github.com/diffplug/spotless/pull/1492))
* Prettier will now suggest to install plugins if a parser cannot be inferred from the file extension ([#1511](https://github.com/diffplug/spotless/pull/1511))
* Allow to specify node executable for node-based formatters using `nodeExecutable` parameter ([#1500](https://github.com/diffplug/spotless/pull/1500))
### Fixed
* **POTENTIALLY BREAKING** Generate the correct qualifiedRuleId for Ktlint 0.48.x [#1495](https://github.com/diffplug/spotless/pull/1495)
* The default list of type annotations used by `formatAnnotations` has had 8 more annotations from the Checker Framework added [#1494](https://github.com/diffplug/spotless/pull/1494)
### Changed
* **POTENTIALLY BREAKING** Bump minimum JRE from 8 to 11 ([#1514](https://github.com/diffplug/spotless/pull/1514) part 1 of [#1337](https://github.com/diffplug/spotless/issues/1337))
  * You can bump your build JRE without bumping your requirements ([docs](https://docs.gradle.org/current/userguide/building_java_projects.html#sec:java_cross_compilation)).
* Prettier will now suggest to install plugins if a parser cannot be inferred from the file extension ([#1511](https://github.com/diffplug/spotless/pull/1511))
* **POTENTIALLY BREAKING** Removed support for KtLint 0.3x and 0.45.2 ([#1475](https://github.com/diffplug/spotless/pull/1475))
  * `KtLint` does not maintain a stable API - before this PR, we supported every breaking change in the API since 2019.
  * From now on, we will support no more than 2 breaking changes at a time.
* `npm`-based formatters `ESLint`, `prettier` and `tsfmt` delay their `npm install` call until the formatters are first
  used. For Gradle this effectively moves the `npm install` call out of the configuration phase and as such enables
  better integration with `gradle-node-plugin`. ([#1522](https://github.com/diffplug/spotless/pull/1522))
* Bump default `ktlint` version to latest `0.48.1` -> `0.48.2` ([#1529](https://github.com/diffplug/spotless/pull/1529))
* Bump default `scalafmt` version to latest `3.6.1` -> `3.7.1` ([#1529](https://github.com/diffplug/spotless/pull/1529))

## [6.13.0] - 2023-01-14
### Added
* **POTENTIALLY BREAKING** `ktlint` step now supports `.editorconfig` ([#1442](https://github.com/diffplug/spotless/pull/1442) implements [#142](https://github.com/diffplug/spotless/issues/142))
  * **POTENTIALLY BREAKING** `ktlint` step now modifies license headers. Make sure to put `licenseHeader` *after* `ktlint`.
* Added `skipLinesMatching` option to `licenseHeader` to support formats where license header cannot be immediately added to the top of the file (e.g. xml, sh). ([#1441](https://github.com/diffplug/spotless/pull/1441))
* Added support for npm-based [ESLint](https://eslint.org/) formatter for javascript and typescript ([#1453](https://github.com/diffplug/spotless/pull/1453))
* Better suggested messages when user's default is set by JVM limitation. ([#995](https://github.com/diffplug/spotless/pull/995))
### Fixed
* Prevent tool configurations from being resolved outside project ([#1447](https://github.com/diffplug/spotless/pull/1447) fixes [#1215](https://github.com/diffplug/spotless/issues/1215))
* Support `ktlint` 0.48+ new rule disabling syntax ([#1456](https://github.com/diffplug/spotless/pull/1456)) fixes ([#1444](https://github.com/diffplug/spotless/issues/1444))
* Fix subgroups leading catch all matcher.
### Changed
* Bump default `ktlint` version to latest `0.47.1` -> `0.48.1` ([#1456](https://github.com/diffplug/spotless/pull/1456))
* Bump default version for `prettier` from `2.0.5` to `2.8.1` ([#1453](https://github.com/diffplug/spotless/pull/1453))

## [6.12.1] - 2023-01-02
### Fixed
* Improve memory usage when using git ratchet ([#1426](https://github.com/diffplug/spotless/pull/1426))
* Support `ktlint` 0.48+ ([#1432](https://github.com/diffplug/spotless/pull/1432)) fixes ([#1430](https://github.com/diffplug/spotless/issues/1430))
### Changed
* Bump default `ktlint` version to latest `0.47.1` -> `0.48.0` ([#1432](https://github.com/diffplug/spotless/pull/1432))
* Bump default `ktfmt` version to latest `0.41` -> `0.42` ([#1421](https://github.com/diffplug/spotless/pull/1421))

## [6.12.0] - 2022-11-24
### Added
* `importOrder` now support groups of imports without blank lines ([#1401](https://github.com/diffplug/spotless/pull/1401))
### Fixed
* Don't treat `@Value` as a type annotation [#1367](https://github.com/diffplug/spotless/pull/1367)
* Support `ktlint_disabled_rules` in `ktlint` 0.47.x [#1378](https://github.com/diffplug/spotless/pull/1378)
### Changed
* Bump default `ktfmt` version to latest `0.40` -> `0.41` ([#1340](https://github.com/diffplug/spotless/pull/1340))
* Bump default `scalafmt` version to latest `3.5.9` -> `3.6.1` ([#1373](https://github.com/diffplug/spotless/pull/1373))
* Bump default `diktat` version to latest `1.2.3` -> `1.2.4.2` ([#1393](https://github.com/diffplug/spotless/pull/1393))
* Bump default `palantir-java-format` version to latest `2.10` -> `2.28` ([#1393](https://github.com/diffplug/spotless/pull/1393))

## [6.11.0] - 2022-09-14
### Added
* `formatAnnotations()` step to correct formatting of Java type annotations.  It puts type annotations on the same line as the type that they qualify.  Run it after a Java formatting step, such as `googleJavaFormat()`. ([#1275](https://github.com/diffplug/spotless/pull/1275))
### Changed
* Bump default `ktfmt` version to latest `0.39` -> `0.40` ([#1312](https://github.com/diffplug/spotless/pull/1312))
* Bump default `ktlint` version to latest `0.46.1` -> `0.47.1` ([#1303](https://github.com/diffplug/spotless/pull/1303))
  * Also restored support for older versions of ktlint back to `0.31.0`

## [6.10.0] - 2022-08-23
### Added
* `scalafmt` integration now has a configuration option `majorScalaVersion` that allows you to configure the Scala version that gets resolved from the Maven artifact ([#1283](https://github.com/diffplug/spotless/pull/1283))
### Changed
* Add the `ktlint` rule in error messages when `ktlint` fails to apply a fix ([#1279](https://github.com/diffplug/spotless/pull/1279))
* Bump default `scalafmt` to latest `3.0.8` -> `3.5.9` (removed support for pre-`3.0.0`) ([#1283](https://github.com/diffplug/spotless/pull/1283))

## [6.9.1] - 2022-08-10
### Fixed
* Fix Clang not knowing the filename and changing the format ([#1268](https://github.com/diffplug/spotless/pull/1268) fixes [#1267](https://github.com/diffplug/spotless/issues/1267)).
### Changed
* Bump default `diktat` version to latest `1.2.1` -> `1.2.3` ([#1266](https://github.com/diffplug/spotless/pull/1266))

## [6.9.0] - 2022-07-28
### Added
* Clang and Black no longer break the build when the binary is unavailable, if they will not be run during that build ([#1257](https://github.com/diffplug/spotless/pull/1257)).
* License header support for Kotlin files without `package` or `@file` but do at least have `import` ([#1263](https://github.com/diffplug/spotless/pull/1263)).
### Fixed
* Warnings about missing `Task#usesService` for Gradle 8.0 ([#1262](https://github.com/diffplug/spotless/pull/1262) fixes [#1260](https://github.com/diffplug/spotless/issues/1260))

## [6.8.0] - 2022-06-30
### Added
* Support for `MAC_CLASSIC` (`\r`) line ending ([#1243](https://github.com/diffplug/spotless/pull/1243) fixes [#1196](https://github.com/diffplug/spotless/issues/1196))
### Changed
* Bump default `ktlint` version to latest `0.45.2` -> `0.46.1` ([#1239](https://github.com/diffplug/spotless/issues/1239))
  * Minimum supported version also bumped to `0.46.0` (we have abandoned strong backward compatibility for `ktlint`, from here on out Spotless will only support the most-recent breaking change).
* Bump default `diktat` version to latest `1.1.0` -> `1.2.1` ([#1246](https://github.com/diffplug/spotless/pull/1246))
  * Minimum supported version also bumped to `1.2.1` (diktat is based on ktlint and has the same backward compatibility issues).
* Bump default `ktfmt` version to latest `0.37` -> `0.39` ([#1240](https://github.com/diffplug/spotless/pull/1240))

## [6.7.2] - 2022-06-11
### Fixed
* `PalantirJavaFormatStep` no longer needs the `--add-exports` calls in the `org.gradle.jvmargs` property in `gradle.properties`. ([#1233](https://github.com/diffplug/spotless/pull/1233))

## [6.7.1] - 2022-06-10
### Fixed
* (Second try) `googleJavaFormat` and `removeUnusedImports` works on JDK16+ without jvm args workaround. ([#1228](https://github.com/diffplug/spotless/pull/1228))
  * If you have a bunch of `--add-exports` calls in your `org.gradle.jvmargs` property in `gradle.properties`, you should be able to remove them. (fixes [#834](https://github.com/diffplug/spotless/issues/834#issuecomment-819118761))

## [6.7.0] - 2022-06-05
### Added
* Support for `editorConfigOverride` in `ktlint`. ([#1218](https://github.com/diffplug/spotless/pull/1218) fixes [#1193](https://github.com/diffplug/spotless/issues/1193))
  * If you are using properties like `indent_size`, you should pass now pass them as `editorConfigOverride` and not as `userData`.
### Fixed
* `googleJavaFormat` and `removeUnusedImports` works on JDK16+ without jvm args workaround. ([#1224](https://github.com/diffplug/spotless/pull/1224))
  * If you have a bunch of `--add-exports` calls in your `org.gradle.jvmargs` property in `gradle.properties`, you should be able to remove them. (fixes [#834](https://github.com/diffplug/spotless/issues/834#issuecomment-819118761))

## [6.6.1] - 2022-05-13
### Fixed
* More daemon memory consumption fixes ([#1206](https://github.com/diffplug/spotless/pull/1198) fixes [#1194](https://github.com/diffplug/spotless/issues/1194))

## [6.6.0] - 2022-05-10
### Added
* `FormatExtension.createIndependentApplyTaskLazy`, with same functionality as `createIndependentApplyTaskLazy` but returning `TaskProvider` ([#1198](https://github.com/diffplug/spotless/pull/1198))
### Fixed
* Update the `black` version regex to fix `19.10b0` and earlier. (fixes [#1195](https://github.com/diffplug/spotless/issues/1195), regression introduced in `6.5.0`)
* Improved daemon memory consumption ([#1198](https://github.com/diffplug/spotless/pull/1198) fixes [#1194](https://github.com/diffplug/spotless/issues/1194))
### Changed
* Bump default `ktfmt` version to latest `0.36` -> `0.37`. ([#1200](https://github.com/diffplug/spotless/pull/1200))

## [6.5.2] - 2022-05-03
### Changed
* Bump default `diktat` version to latest `1.0.1` -> `1.1.0`. ([#1190](https://github.com/diffplug/spotless/pull/1190))
  * Converted `diktat` integration to use a compile-only source set. (fixes [#524](https://github.com/diffplug/spotless/issues/524))
  * Use the full path to a file in `diktat` integration. (fixes [#1189](https://github.com/diffplug/spotless/issues/1189))

## [6.5.1] - 2022-04-27
### Changed
* Bump default `ktfmt` version to latest `0.35` -> `0.36`. ([#1183](https://github.com/diffplug/spotless/issues/1183))
* Bump default `google-java-format` version to latest `1.13.0` -> `1.15.0`.
  * ~~This means it is no longer necessary to use the `--add-exports` workaround (fixes [#834](https://github.com/diffplug/spotless/issues/834)).~~ `--add-exports` workaround is still needed.

## [6.5.0] - 2022-04-22
### Added
* Added a `runToFixMessage` property to customize the run-to-fix message in `spotlessCheck` task. ([#1175](https://github.com/diffplug/spotless/issues/1175))
* Added support for enabling ktlint experimental ruleset. ([#1145](https://github.com/diffplug/spotless/pull/1168))
### Fixed
* Fixed support for Python Black's new version reporting. ([#1170](https://github.com/diffplug/spotless/issues/1170))
* All tasks (including helper tasks) are now part of the `verification` group. (fixes [#1050](https://github.com/diffplug/spotless/issues/1050))
* Error messages for unexpected file encoding now works on Java 8. (fixes [#1081](https://github.com/diffplug/spotless/issues/1081))
### Changed
* Spotless now applies the `base` plugin to make sure that Spotless always has a `check` task to hook into. ([#1179](https://github.com/diffplug/spotless/pull/1179), fixes [#1164](https://github.com/diffplug/spotless/pull/1164), reverts [#1014](https://github.com/diffplug/spotless/pull/1014))
  * Spotless used to work this way, we stopped applying base starting with version [`6.0.3` (released Dec 2021)](https://github.com/diffplug/spotless/blob/main/plugin-gradle/CHANGES.md#603---2021-12-06) in order to play nicely with a now-outdated Android template, but not applying `base` causes more problems than it fixes (see [#1164](https://github.com/diffplug/spotless/pull/1164) for a good example).
  * If you have anything like `tasks.register<Delete>("clean"` or `tasks.register("clean", Delete)`, just change the `register` to `named` so that you are configuring the existing `clean` created by `base`, rather than creating a new task.
* Bump default `black` version to latest `19.10b0` -> `22.3.0`. ([#1170](https://github.com/diffplug/spotless/issues/1170))
* Bump default `ktfmt` version to latest `0.34` -> `0.35`. ([#1159](https://github.com/diffplug/spotless/pull/1159))
* Bump default `ktlint` version to latest `0.43.2` -> `0.45.2`. ([#1177](https://github.com/diffplug/spotless/pull/1177))

## [6.4.2] - 2022-04-06
### Fixed
* Git user config and system config also included for defaultEndings configuration. ([#540](https://github.com/diffplug/spotless/issues/540))

## [6.4.1] - 2022-03-30
### Fixed
* Fixed ktfmt options configuration in Gradle plugin for Gradle Kotlin scripts (kts).

## [6.4.0] - 2022-03-28
### Added
* Accept `java.nio.charset.Charset` type when setting the character encoding via `encoding` ([#1128](https://github.com/diffplug/spotless/issues/1128))
* Added support for setting custom parameters for Kotlin ktfmt in Gradle plugin. ([#1145](https://github.com/diffplug/spotless/pull/1145))

## [6.3.0] - 2022-02-15
### Added
* Added support for JSON formatting based on [Gson](https://github.com/google/gson) ([#1125](https://github.com/diffplug/spotless/pull/1125)).
### Changed
* Use SLF4J for logging ([#1116](https://github.com/diffplug/spotless/issues/1116))

## [6.2.2] - 2022-02-09
### Changed
* Bump default ktfmt `0.30` -> `0.31` ([#1118](https://github.com/diffplug/spotless/pull/1118)).
### Fixed
* Add full support for git worktrees ([#1119](https://github.com/diffplug/spotless/pull/1119)).

## [6.2.1] - 2022-02-01
### Changed
* Bump default versions of formatters ([#1095](https://github.com/diffplug/spotless/pull/1095)).
  * google-java-format `1.12.0` -> `1.13.0`
  * ktfmt `0.29` -> `0.30`
* Added support for git property `core.autocrlf` ([#540](https://github.com/diffplug/spotless/issues/540))

## [6.2.0] - 2022-01-13
### Added
* 🎉🎉🎉 [**IntelliJ plugin**](https://plugins.jetbrains.com/plugin/18321-spotless-gradle) thanks to [@ragurney](https://github.com/ragurney) 🎉🎉🎉
* Added support for the [palantir-java-format](https://github.com/palantir/palantir-java-format) Java formatter ([#1083](https://github.com/diffplug/spotless/pull/1083)).
### Fixed
* Register `spotlessPredeclare` extension with type `SpotlessExtensionPredeclare` instead of the same `SpotlessExtension` as `spotless` so that Kotlin users can use `configure<SpotlessExtensionPredeclare>` ([#1084](https://github.com/diffplug/spotless/pull/1084)).

## [6.1.2] - 2022-01-07
### Fixed
* Update IndentStep to allow leading space on multiline comments ([#1072](https://github.com/diffplug/spotless/pull/1072)).

## [6.1.1] - 2022-01-06
### Fixed
* If the `base` plugin has already been applied, then there is no need for configuration of the `clean` task to trigger configuration of the Spotless tasks ([#1068](https://github.com/diffplug/spotless/pull/1068)).
### Changed
* Bumped default DiKTat from `0.4.0` to `1.0.1`. This is a breaking change for DiKTat users on the default version, because some rules were renamed/changed. Check [DiKTat changelog](https://github.com/analysis-dev/diktat/releases) for details.

## [6.1.0] - 2021-12-23
### Added
* You can now predeclare formatter dependencies in the root project.
  * specify one of:
  * `spotless { predeclareDeps() }` to resolve all deps from the root project, which will show up in dependency reports.
  * `spotless { predeclareDepsFromBuildscript() }` to resolve all deps from `buildscript { repositories {`, which will not show up in dependency reports ([see #1027](https://github.com/diffplug/spotless/issues/1027)).
  * and then below that you have a block where you simply declare each formatter which you are using, e.g.
  * ```
    spotless {
      ...
      predeclareDepsFromBuildscript()
    }
    spotlessPredeclare {
      java { eclipse() }
      kotlin { ktfmt('0.28') }
    }
    ```
  * By default, Spotless resolves all dependencies per-project, and the predeclaration above is unnecessary in the vast majority of cases.

## [6.0.5] - 2021-12-16
### Fixed
* `ratchetFrom` is now faster and uses less memory ([#1038](https://github.com/diffplug/spotless/pull/1038)).

## [6.0.4] - 2021-12-07
### Fixed
* Fix Gradle composite builds ([#860](https://github.com/diffplug/spotless/issues/860)).

## [6.0.3] - 2021-12-06
### Fixed
* Spotless no longer applies `BasePlugin` ([#1014](https://github.com/diffplug/spotless/pull/1014)).
  * This was done to ensure that any Spotless tasks would run after the `clean` task, but we found a way to do this without applying the `BasePlugin`. This resolves a conflict with the [Android Gradle template](https://issuetracker.google.com/issues/186924459) (fixes [#858](https://github.com/diffplug/spotless/issues/858)).
* Large parallel builds could throw `ConcurrentModificationException` (masked by "Cannot add a configuration with name"), now fixed. ([#1015](https://github.com/diffplug/spotless/issues/1015))

## [6.0.2] - 2021-12-05
### Changed
* Bumped default ktlint from `0.43.0` to `0.43.2`.
### Fixed
* Fixed problem with ktlint dependency variants ([#993](https://github.com/diffplug/spotless/issues/993))

## [6.0.1] - 2021-12-01
### Changed
* Added `named` option to `licenseHeader` to support alternate license header within same format (like java) ([872](https://github.com/diffplug/spotless/issues/872)).
* Added `onlyIfContentMatches` option to `licenseHeader` to skip license header application  based on source file content pattern ([#650](https://github.com/diffplug/spotless/issues/650)).
* Bump jgit version ([#992](https://github.com/diffplug/spotless/pull/992)).
  * jgit `5.10.0.202012080955-r` -> `5.13.0.202109080827-r`

## [6.0.0] - 2021-11-09
### Added
* Support for Gradle Configuration Cache* ([#982](https://github.com/diffplug/spotless/pull/982), [#986](https://github.com/diffplug/spotless/pull/986))
  * *Spotless must run on the same daemon that wrote the configuration cache. If it isn't, you'll get this error message:
  * ```
    Spotless JVM-local cache is stale. Regenerate the cache with
      rm -rf .gradle/configuration-cache
    ```
  * To make this daemon-restriction obsolete, please see and upvote [#987](https://github.com/diffplug/spotless/issues/987).
### Changed
* **BREAKING** Previously, many projects required `buildscript { repositories { mavenCentral() }}` at the top of their root project, because Spotless resolved its dependencies using the buildscript repositories. Spotless now resolves its dependencies from the normal project repositories of each project with a `spotless {...}` block. This means that you can remove the `buildscript {}` block, but you still need a `repositories { mavenCentral() }` (or similar) in each project which is using Spotless. ([#980](https://github.com/diffplug/spotless/pull/980), [#983](https://github.com/diffplug/spotless/pull/983))
  * If you prefer the old behavior, it is available via [`predeclareDepsFromBuildscript()` starting in `6.1.0`](../README.md#dependency-resolution-modes).
* **BREAKING** `createIndepentApplyTask(String taskName)` now requires that `taskName` does not end with `Apply`
* Bump minimum required Gradle from `6.1` to `6.1.1`.
* Bump default formatter versions ([#989](https://github.com/diffplug/spotless/pull/989))
  * google-java-format `1.11.0` -> `1.12.0`
  * ktlint `0.42.1` -> `0.43.0`
  * ktfmt `0.27` -> `0.29`
  * scalafmt `3.0.0` -> `3.0.8`

### Removed
* **BREAKING** `removeFormat` (which has been broken since `5.0`) has been removed. Use `clearSteps()` as a workaround ([#653](https://github.com/diffplug/spotless/issues/653)).

## [5.17.1] - 2021-10-26
### Changed
* Added support and bump Eclipse formatter default versions to `4.21` for `eclipse-groovy`. Change is only applied for JVM 11+.
* Added support for ktlint's FilenameRule ([#974](https://github.com/diffplug/spotless/pull/974)).

### Fixed
 * Temporary workspace deletion for Eclipse based formatters on JVM shutdown ([#967](https://github.com/diffplug/spotless/issues/967)). Change is only applied for Eclipse versions using JVM 11+, no back-port to older versions is planned.

## [5.17.0] - 2021-10-13
### Added
* Added support for calling local binary formatters ([#963](https://github.com/diffplug/spotless/pull/963))

### Fixed
 * [module-info formatting](https://github.com/diffplug/spotless/pull/958) in `eclipse-jdt` versions `4.20` and `4.21`. Note that the problem also affects older versions.
 * Added workaround to support projects using git worktrees ([#965](https://github.com/diffplug/spotless/pull/965))

## [5.16.0] - 2021-10-02
* Added `wildcardsLast()` option for Java `importOrder` ([#954](https://github.com/diffplug/spotless/pull/954))

### Added
* Added support for JBDI bind list params in sql formatter ([#955](https://github.com/diffplug/spotless/pull/955))

## [5.15.2] - 2021-09-27
### Changed
* Added support and bump Eclipse formatter default versions to `4.21` for `eclipse-cdt`, `eclipse-jdt`, `eclipse-wtp`. Change is only applied for JVM 11+.
* Added `groupArtifact` option for `google-java-format` ([#944](https://github.com/diffplug/spotless/pull/944))

## [5.15.1] - 2021-09-20
### Changed
* Added support and bump Eclipse formatter default versions for JVM 11+. For older JVMs the previous defaults remain.
  * `eclipse-cdt` from `4.16` to `4.20`
  * `eclipse-groovy` from `4.19` to `4.20`
  * `eclipse-jdt` from `4.19` to `4.20`
  * `eclipse-wtp` from `4.18` to `4.20`

### Fixed
* Large parallel multiproject builds could sometimes generate hard-to-reproduce errors below (reported in [#941](https://github.com/diffplug/spotless/pull/942), attempted fix in [#942](https://github.com/diffplug/spotless/pull/942)).
  * `:spotlessInternalRegisterDependencies task failed.`
  * `Cannot add a configuration with name 'spotless-1911100560'`
* Spotless does not [yet](https://github.com/diffplug/spotless/pull/721) support configuration-cache, but now it can never interfere with configuration-cache for other tasks. ([#720](https://github.com/diffplug/spotless/pull/720))
* Bump minimum required Gradle from `5.4` to `6.1`.

## [5.15.0] - 2021-09-04
### Added
* Added support for `google-java-format`'s `skip-reflowing-long-strings` option ([#929](https://github.com/diffplug/spotless/pull/929))

## [5.14.3] - 2021-08-20
### Changed
* Added support for [scalafmt 3.0.0](https://github.com/scalameta/scalafmt/releases/tag/v3.0.0) and bump default scalafmt version to `3.0.0` ([#913](https://github.com/diffplug/spotless/pull/913)).
* Bump default versions ([#915](https://github.com/diffplug/spotless/pull/915))
  * `ktfmt` from `0.24` to `0.27`
  * `ktlint` from `0.35.0` to `0.42.1`
  * `google-java-format` from `1.10.0` to `1.11.0`

## [5.14.2] - 2021-07-20
### Fixed
 * Improved [SQL formatting](https://github.com/diffplug/spotless/pull/897) with respect to comments

## [5.14.1] - 2021-07-06
### Changed
* Improved exception messages for [JSON formatting](https://github.com/diffplug/spotless/pull/885) failures

## [5.14.0] - 2021-06-17

### Added
* Added Gradle configuration [JVM-based JSON formatting](https://github.com/diffplug/spotless/issues/850)
### Fixed
* Fixed IndexOutOfBoundsException in parallel execution of `eclipse-groovy` formatter ([#877](https://github.com/diffplug/spotless/issues/877))

## [5.13.0] - 2021-06-10
### Added
* Added support for `eclipse-cdt` at `4.19.0`. Note that version requires Java 11 or higher.
* Added support for `eclipse-groovy` at `4.18.0` and `4.19.0`.
* Added support for `eclipse-wtp` at `4.19.0`. Note that version requires Java 11 or higher.
### Changed
* Bump `eclipse-groovy` default version from `4.17.0` to `4.19.0`.

## [5.12.5] - 2021-05-13
### Changed
* Update ktfmt from 0.21 to 0.24
### Fixed
* The `<url>` field in the Maven POM is now set correctly ([#798](https://github.com/diffplug/spotless/issues/798))
* Node is re-installed if some other build step removed it ([#863](https://github.com/diffplug/spotless/issues/863))

## [5.12.4] - 2021-04-21
### Fixed
* Dependency configurations are now named rather than detached, attempt to fix #815.

## [5.12.3] - 2021-04-21
### Fixed
* Explicitly separate target file from git arguments when parsing year for license header to prevent command from failing on argument-like paths ([#847](https://github.com/diffplug/spotless/pull/847))

## [5.12.2] - 2021-04-20
### Fixed
* LicenseHeaderStep treats address as copyright year ([#716](https://github.com/diffplug/spotless/issues/716))

## [5.12.1] - 2021-04-13
### Fixed
* Fix license header bug for years in range ([#840](https://github.com/diffplug/spotless/pull/840)).

## [5.12.0] - 2021-04-10
### Added
* Added support for `eclipse-jdt` at `4.19.0`.
### Changed
* Bump `eclipse-jdt` default version from `4.18.0` to `4.19.0`.
* Bump `google-java-format` default version from `1.9` to `1.10.0`.
* Expose configuration exceptions from scalafmt ([#837](https://github.com/diffplug/spotless/issues/837))
### Fixed
* Exclude `.git`, `.gradle` and `build` directories when multiple targets are specified ([#835](https://github.com/diffplug/spotless/issues/835)).
  * As part of this fix, `**/blah.txt` is now handled the same as `**/*.txt`, which was always the expected behavior. Very unlikely to cause any user-visible changes in behavior.

## [5.11.1] - 2021-03-26
### Fixed
* Ensure consistent ordering of task inputs for `RegisterDependenciesTask`,bso the task is `up-to-date` when the spotless config has not changed.

## [5.11.0] - 2021-03-05
### Added
* Bump ktfmt to 0.21 and add support to Google and Kotlinlang formats ([#812](https://github.com/diffplug/spotless/pull/812))

## [5.10.2] - 2021-02-16
### Fixed
* Allow licence headers to be blank ([#801](https://github.com/diffplug/spotless/pull/801)).

## [5.10.1] - 2021-02-11
### Fixed
* Fixed the `clean` task when Gradle's configuration cache is enabled ([#796](https://github.com/diffplug/spotless/issues/796))

## [5.10.0] - 2021-02-09
### Added
* Support for diktat in KotlinGradleExtension ([#789](https://github.com/diffplug/spotless/pull/789))

## [5.9.0] - 2021-01-04
### Added
* Added support for `eclipse-cdt`, `eclipse-jdt`, and `eclipse-wtp` at `4.18.0`.
### Changed
* Bump `eclipse-jdt` default version from `4.17.0` to `4.18.0`.
* Bump `eclipse-wtp` default version from `4.17.0` to `4.18.0`.
* Bump `ktfmt` default version from `0.16` to `0.19` ([#748](https://github.com/diffplug/spotless/issues/748) and [#773](https://github.com/diffplug/spotless/issues/773)).
### Fixed
* Fixed `ratchetFrom` support for git-submodule ([#746](https://github.com/diffplug/spotless/issues/746)).
* Fixed `ratchetFrom` excess memory consumption ([#735](https://github.com/diffplug/spotless/issues/735)).
* `ktfmt` v0.19+ with dropbox-style works again ([#765](https://github.com/diffplug/spotless/pull/765)).
* `prettier` no longer throws errors on empty files ([#751](https://github.com/diffplug/spotless/pull/751)).
* Fixed error when running on root of windows mountpoint ([#760](https://github.com/diffplug/spotless/pull/760)).
* No longer declare inputs on `SpotlessCheck` and `SpotlessApply` since they don't have any outputs (worker task still does up-to-date and caching) ([#741](https://github.com/diffplug/spotless/issues/741)).

## [5.8.2] - 2020-11-16
### Fixed
* Fixed a bug which occurred if the root directory of the project was also the filesystem root ([#732](https://github.com/diffplug/spotless/pull/732))

## [5.8.1] - 2020-11-13
### Fixed
* Bump JGit from `5.8.0` to `5.9.0` to improve performance ([#726](https://github.com/diffplug/spotless/issues/726))

## [5.8.0] - 2020-11-12
### Added
* Added support to npm-based steps for picking up `.npmrc` files ([#727](https://github.com/diffplug/spotless/pull/727))

## [5.7.0] - 2020-10-20
### Added
* Added support for eclipse-cdt 4.14.0, 4.16.0 and 4.17.0 ([#722](https://github.com/diffplug/spotless/pull/722)).
* Added support for eclipse-groovy 4.14.0, 4.15.0, 4.16.0 and 4.17.0 ([#722](https://github.com/diffplug/spotless/pull/722)).
* Added support for eclipse-jdt 4.17.0 ([#722](https://github.com/diffplug/spotless/pull/722)).
* Added support for eclipse-wtp 4.14.0, 4.15.0, 4.16.0 and 4.17.0 ([#722](https://github.com/diffplug/spotless/pull/722)).
### Changed
* Updated default eclipse-cdt from 4.13.0 to 4.16.0 ([#722](https://github.com/diffplug/spotless/pull/722)). Note that version 4.17.0 is supported, but requires Java 11 or higher.
* Updated default eclipse-groovy from 4.13.0 to 4.17.0 ([#722](https://github.com/diffplug/spotless/pull/722)).
* Updated default eclipse-jdt from 4.16.0 to 4.17.0 ([#722](https://github.com/diffplug/spotless/pull/722)).
* Updated default eclipse-wtp from 4.13.0 to 4.17.0 ([#722](https://github.com/diffplug/spotless/pull/722)).

## [5.6.1] - 2020-09-21
### Fixed
* `5.6.0` introduced a bug where it was no longer possible to configure a single format twice, e.g. to have two `java{}` blocks in a single file. Fixed by [#702](https://github.com/diffplug/spotless/pull/702).

## [5.6.0] - 2020-09-21
### Added
* [`withinBlocks` allows you to apply rules only to specific sections of files](README.md#inception-languages-within-languages-within), for example formatting javascript within html, code examples within markdown, and things like that (implements [#412](https://github.com/diffplug/spotless/issues/412) - formatting inception).

## [5.5.2] - 2020-09-18
### Fixed
* Don't assume that file content passed into Prettier is at least 50 characters (https://github.com/diffplug/spotless/pull/699).

## [5.5.1] - 2020-09-12
### Fixed
* Improved JRE parsing to handle strings like `16-loom` (fixes [#693](https://github.com/diffplug/spotless/issues/693)).

## [5.5.0] - 2020-09-11
### Added
* New option [`toggleOffOn()`](README.md#spotlessoff-and-spotlesson) which allows the tags `spotless:off` and `spotless:on` to protect sections of code from the rest of the formatters ([#691](https://github.com/diffplug/spotless/pull/691)).
### Changed
* When applying license headers for the first time, we are now more lenient about parsing existing years from the header ([#690](https://github.com/diffplug/spotless/pull/690)).

## [5.4.0] - 2020-09-08
### Added
* `googleJavaFormat()` default version is now `1.9` on JDK 11+, while continuing to be `1.7` on earlier JDKs. This is especially helpful to `removeUnusedImports()`, since it always uses the default version of GJF (fixes [#681](https://github.com/diffplug/spotless/issues/681)).
### Fixed
* We did not proactively check to ensure that the Gradle version was modern enough, now we do (fixes [#684](https://github.com/diffplug/spotless/pull/684)).

## [5.3.0] - 2020-08-29
### Added
* Added support for  eclipse-jdt 4.14.0, 4.15.0 and 4.16.0 ([#678](https://github.com/diffplug/spotless/pull/678)).
### Changed
* Updated default eclipse-jdt from 4.13.0 to 4.16.0 ([#678](https://github.com/diffplug/spotless/pull/678)).

## [5.2.0] - 2020-08-25
### Added
- It is now much easier for Spotless to [integrate formatters with native executables](../CONTRIBUTING.md#integrating-outside-the-jvm). ([#672](https://github.com/diffplug/spotless/pull/672))
  - Added support for [python](README.md#python), specifically [black](README.md#black).
  - Added support for [clang-format](README.md#clang-format) for all formats.
### Fixed
* If you executed `gradlew spotlessCheck` multiple times within a single second (hard in practice, easy for a unit test) you could sometimes get an erroneous failure message.  Fixed in [#671](https://github.com/diffplug/spotless/pull/671).

## [5.1.2] - 2020-08-21
### Fixed
* `ktlint()` is now more robust when parsing version string for version-dependent implementation details, fixes [#668](https://github.com/diffplug/spotless/issues/668).

## [5.1.1] - 2020-08-05
### Fixed
* Depending on the file system, executing `gradle spotlessApply` might change permission on the changed files from `644` to `755`; fixes ([#656](https://github.com/diffplug/spotless/pull/656))
* When using the `prettier` or `tsfmt` steps, if any files were dirty then `spotlessCheck` would fail with `java.net.ConnectException: Connection refused` rather than the proper error message ([#651](https://github.com/diffplug/spotless/issues/651)).
### Changed
* Bump default ktfmt from `0.15` to `0.16`, and remove duplicated logic for the `--dropbox-style` option ([#642](https://github.com/diffplug/spotless/pull/648))

## [5.1.0] - 2020-07-13
### Added
* Bump default ktfmt from 0.13 to 0.15, and add support for the --dropbox-style option ([#641](https://github.com/diffplug/spotless/issues/641)).

## [5.0.0] - 2020-07-12

This release is *exactly* the same as `4.5.1`, except:

- it now has plugin id `com.diffplug.spotless`, rather than `com.diffplug.gradle.spotless` ([why](https://dev.to/nedtwigg/names-in-java-maven-and-gradle-2fm2))
- the minimum required Gradle has bumped from `2.14` to `5.4`
- all deprecated functionality has been removed
- `-PspotlessModern=true` (introduced in [`4.3.0`](#430---2020-06-05)) is now always on

If `id 'com.diffplug.gradle.spotless' version '4.5.1'` works without deprecation warnings, then you can upgrade to `id 'com.diffplug.spotless' version '5.0.0'` and no changes will be required.

* **BREAKING** All deprecated functionality has been removed ([#640](https://github.com/diffplug/spotless/pull/640)).
  * (dev-only) `SpotlessTask` was deleted, and `SpotlessTaskModern` was renamed to `SpotlessTask` (ditto for `SpotlessPlugin` and `SpotlessExtension`).
* Introduced in earlier versions, but formerly gated behind `-PspotlessModern=true`
  * We now calculate incremental builds using the new `InputChanges` rather than the deprecated `IncrementalTaskInputs`. ([#607](https://github.com/diffplug/spotless/pull/607))
  * We now use Gradle's config avoidance APIs. ([#617](https://github.com/diffplug/spotless/pull/617))
  * Spotless no longer creates any tasks eagerly. ([#622](https://github.com/diffplug/spotless/pull/622))
  * **BREAKING** The closures inside each format specification are now executed lazily on task configuration. ([#618](https://github.com/diffplug/spotless/pull/618))

```groovy
String isEager = 'nope'
spotless {
    java {
        isEager = 'yup'
    }
}
println "isEager $isEager"
// 'com.diffplug.gradle.spotless' -> isEager yup
// 'com.diffplug.spotless'        -> isEager nope
```

## [4.5.1] - 2020-07-04
### Fixed
* Git-native handling of line endings was broken, now fixed ([#639](https://github.com/diffplug/spotless/pull/639)).

## [4.5.0] - 2020-07-02
### Added
* Full support for the Gradle buildcache - previously only supported local, now supports remote too. Fixes [#566](https://github.com/diffplug/spotless/issues/566) and [#280](https://github.com/diffplug/spotless/issues/280), via changes in [#621](https://github.com/diffplug/spotless/pull/621) and [#571](https://github.com/diffplug/spotless/pull/571).
* `prettier` will now autodetect the parser (and formatter) to use based on the filename, unless you override this using `config()` or `configFile()` with the option `parser` or `filepath`. ([#620](https://github.com/diffplug/spotless/pull/620))
* (user-invisible) moved the deprecated lib code which was only being used in deprecated parts of `plugin-gradle` into the `.libdeprecated` package. ([#630](https://github.com/diffplug/spotless/pull/630))
* Added ANTLR4 support ([#326](https://github.com/diffplug/spotless/issues/326)).
### Fixed
* LineEndings.GIT_ATTRIBUTES is now a bit more efficient, and paves the way for remote build cache support in Gradle. ([#621](https://github.com/diffplug/spotless/pull/621))
* `ratchetFrom` now ratchets from the merge base of `HEAD` and the specified branch.  This fixes the surprising behavior when a remote branch advanced ([#631](https://github.com/diffplug/spotless/pull/631) fixes [#627](https://github.com/diffplug/spotless/issues/627)).
### Deprecated
* The default targets for `C/C++`, `freshmark`, `sql`, and `typescript` now generate a warning, asking the user to specify a target manually. There is no well-established convention for these languages in the Gradle ecosystem, and the performance of the default target is far worse than a user-provided one.  If you dislike this change, please complain in [#634](https://github.com/diffplug/spotless/pull/634).
* `customLazy` and `customLazyGroovy` now generate a warning, asking the user to migrate to `custom`.  There is no longer a performance advantage to `customLazy` in the new modern plugin. See [#635](https://github.com/diffplug/spotless/pull/635/files) for example migrations.
* inside the `cpp { }` block, the `eclipse` step now generates a warning, asking you to switch to `eclipseCdt`.  It is the same underlying step, but the new name clears up any confusion with the more common Java `eclipse`. [#636](https://github.com/diffplug/spotless/pull/635/files)

## [4.4.0] - 2020-06-19
### Added
* It is now possible to have multiple language-specific formats. ([9a02419](https://github.com/diffplug/spotless/pull/618/commits/9a024195982759977108b1d857670459939f4000))

```groovy
import com.diffplug.gradle.spotless.KotlinExtension
spotless {
  kotlin {
    target 'src/**/*.kt'
    ktlint()
  }
  format 'kotlinScript', KotlinExtension, {
    target 'src/**/*.kts'
    ktfmt()
  }
}
```

## [4.3.1] - 2020-06-17
### Changed
* Nodejs-based formatters `prettier` and `tsfmt` now use native node instead of the J2V8 approach. ([#606](https://github.com/diffplug/spotless/pull/606))
  * This removes the dependency to the no-longer-maintained Linux/Windows/macOs variants of J2V8.
  * This enables spotless to use the latest `prettier` versions (instead of being stuck at prettier version <= `1.19.0`)
  * Bumped default versions, prettier `1.16.4` -> `2.0.5`, tslint `5.12.1` -> `6.1.2`
### Fixed
* Using `ratchetFrom 'origin/main'` on a bare checkout generated a cryptic error, now generates a clear error. ([#608](https://github.com/diffplug/spotless/issues/608))
* Using `ratchetFrom 'nonexistent-reference` generated a cryptic error, now generates a clear error. ([#612](https://github.com/diffplug/spotless/issues/612))

## [4.3.0] - 2020-06-05
### Deprecated
* `-PspotlessFiles` has been deprecated and will be removed.  It is slow and error-prone, especially for win/unix cross-platform, and we have better options available now:
  * If you are formatting just one file, try the much faster [IDE hook](https://github.com/diffplug/spotless/blob/main/plugin-gradle/IDE_HOOK.md)
  * If you are integrating with git, try the much easier (and faster) [`ratchetFrom 'origin/main'`](https://github.com/diffplug/spotless/tree/main/plugin-gradle#ratchet)
  * If neither of these work for you, let us know in [this PR](https://github.com/diffplug/spotless/pull/602).
### Added
* If you specify `-PspotlessSetLicenseHeaderYearsFromGitHistory=true`, Spotless will perform an expensive search through git history to determine the oldest and newest commits for each file, and uses that to determine license header years. ([#604](https://github.com/diffplug/spotless/pull/604))
* It is now possible for individual formats to set their own `ratchetFrom` value, similar to how formats can have their own `encoding`. ([#605](https://github.com/diffplug/spotless/pull/605)).
* (spotless devs only) if you specify `-PspotlessModern=true` Spotless will run the in-progress Gradle `5.4+` code.  The `modernTest` build task runs our test suite in this way.  It will be weeks/months before this is recommended for end-users. ([#598](https://github.com/diffplug/spotless/pull/598))

## [4.2.1] - 2020-06-04
### Fixed
* `ratchetFrom` incorrectly marked every file as though it were clean on Windows. ([#596](https://github.com/diffplug/spotless/pull/596))
  * Also large [performance improvement (win and unix) for multiproject builds](https://github.com/diffplug/spotless/pull/597/commits/f66dc8de137a34d14768e83ab3cbff5344539b56). ([#597](https://github.com/diffplug/spotless/pull/597))
* Improved the warning message for `paddedCell` deprecation, along with many API-invisible fixes and cleanup. ([#592](https://github.com/diffplug/spotless/pull/592))

## [4.2.0] - 2020-06-03
### Added
* If you use `ratchetFrom` and `licenseHeader`, the year in your license header will now be automatically kept up-to-date for changed files. For example, if the current year is 2020: ([#593](https://github.com/diffplug/spotless/pull/593))
  * `/** Copyright 2020 */` -> unchanged
  * `/** Copyright 1990 */` -> `/** Copyright 1990-2020 */`
  * `/** Copyright 1990-1993 */` -> `/** Copyright 1990-2020 */`
  * You can disable this behavior with `licenseHeader(...).updateYearWithLatest(false)`, or you can enable it without using `ratchetFrom` by using `updateYearWithLatest(true)` (not recommended).
### Fixed
* `ratchetFrom` had a bug (now fixed) such that it reported all files outside the root directory as changed. ([#594](https://github.com/diffplug/spotless/pull/594))

## [4.1.0] - 2020-06-01
### Added
* You can now ratchet a project's style by limiting Spotless only to files which have changed since a given [git reference](https://javadoc.io/doc/org.eclipse.jgit/org.eclipse.jgit/5.6.1.202002131546-r/org/eclipse/jgit/lib/Repository.html#resolve-java.lang.String-), e.g. `ratchetFrom 'origin/main'`. ([#590](https://github.com/diffplug/spotless/pull/590))
* Support for ktfmt in KotlinGradleExtension. ([#583](https://github.com/diffplug/spotless/pull/583))
### Fixed
* Users can now run `spotlessCheck` and `spotlessApply` in the same build. ([#584](https://github.com/diffplug/spotless/pull/584))
* Fixed intermittent `UnsatisfiedLinkError` in nodejs-based steps. ([#586](https://github.com/diffplug/spotless/pull/586))
  * Also, a shared library used by the nodejs steps used to be extracted into the user home directory, but now it is extracted into `{rootProject}/build/spotless-nodejs-cache`.
* Fixed intermittent `java.nio.file.DirectoryNotEmptyException` on incremental builds where folders had been removed. ([#589](https://github.com/diffplug/spotless/pull/589))
* Starting in `4.0`, it is no longer possible for a project to format files which are not within its project folder (for example, `:a` can no longer format files in `:b`).  We did not explicitly note this in the changelog entry for `4.0`, and we gave a very confusing error message if users tried.  We now give a more helpful error message, and this breaking change has been retroactively noted in the changelog for `4.0.0`. ([#588](https://github.com/diffplug/spotless/pull/588))

## [4.0.1] - 2020-05-21
### Fixed
* If the encoding was set incorrectly, `spotlessApply` could clobber special characters.  Spotless now prevents this, and helps to suggest the correct encoding. ([#575](https://github.com/diffplug/spotless/pull/575))

## [4.0.0] - 2020-05-17
**TLDR: This version improves performance and adds support for the local Gradle Build Cache.  You will not need to make any changes in your buildscript.**  It is a breaking change only for a few users who have built *other* plugins on top of this one.

### Added
* Support for the Gradle build cache. ([#576](https://github.com/diffplug/spotless/pull/576))
  * The local cache will work great, but the remote cache will always miss until [#566](https://github.com/diffplug/spotless/issues/566) is resolved.
### Removed
* **BREAKING** it used to be possible for any project to format files in any other project.  For example, `:a` could format files in `:b`.  It is now only possible to format files within the project directory.  It is okay (but not advised) to format files in subprojects, since they are within the project directory.
* (Power users only) **BREAKING** `void SpotlessTask::setCheck()` and `setApply()` have been removed. ([#576](https://github.com/diffplug/spotless/pull/576))
  * Previously, the `check` and `apply` tasks were just marker tasks, and they called `setCheck` and `setApply` on the "worker" task.  Now `check` and `apply` are real tasks in their own right, so the marker-task kludge is no longer necessary.
### Changed
* (Power users only) **BREAKING** `SpotlessTask FormatExtension::createIndependentTask` has been removed, and replaced with `SpotlessApply::createIndependentApplyTask`. ([#576](https://github.com/diffplug/spotless/pull/576))
* Improve suggested Gradle invocation for running `spotlessApply`. ([#578](https://github.com/diffplug/spotless/pull/578))

## [3.30.0] - 2020-05-11
### Added
* `-PspotlessIdeHook` which makes the VS Code extension faster and more reliable.  See [`IDE_HOOK.md`](IDE_HOOK.md) for more details. ([#568](https://github.com/diffplug/spotless/pull/568))

## [3.29.0] - 2020-05-05
### Added
* 🎉🎉🎉 [**VS Code Extension**](https://marketplace.visualstudio.com/items?itemName=richardwillis.vscode-spotless-gradle) thanks to [@badsyntax](https://github.com/badsyntax) 🎉🎉🎉
* Support for google-java-format 1.8 (requires build to run on Java 11+) ([#562](https://github.com/diffplug/spotless/issues/562))
* Support for ktfmt 0.13 (requires build to run on Java 11+) ([#569](https://github.com/diffplug/spotless/pull/569))
### Changed
* PaddedCell is now always enabled.  It is strictly better than non-padded cell, and there is no performance penalty.  [See here](https://github.com/diffplug/spotless/pull/560#issuecomment-621752798) for detailed explanation. ([#561](https://github.com/diffplug/spotless/pull/561))
* Updated a bunch of dependencies, most notably jgit `5.5.0.201909110433-r` -> `5.7.0.202003110725-r`. ([#564](https://github.com/diffplug/spotless/pull/564))

## [3.28.1] - 2020-04-02
### Fixed
* Eclipse-WTP formatter (web tools platform, not java) handles some character encodings incorrectly on OS with non-unicode default file encoding [#545](https://github.com/diffplug/spotless/issues/545). Fixed for Eclipse-WTP formatter Eclipse version 4.13.0 (default version).

## [3.28.0] - 2020-03-20
### Added
* Enable IntelliJ-compatible token `$today.year` for specifying the year in license header files. ([#542](https://github.com/diffplug/spotless/pull/542))
### Fixed
* Eclipse-WTP formatter (web tools platform, not java) could encounter errors in parallel multiproject builds [#492](https://github.com/diffplug/spotless/issues/492). Fixed for Eclipse-WTP formatter Eclipse version 4.13.0 (default version).

## [3.27.2] - 2020-03-05
### Fixed
* Add tests to `SpecificFilesTest` to fix [#529](https://github.com/diffplug/spotless/issues/529)
* If you applied spotless to a subproject, but not to the root project, then on Gradle 6+ you would get the deprecation warning `Using method Project#afterEvaluate(Action) when the project is already evaluated has been deprecated.`  This has now been fixed. ([#506](https://github.com/diffplug/spotless/issues/506))

## [3.27.1] - 2020-01-14
### Fixed
* `licenseHeader` and `licenseHeaderFile` accidentally returned a package-private config object, which is now public, fixes ([#505](https://github.com/diffplug/spotless/issues/505)).

## [3.27.0] - 2020-01-01
* Added method `FormatExtension.createIndependentTask(String taskName)` which allows creating a Spotless task outside of the `check`/`apply` lifecycle.  See [javadoc](https://github.com/diffplug/spotless/blob/91ed7203994e52058ea6c2e0f88d023ed290e433/plugin-gradle/src/main/java/com/diffplug/gradle/spotless/FormatExtension.java#L613-L639) for details. ([#500](https://github.com/diffplug/spotless/pull/500))
* Running `clean` and `spotlessCheck` during a parallel build could cause exceptions, fixed by ([#501](https://github.com/diffplug/spotless/pull/501)).
* Fixed Gradle 7 deprecation warnings that started being emitted in Gradle 6. ([#503](https://github.com/diffplug/spotless/pull/503))
  * Even if you're using a pre-6.0 version of Gradle, you will probably see small performance and stability improvements. The PR above finally fixed the root problems of ([#372](https://github.com/diffplug/spotless/issues/372)).

## [3.26.1] - 2019-11-27
* Revert the change in console display of errors from 3.26.0 ([#485](https://github.com/diffplug/spotless/pull/485)) because [of these problems](https://github.com/diffplug/spotless/pull/485#issuecomment-552925932).
* Bugfix: Fix NPE in EclipseXmlFormatterStepImpl ([#489](https://github.com/diffplug/spotless/pull/489))

## [3.26.0] - 2019-11-11
* Fix project URLs in poms. ([#478](https://github.com/diffplug/spotless/pull/478))
* Fix `ImportSorter` crashing with empty files. ([#474](https://github.com/diffplug/spotless/pull/474))
  * Fixes [#305](https://github.com/diffplug/spotless/issues/305) StringIndexOutOfBoundsException for empty Groovy file when performing importOrder
* Bugfix: CDT version `4.12.0` now properly uses `9.8`, whereas before it used `9.7`. ([#482](https://github.com/diffplug/spotless/pull/482#discussion_r341380884))
* Updated default eclipse-wtp from 4.12.0 to 4.13.0 ([#482](https://github.com/diffplug/spotless/pull/482)).
* Updated default eclipse-groovy from 4.12.0 to 4.13.0 ([#482](https://github.com/diffplug/spotless/pull/482)).
* Updated default eclipse-jdt from 4.12.0 to 4.13.0 ([#482](https://github.com/diffplug/spotless/pull/482)).
* Updated default eclipse-cdt from 4.12.0 to 4.13.0 ([#482](https://github.com/diffplug/spotless/pull/482)).
* Bump default version of KtLint from `0.34.2` to `0.35.0`. ([#473](https://github.com/diffplug/spotless/issues/473))
* Several improvements to the console display of formatting errors. ([#465](https://github.com/diffplug/spotless/pull/465))
    * Visualize \r and \n as ␍ and ␊ when possible ([#465](https://github.com/diffplug/spotless/pull/465))
    * Make end-of-lines visible when file contains whitespace and end-of-line issues at the same time ([#465](https://github.com/diffplug/spotless/pull/465))
    * Print actual diff line instead of "1 more lines that didn't fit" ([#467](https://github.com/diffplug/spotless/issues/467))

## [3.25.0] - 2019-10-06
* Spotless no longer breaks configuration avoidance for other tasks (specifically the `check` task and all of its dependees) ([#463](https://github.com/diffplug/spotless/pull/463)).
  * Important change: **Formerly, Spotless did not create its tasks until the `afterEvaluate` phase.  Spotless now creates them as soon as the plugin is applied**, and it creates the format-specific tasks as soon as the formats are defined.  There is no performance degradation associated with this change, and it makes configuring Spotless easier.
* Add support for ktlint `0.34+`, and bump default version from `0.32.0` to `0.34.2`. ([#469](https://github.com/diffplug/spotless/pull/469))

## [3.24.3] - 2019-09-23
* Update jgit from `5.3.2.201906051522-r` to `5.5.0.201909110433-r`. ([#445](https://github.com/diffplug/spotless/pull/445))
  * Fixes [#410](https://github.com/diffplug/spotless/issues/410) AccessDeniedException in MinGW/GitBash.
  * Also fixes occasional [hang on NFS due to filesystem timers](https://github.com/diffplug/spotless/pull/407#issuecomment-514824364).
* Eclipse-based formatters used to leave temporary files around ([#447](https://github.com/diffplug/spotless/issues/447)). This is now fixed, but only for eclipse 4.12+, no back-port to older Eclipse formatter versions is planned. ([#451](https://github.com/diffplug/spotless/issues/451))
* Fixed a bad but simple bug in `paddedCell()` ([#455](https://github.com/diffplug/spotless/pull/455))
    * if a formatter was behaving correctly on a given file (was idempotent)
    * but the file was not properly formatted
    * `spotlessCheck` would improperly say "all good" even though `spotlessApply` would properly change them
    * combined with up-to-date checking, could lead to even more confusing results,
     ([#338](https://github.com/diffplug/spotless/issues/338))
    * Fixed now!
* When you specify `targetExclude()`, spotless no longer silently removes `build` directories from the exclusion ([#457](https://github.com/diffplug/spotless/pull/457)).
* Bumped `scalafmt` default version from `1.1.0` to `2.0.1`, since there are [bugs](https://github.com/diffplug/spotless/issues/454) in the old default ([#458](https://github.com/diffplug/spotless/pull/458)).

## [3.24.2] - 2019-08-19
* Fixed `Warning deprecated usage found: Using the incremental task API without declaring any outputs has been deprecated.` that started appearing in Gradle 5.5 ([#434](https://github.com/diffplug/spotless/pull/434)).

## [3.24.1] - 2019-08-12
* Fixes class loading issue with Java 9+ ([#426](https://github.com/diffplug/spotless/pull/426)).

## [3.24.0] - 2019-07-29
* Updated default eclipse-wtp from 4.8.0 to 4.12.0 ([#423](https://github.com/diffplug/spotless/pull/423)).
* Updated default eclipse-groovy from 4.10 to 4.12.0 ([#423](https://github.com/diffplug/spotless/pull/423)).
* Updated default eclipse-jdt from 4.11.0 to 4.12.0 ([#423](https://github.com/diffplug/spotless/pull/423)).
* Updated default eclipse-cdt from 4.11.0 to 4.12.0 ([#423](https://github.com/diffplug/spotless/pull/423)).
    * **KNOWN BUG - accidentally published CDT 9.7 rather than 9.8 - fixed in 3.26.0**
* Added new Maven coordinates for scalafmt 2.0.0+, maintains backwards compatability ([#415](https://github.com/diffplug/spotless/issues/415))

## [3.23.1] - 2019-06-17
* Fixes incorrect M2 cache directory path handling of Eclipse based formatters ([#401](https://github.com/diffplug/spotless/issues/401))
* Update jgit from `4.9.0.201710071750-r` to `5.3.2.201906051522-r` because Gradle project is sometimes broken by `apache httpcomponents` in transitive dependency. ([#407](https://github.com/diffplug/spotless/pull/407))

## [3.23.0] - 2019-04-24
* Updated default ktlint from 0.21.0 to 0.32.0, and Maven coords to com.pinterest ([#394](https://github.com/diffplug/spotless/pull/394))

## [3.22.0] - 2019-04-15
* Updated default eclipse-cdt from 4.7.3a to 4.11.0 ([#390](https://github.com/diffplug/spotless/pull/390)).

## [3.21.1] - 2019-03-29
* Fixes incorrect plugin and pom metadata in `3.21.0` ([#388](https://github.com/diffplug/spotless/issues/388)).

## [3.21.0] - 2019-03-28
* Updated default eclipse-wtp from 4.7.3b to 4.8.0 ([#382](https://github.com/diffplug/spotless/pull/382)).
* Updated default eclipse-groovy from 4.8.1 to 4.10.0 ([#382](https://github.com/diffplug/spotless/pull/382)).
* Updated default eclipse-jdt from 4.10.0 to 4.11.0 ([#384](https://github.com/diffplug/spotless/pull/384)).
* Fixed intermittent concurrency error while downloading formatter dependencies in multi-project builds ([#372](https://github.com/diffplug/spotless/issues/372)).

## [3.20.0] - 2019-03-11
* Made npm package versions of [`prettier`](https://prettier.io/) and [`tsfmt`](https://github.com/vvakame/typescript-formatter) (and its internal packages) configurable. ([#363](https://github.com/diffplug/spotless/pull/363))
  * Updated default npm package version of `prettier` from 1.13.4 to 1.16.4
  * Updated default npm package version of internally used typescript package from 2.9.2 to 3.3.3 and tslint package from 5.1.0 to 5.12.0 (both used by `tsfmt`)
* Updated default eclipse-wtp from 4.7.3a to 4.7.3b ([#371](https://github.com/diffplug/spotless/pull/371)).
* Default behavior of XML formatter changed to ignore external URIs ([#369](https://github.com/diffplug/spotless/issues/369)).
  * **WARNING RESOLVED: By default, xml formatter no longer downloads external entities. You can opt-in to resolve external entities by setting resolveExternalURI to true. However, if you do opt-in, be sure that all external entities are referenced over https and not http, or you may be vulnerable to XXE attacks.**

## [3.19.0] - 2019-03-11
**WARNING: xml formatter in this version may be vulnerable to XXE attacks, fixed in 3.20.0 (see [#358](https://github.com/diffplug/spotless/issues/358)).**

* Security fix: Updated groovy, c/c++, and eclipse WTP formatters so that they download their source jars securely using `https` rather than `http` ([#360](https://github.com/diffplug/spotless/issues/360)).
* Updated default eclipse-jdt from 4.9.0 to 4.10.0 ([#368](https://github.com/diffplug/spotless/pull/368))

## [3.18.0] - 2019-02-11
**WARNING: xml formatter in this version may be vulnerable to XXE attacks, fixed in 3.20.0 (see [#358](https://github.com/diffplug/spotless/issues/358)).**

* Provided eclipse-wtp formatters in generic formatter extension. ([#325](https://github.com/diffplug/spotless/pull/325)). This change obsoletes the CSS and XML extensions.
* Improved configuration times for large projects (thanks to @oehme for finding [#348](https://github.com/diffplug/spotless/pull/348)).
* Updated default google-java-format from 1.5 to 1.7 ([#335](https://github.com/diffplug/spotless/issues/335)).
* Replacing a step no longer triggers early evaluation ([#219](https://github.com/diffplug/spotless/issues/219)).
* `importOrderFile(Object file)` for java and groovy is now lazy ([#218](https://github.com/diffplug/spotless/issues/218)).
* added `targetExclude(Object...)` which excludes the given files from processing ([#353](https://github.com/diffplug/spotless/pull/353)).
  * This resolves several related issues:
    * [#153](https://github.com/diffplug/spotless/issues/153) using a `PatternFilterable` to determine source processed by `JavaExtension` and `KotlinExtension`
    * [#194](https://github.com/diffplug/spotless/issues/194) ignoreErrorForPath does not work
    * [#324](https://github.com/diffplug/spotless/issues/324) better support for excluding files from processing
  * Our answer for a long time had been "just use `target(Object...)` to fix this" but there is clearly sufficient demand to justify `targetExclude`.

## [3.17.0] - 2018-12-13
**WARNING: xml formatter in this version may be vulnerable to XXE attacks, fixed in 3.20.0 (see [#358](https://github.com/diffplug/spotless/issues/358)).**

* Updated default eclipse-jdt from 4.7.3a to 4.9.0 ([#316](https://github.com/diffplug/spotless/pull/316)). New version addresses enum-tab formatting bug in 4.8 ([#314](https://github.com/diffplug/spotless/issues/314)).
* Added `-spotlessFiles` switch to allow targeting specific files ([#322](https://github.com/diffplug/spotless/pull/322))

## [3.16.0] - 2018-10-30
**WARNING: xml formatter in this version may be vulnerable to XXE attacks, fixed in 3.20.0 (see [#358](https://github.com/diffplug/spotless/issues/358)).**

* Added support for Eclipse's CSS formatter from WTP ([#311](https://github.com/diffplug/spotless/pull/311)).

## [3.15.0] - 2018-09-23
**WARNING: xml formatter in this version may be vulnerable to XXE attacks, fixed in 3.20.0 (see [#358](https://github.com/diffplug/spotless/issues/358)).**

* Added `xml` support ([#140](https://github.com/diffplug/spotless/issues/140)) using formatter of Eclipse WTP 3.9.5 ([#241](https://github.com/diffplug/spotless/pull/241)).
* Added [`prettier`](https://prettier.io/) and [`tsfmt`](https://github.com/vvakame/typescript-formatter) support ([#283](https://github.com/diffplug/spotless/pull/283)).
* Added C/C++ support using formatter of Eclipse CDT 9.4.3 ([#232](https://github.com/diffplug/spotless/issues/232)).
* Updated default groovy-eclipse from 4.8.0 to 4.8.1 ([#288](https://github.com/diffplug/spotless/pull/288)). New version is based on [Groovy-Eclipse 3.0.0](https://github.com/groovy/groovy-eclipse/wiki/3.0.0-Release-Notes).
* LicenseHeaderStep now wont attempt to add license to `module-info.java` ([#272](https://github.com/diffplug/spotless/pull/272)).
* Updated JSR305 annotation from 3.0.0 to 3.0.2 ([#274](https://github.com/diffplug/spotless/pull/274))
* Migrated from FindBugs annotations 3.0.0 to SpotBugs annotations 3.1.6 ([#274](https://github.com/diffplug/spotless/pull/274))
* Gradle/Groovy `importOrder` no longer adds semicolons. ([#237](https://github.com/diffplug/spotless/issues/237))

## [3.14.0] - 2018-07-24
* Updated default eclipse-jdt from 4.7.2 to 4.7.3a ([#263](https://github.com/diffplug/spotless/issues/263)). New version fixes a bug preventing Java code formatting within JavaDoc comments ([#191](https://github.com/diffplug/spotless/issues/191)).
* Updated default groovy-eclipse from 4.6.3 to 4.8.0 ([#244](https://github.com/diffplug/spotless/pull/244)). New version allows to ignore internal formatter errors/warnings.
* Fixed integration with latest versions of scalafmt. ([#260](https://github.com/diffplug/spotless/pull/260))

## [3.13.0] - 2018-06-01
* Add line and column numbers to ktlint errors. ([#251](https://github.com/diffplug/spotless/pull/251))

## [3.12.0] - 2018-05-14
* Migrated `plugin-gradle`'s tests away from `TaskInternal#execute` to a custom method to help with Gradle 5.0 migration later on. ([#208](https://github.com/diffplug/spotless/pull/208))
* Fixed a bug in `LicenseHeaderStep` which caused an exception with some malformed date-aware licenses. ([#222](https://github.com/diffplug/spotless/pull/222))
* Updated default ktlint from 0.14.0 to 0.21.0
* Add ability to pass custom options to ktlint. See README for details.
* Added interface `HasBuiltinDelimiterForLicense` to language extensions that have pre-defined licence header delimiter. ([#235](https://github.com/diffplug/spotless/pull/235))

## [3.10.0] - 2018-02-15
* LicenseHeaderStep now supports customizing the year range separator in copyright notices. ([#199](https://github.com/diffplug/spotless/pull/199))

## [3.9.0] - 2018-02-05
* Updated default ktlint from 0.6.1 to 0.14.0
* Updated default google-java-format from 1.3 to 1.5
* Updated default eclipse-jdt from 4.7.1 to 4.7.2
* Added a configuration option to `googleJavaFormat` to switch the formatter style ([#193](https://github.com/diffplug/spotless/pull/193))
  + Use `googleJavaFormat().aosp()` to use AOSP-compliant style (4-space indentation) instead of the default Google Style

## [3.8.0] - 2018-01-02
* Bugfix: if the specified target of a spotless task was reduced, Spotless could keep giving warnings until the cache file was deleted.
* LicenseHeader now supports time-aware license headers. ([docs](https://github.com/diffplug/spotless/tree/main/plugin-gradle#license-header), [#179](https://github.com/diffplug/spotless/pull/179), thanks to @baptistemesta)

## [3.7.0] - 2017-12-02
* Updated default eclipse-jdt version to `4.7.1` from `4.6.3`.
* All spotless tasks now run before the `clean` task. ([#159](https://github.com/diffplug/spotless/issues/159))
* Added `sql` ([#166](https://github.com/diffplug/spotless/pull/166)) and `dbeaverSql`. ([#166](https://github.com/diffplug/spotless/pull/166))
  + Many thanks to [Baptiste Mesta](https://github.com/baptistemesta) for porting to Spotless.
  + Many thanks to [DBeaver](https://dbeaver.jkiss.org/) and the [DBeaver contributors](https://github.com/serge-rider/dbeaver/graphs/contributors) for building the implementation.

## [3.6.0] - 2017-09-29
* Fixes a rare up-to-date bug. ([#144](https://github.com/diffplug/spotless/issues/144) and [#146](https://github.com/diffplug/spotless/pull/146))

## [3.5.2] - 2017-09-05
* Fix licenseHeader so it works with Kotlin files starting with `@file:...` instead of `package ...` ([#136](https://github.com/diffplug/spotless/issues/136)).

## [3.5.1] - 2017-08-14
* Fixed `kotlinGradle` linting [Gradle Kotlin DSL](https://github.com/gradle/kotlin-dsl) files throwing `ParseException` ([#132](https://github.com/diffplug/spotless/issues/132)).

## [3.5.0] - 2017-08-13
* Changed `importOrder` interface from array to varargs ([#125](https://github.com/diffplug/spotless/issues/125)).
* The `kotlin` extension was mis-spelled as `kotin`.
* Added `kotlinGradle` method to `SpotlessExtension` for linting [Gradle Kotlin DSL](https://github.com/gradle/kotlin-dsl) files with [ktlint](https://github.com/shyiko/ktlint) ([#115](https://github.com/diffplug/spotless/issues/115))
* Added dedicated `groovyGradle` for formatting of Gradle files.

## [3.4.1] - 2017-07-11
* Default eclipse version for `EclipseFormatterStep` bumped to `4.6.3` from `4.6.1`. ([#116](https://github.com/diffplug/spotless/issues/116))
* Default scalafmt version for `ScalaFmtStep` bumped to `1.1.0` from `0.5.7` ([#124](https://github.com/diffplug/spotless/pull/124))
  + Also added support for the API change to scalafmt introduced in `0.7.0-RC1`
* Fixed wildcard targets for `includeFlat` subprojects ([#121](https://github.com/diffplug/spotless/issues/121))
* When spotless needs to download a formatter, it now uses the buildscript repositories specified in the root buildscript. ([#123](https://github.com/diffplug/spotless/pull/123), [#120](https://github.com/diffplug/spotless/issues/120))

## [3.4.0] - 2017-05-21
* `ImportOrderStep` can now handle multi-line comments and misplaced imports.
* Groovy extension now checks for the `groovy` plugin to be applied.
* Deprecated the old syntax for the eclipse formatter:
  + New syntax better separates the version from the other configuration options, and is more consistent with the other
  + `eclipseFormatFile('format.xml')` -> `eclipse().configFile('format.xml')`
  + `eclipseFormatFile('4.4.0', 'format.xml')` -> `eclipse('4.4.0').configFile('format.xml')`

## [3.3.2] - 2017-05-03
* Fixed a bug in `paddedCell()` which caused `spotlessCheck` to fail even after `spotlessApply` for cases where a rule is misbehaving and causing a cycle.

## [3.3.0] - 2017-04-11
* Added support for groovy formatting (huge thanks to Frank Vennemeyer! [#94](https://github.com/diffplug/spotless/pull/94), [#89](https://github.com/diffplug/spotless/pull/89), [#88](https://github.com/diffplug/spotless/pull/88), [#85](https://github.com/diffplug/spotless/pull/85))
* When special-purpose formatters need to be downloaded from maven, they are now resolved using the buildscript repositories rather than the project repositories. (thanks to [cal101](https://github.com/cal101) [#100](https://github.com/diffplug/spotless/pull/100))

## [3.2.0] - 2017-04-03
* Update default KtLint from 0.3.1 to 0.6.1 (thanks to @kvnxiao [#93](https://github.com/diffplug/spotless/pull/93)).
  + This means we no longer look for rules in the typo package `com.gihub.shyiko`, now only in `com.github.shyiko` (note the `t`).
* Added an `enforceCheck` property which allows users to disable adding `spotlessCheck` as a dependency of `check` (thanks to @gdecaso [#95](https://github.com/diffplug/spotless/pull/95)).
* Any errors in a step will now fail the build] - 201x-xx-xx previously they were only warned.
  + We claimed that we implemented this in 3.1.0, but it was broken.  We really fixed it this time.

## [3.1.0] - 2017-02-27
* Added support for Scala via [scalafmt](https://github.com/olafurpg/scalafmt).
* Added support for Kotlin via [ktlint](https://github.com/pinterest/ktlint).
* Added `FormatExtension::replaceStep`.
* `paddedCell()` is no longer required if a misbehaving rule converges.
* Any errors in a step will now fail the build] - 201x-xx-xx previously they were only warned.
* Added `FormatExtension::ignoreErrorForStep` and `FormatExtension::ignoreErrorForPath`.
* Bumped `google-java-format` to `1.3`.

## [3.0.0] - 2017-01-09
* BREAKING CHANGE: `customReplace` and `customReplaceRegex` renamed to just `replace` and `replaceRegex`.
* BREAKING CHANGE: Plugin portal ID is still `com.diffplug.gradle.spotless`, but Maven coordinate has changed to `com.diffplug.spotless:spotless-plugin-gradle`.
* HUGE SPEEDUP: Now supports incremental build / up-to-date-checking.
  + If you are using `custom` or `customLazy`, you might want to take a look at [this javadoc](https://javadoc.io/doc/com.diffplug.spotless/spotless-plugin-gradle/3.27.0/com/diffplug/gradle/spotless/FormatExtension.html#bumpThisNumberIfACustomStepChanges-int-).
* BREAKING CHANGE: `freshmark` no longer includes all project properties by default.  All properties must now be added manually:

```gradle
spotless {
  freshmark {
    propertiesFile('gradle.properties')
    properties {
      it.put('key', 'value')
    }
  }
}
```

* Fixed googleJavaFormat so that it can now sort imports and remove unused imports.
* Added an à la carte `removeUnusedImports()` step.

## [2.4.1] - 2017-01-02
* Java files under the `src/main/groovy` folder are now formatted by default. ([Issue #59](https://github.com/diffplug/spotless/issues/59), [PR #60](https://github.com/diffplug/spotless/pull/60), thanks @ajoberstar).

## [2.4.0] - 2016-11-01
* If a formatter step throws an `Error` or any of its subclasses, such as the `AssertionError`s thrown by JUnit, AssertJ, etc. that error will kill the build ([#46](https://github.com/diffplug/spotless/issues/46))
  + This allows custom rules like this:

```gradle
custom 'no swearing', {
  if (it.toLowerCase().contains('fubar')) {
    throw new AssertionError('No swearing!');
  }
}
```

## [2.3.0] - 2016-10-27
* When `spotlessCheck` fails, the error message now contains a short diff of what is neccessary to fix the issue ([#10](https://github.com/diffplug/spotless/issues/10), thanks to Jonathan Bluett-Duncan).
* Added a [padded-cell mode](https://github.com/diffplug/spotless/blob/main/PADDEDCELL.md) which allows spotless to band-aid over misbehaving rules, and generate error reports for these rules (See [#37](https://github.com/diffplug/spotless/issues/37) for an example).
* Character encoding is now configurable (spotless-global or format-by-format).
* Line endings were previously only spotless-global, they now also support format-by-format.
* Upgraded eclipse formatter from 4.6.0 to 4.6.1

## [2.2.0] - 2016-10-07
* Added support for [google-java-format](https://github.com/google/google-java-format).

```
spotless {
  java {
    googleJavaFormat()  // googleJavaFormat('1.1') to specify a specific version
  }
}
```

## [2.1.0] - 2016-10-07
* Added the method `FormatExtension::customLazyGroovy` which fixes the Groovy closure problem.

## [2.0.0] - 2016-08-16
* `spotlessApply` now writes out a file only if it needs to be changed (big performance improvement).
* Java import sorting now removes duplicate imports.
* Eclipse formatter now warns if the formatter xml contains multiple profiles.
* Updated eclipse formatter to Eclipse Neon (4.6).
* BREAKING CHANGE: Eclipse formatter now formats javadoc comments.
  + You might want to look at the following settings in your `spotless.eclipseformat.xml`:

```
org.eclipse.jdt.core.formatter.join_lines_in_comments=true/false
org.eclipse.jdt.core.formatter.comment.format_javadoc_comments=true/false
org.eclipse.jdt.core.formatter.comment.format_line_comments=true/false
org.eclipse.jdt.core.formatter.comment.format_block_comments=true/false
```

The most important breaking change of 2.0 is the new default line ending mode, `GIT_ATTRIBUTES`.  This line ending mode copies git's behavior exactly.  This change should require no intervention from users, and should be significantly easier to adopt for users who are already using `.gitattributes` or the `core.eol` property.

If you aren't using git, you can still use `.gitattributes` files for fine-grained control of line endings.  If no git information is found, it behaves the same as PLATFORM_NATIVE (the old default).

Below is the algorithm used by git and spotless to determine the proper line ending for a file.  As soon as a step succeeds in finding a line ending, the other steps will not take place.

1. If the code is a git repository, look in the `$GIT_DIR/info/attributes` file for the `eol` attribute.
2. Look at the `.gitattributes` in the file's directory, going up the directory tree.
3. Look at the global `.gitattributes` file, if any.
4. Look at the `core.eol` property in the git config (looking first at repo-specific, then user-specific, then system-specific).
5. Use the PLATFORM_NATIVE line ending.

## [1.3.3] - 2016-03-10
* Upgraded Eclipse formatter to 4.5.2, which fixes [37 bugs](https://bugs.eclipse.org/bugs/buglist.cgi?query_format=advanced&resolution=FIXED&short_desc=%5Bformatter%5D&short_desc_type=allwordssubstr&target_milestone=4.5.1&target_milestone=4.5.2) compared to the previous 4.5.0.
* If you have been using `custom 'Lambda fix', { it.replace('} )', '})').replace('} ,', '},') }`, you don't need it anymore.

## [1.3.2] - 2015-12-17
* Spotless no longer clobbers package-info.java, fixes [#1](https://github.com/diffplug/spotless/issues/1).
* Added some infrastructure which allows `FormatterStep`s to peek at the filename if they really need to.

## [1.3.1] - 2015-09-22
* Bumped the FreshMark dependency to 1.3.0, because it offers improved error reporting.

## [1.3.0] - 2015-09-22
* Added native support for FreshMark.

## [1.2.0] - 2015-08-25
* Updated from Eclipse 4.5 M6 to the official Eclipse 4.5 release, which fixes several bugs in the formatter.
* Fixed a bug in the import sorter which made it impossible to deal with "all unmatched type imports".
* Formatting is now relative to the project directory rather than the root directory.
* Improved the logging levels.

## [1.1] - 2015-05-14
* No functional changes, probably not worth the time for an upgrade.
* First version which is available on plugins.gradle.org as well as jcenter.
* Removed some code that was copy-pasted from Durian, and added a Durian dependency.

## [1.0] - 2015-04-29
* Initial release.

## [0.1] - 2015-04-28
* First release, to test out that we can release to jcenter and whatnot.<|MERGE_RESOLUTION|>--- conflicted
+++ resolved
@@ -10,12 +10,9 @@
 ### Changed
 * Bump default `eclipse` version to latest `4.34` -> `4.35`. ([#2458](https://github.com/diffplug/spotless/pull/2458))
 * Bump default `greclipse` version to latest `4.32` -> `4.35`. ([#2458](https://github.com/diffplug/spotless/pull/2458))
-<<<<<<< HEAD
-### Added
+### Added
+* pgp key had expired, this and future releases will be signed by new key ([details](https://github.com/diffplug/spotless/discussions/2464))
 * Implement conversion of diff content to ReviewDog format ([#2478](https://github.com/diffplug/spotless/pull/2478))
-=======
-* pgp key had expired, this and future releases will be signed by new key ([details](https://github.com/diffplug/spotless/discussions/2464))
->>>>>>> a76bd6e6
 
 ## [7.0.3] - 2025-04-07
 ### Changed
