# spotless-plugin-gradle releases

We adhere to the [keepachangelog](https://keepachangelog.com/en/1.0.0/) format (starting after version `3.27.0`).

## [Unreleased]
<<<<<<< HEAD
### Added
- It is now much easier for Spotless to [integrate formatters with native executables](../../CONTRIBUTING.md#integrating-outside-the-jvm).
  - Added support for [python](../#python), specifically [black](../#black).
  - Added support for [clang-format](../#clang-format) for all formats.
=======
### Fixed
* If you executed `gradlew spotlessCheck` multiple times within a single second (hard in practice, easy for a unit test) you could sometimes get an erroneous failure message.  Fixed in [#671](https://github.com/diffplug/spotless/pull/671).
>>>>>>> 6f1177fa

## [5.1.2] - 2020-08-21
### Fixed
* `ktlint()` is now more robust when parsing version string for version-dependent implementation details, fixes [#668](https://github.com/diffplug/spotless/issues/668).

## [5.1.1] - 2020-08-05
### Fixed
* Depending on the file system, executing `gradle spotlessApply` might change permission on the changed files from `644` to `755`; fixes ([#656](https://github.com/diffplug/spotless/pull/656))
* When using the `prettier` or `tsfmt` steps, if any files were dirty then `spotlessCheck` would fail with `java.net.ConnectException: Connection refused` rather than the proper error message ([#651](https://github.com/diffplug/spotless/issues/651)).
### Changed
* Bump default ktfmt from `0.15` to `0.16`, and remove duplicated logic for the `--dropbox-style` option ([#642](https://github.com/diffplug/spotless/pull/648))

## [5.1.0] - 2020-07-13
### Added
* Bump default ktfmt from 0.13 to 0.15, and add support for the --dropbox-style option ([#641](https://github.com/diffplug/spotless/issues/641)).

## [5.0.0] - 2020-07-12

This release is *exactly* the same as `4.5.1`, except:

- it now has plugin id `com.diffplug.spotless`, rather than `com.diffplug.gradle.spotless` ([why](https://dev.to/nedtwigg/names-in-java-maven-and-gradle-2fm2))
- the minimum required Gradle has bumped from `2.14` to `5.4`
- all deprecated functionality has been removed
- `-PspotlessModern=true` (introduced in [`4.3.0`](#430---2020-06-05)) is now always on

If `id 'com.diffplug.gradle.spotless' version '4.5.1'` works without deprecation warnings, then you can upgrade to `id 'com.diffplug.spotless' version '5.0.0'` and no changes will be required.

* **BREAKING** All deprecated functionality has been removed ([#640](https://github.com/diffplug/spotless/pull/640)).
  * (dev-only) `SpotlessTask` was deleted, and `SpotlessTaskModern` was renamed to `SpotlessTask` (ditto for `SpotlessPlugin` and `SpotlessExtension`).
* Introduced in earlier versions, but formerly gated behind `-PspotlessModern=true`
  * We now calculate incremental builds using the new `InputChanges` rather than the deprecated `IncrementalTaskInputs`. ([#607](https://github.com/diffplug/spotless/pull/607))
  * We now use Gradle's config avoidance APIs. ([#617](https://github.com/diffplug/spotless/pull/617))
  * Spotless no longer creates any tasks eagerly. ([#622](https://github.com/diffplug/spotless/pull/622))
  * **BREAKING** The closures inside each format specification are now executed lazily on task configuration. ([#618](https://github.com/diffplug/spotless/pull/618))

```groovy
String isEager = 'nope'
spotless {
    java {
        isEager = 'yup'
    }
}
println "isEager $isEager"
// 'com.diffplug.gradle.spotless' -> isEager yup
// 'com.diffplug.spotless'        -> isEager nope
```

## [4.5.1] - 2020-07-04
### Fixed
* Git-native handling of line endings was broken, now fixed ([#639](https://github.com/diffplug/spotless/pull/639)).

## [4.5.0] - 2020-07-02
### Added
* Full support for the Gradle buildcache - previously only supported local, now supports remote too. Fixes [#566](https://github.com/diffplug/spotless/issues/566) and [#280](https://github.com/diffplug/spotless/issues/280), via changes in [#621](https://github.com/diffplug/spotless/pull/621) and [#571](https://github.com/diffplug/spotless/pull/571).
* `prettier` will now autodetect the parser (and formatter) to use based on the filename, unless you override this using `config()` or `configFile()` with the option `parser` or `filepath`. ([#620](https://github.com/diffplug/spotless/pull/620))
* (user-invisible) moved the deprecated lib code which was only being used in deprecated parts of `plugin-gradle` into the `.libdeprecated` package. ([#630](https://github.com/diffplug/spotless/pull/630))
* Added ANTLR4 support ([#326](https://github.com/diffplug/spotless/issues/326)).
### Fixed
* LineEndings.GIT_ATTRIBUTES is now a bit more efficient, and paves the way for remote build cache support in Gradle. ([#621](https://github.com/diffplug/spotless/pull/621))
* `ratchetFrom` now ratchets from the merge base of `HEAD` and the specified branch.  This fixes the surprising behavior when a remote branch advanced ([#631](https://github.com/diffplug/spotless/pull/631) fixes [#627](https://github.com/diffplug/spotless/issues/627)).
### Deprecated
* The default targets for `C/C++`, `freshmark`, `sql`, and `typescript` now generate a warning, asking the user to specify a target manually. There is no well-established convention for these languages in the gradle ecosystem, and the performance of the default target is far worse than a user-provided one.  If you dislike this change, please complain in [#634](https://github.com/diffplug/spotless/pull/634).
* `customLazy` and `customLazyGroovy` now generate a warning, asking the user to migrate to `custom`.  There is no longer a performance advantage to `customLazy` in the new modern plugin. See [#635](https://github.com/diffplug/spotless/pull/635/files) for example migrations.
* inside the `cpp { }` block, the `eclipse` step now generates a warning, asking you to switch to `eclipseCdt`.  It is the same underlying step, but the new name clears up any confusion with the more common Java `eclipse`. [#636](https://github.com/diffplug/spotless/pull/635/files)

## [4.4.0] - 2020-06-19
### Added
* It is now possible to have multiple language-specific formats. ([9a02419](https://github.com/diffplug/spotless/pull/618/commits/9a024195982759977108b1d857670459939f4000))

```groovy
import com.diffplug.gradle.spotless.KotlinExtension
spotless {
  kotlin {
    target 'src/**/*.kt'
    ktlint()
  }
  format 'kotlinScript', KotlinExtension, {
    target 'src/**/*.kts'
    ktfmt()
  }
}
```

## [4.3.1] - 2020-06-17
### Changed
* Nodejs-based formatters `prettier` and `tsfmt` now use native node instead of the J2V8 approach. ([#606](https://github.com/diffplug/spotless/pull/606))
  * This removes the dependency to the no-longer-maintained Linux/Windows/macOs variants of J2V8.
  * This enables spotless to use the latest `prettier` versions (instead of being stuck at prettier version <= `1.19.0`)
  * Bumped default versions, prettier `1.16.4` -> `2.0.5`, tslint `5.12.1` -> `6.1.2`
### Fixed
* Using `ratchetFrom 'origin/main'` on a bare checkout generated a cryptic error, now generates a clear error. ([#608](https://github.com/diffplug/spotless/issues/608))
* Using `ratchetFrom 'nonexistent-reference` generated a cryptic error, now generates a clear error. ([#612](https://github.com/diffplug/spotless/issues/612))

## [4.3.0] - 2020-06-05
### Deprecated
* `-PspotlessFiles` has been deprecated and will be removed.  It is slow and error-prone, especially for win/unix cross-platform, and we have better options available now:
  * If you are formatting just one file, try the much faster [IDE hook](https://github.com/diffplug/spotless/blob/main/plugin-gradle/IDE_HOOK.md)
  * If you are integrating with git, try the much easier (and faster) [`ratchetFrom 'origin/main'`](https://github.com/diffplug/spotless/tree/main/plugin-gradle#ratchet)
  * If neither of these work for you, let us know in [this PR](https://github.com/diffplug/spotless/pull/602).
### Added
* If you specify `-PspotlessSetLicenseHeaderYearsFromGitHistory=true`, Spotless will perform an expensive search through git history to determine the oldest and newest commits for each file, and uses that to determine license header years. ([#604](https://github.com/diffplug/spotless/pull/604))
* It is now possible for individual formats to set their own `ratchetFrom` value, similar to how formats can have their own `encoding`. ([#605](https://github.com/diffplug/spotless/pull/605)).
* (spotless devs only) if you specify `-PspotlessModern=true` Spotless will run the in-progress Gradle `5.4+` code.  The `modernTest` build task runs our test suite in this way.  It will be weeks/months before this is recommended for end-users. ([#598](https://github.com/diffplug/spotless/pull/598))

## [4.2.1] - 2020-06-04
### Fixed
* `ratchetFrom` incorrectly marked every file as though it were clean on Windows. ([#596](https://github.com/diffplug/spotless/pull/596))
  * Also large [performance improvement (win and unix) for multiproject builds](https://github.com/diffplug/spotless/pull/597/commits/f66dc8de137a34d14768e83ab3cbff5344539b56). ([#597](https://github.com/diffplug/spotless/pull/597))
* Improved the warning message for `paddedCell` deprecation, along with many API-invisible fixes and cleanup. ([#592](https://github.com/diffplug/spotless/pull/592))

## [4.2.0] - 2020-06-03
### Added
* If you use `ratchetFrom` and `licenseHeader`, the year in your license header will now be automatically kept up-to-date for changed files. For example, if the current year is 2020: ([#593](https://github.com/diffplug/spotless/pull/593))
  * `/** Copyright 2020 */` -> unchanged
  * `/** Copyright 1990 */` -> `/** Copyright 1990-2020 */`
  * `/** Copyright 1990-1993 */` -> `/** Copyright 1990-2020 */`
  * You can disable this behavior with `licenseHeader(...).updateYearWithLatest(false)`, or you can enable it without using `ratchetFrom` by using `updateYearWithLatest(true)` (not recommended).
### Fixed
* `ratchetFrom` had a bug (now fixed) such that it reported all files outside the root directory as changed. ([#594](https://github.com/diffplug/spotless/pull/594))

## [4.1.0] - 2020-06-01
### Added
* You can now ratchet a project's style by limiting Spotless only to files which have changed since a given [git reference](https://javadoc.io/static/org.eclipse.jgit/org.eclipse.jgit/5.6.1.202002131546-r/org/eclipse/jgit/lib/Repository.html#resolve-java.lang.String-), e.g. `ratchetFrom 'origin/main'`. ([#590](https://github.com/diffplug/spotless/pull/590))
* Support for ktfmt in KotlinGradleExtension. ([#583](https://github.com/diffplug/spotless/pull/583))
### Fixed
* Users can now run `spotlessCheck` and `spotlessApply` in the same build. ([#584](https://github.com/diffplug/spotless/pull/584))
* Fixed intermittent `UnsatisfiedLinkError` in nodejs-based steps. ([#586](https://github.com/diffplug/spotless/pull/586))
  * Also, a shared library used by the nodejs steps used to be extracted into the user home directory, but now it is extracted into `{rootProject}/build/spotless-nodejs-cache`.
* Fixed intermittent `java.nio.file.DirectoryNotEmptyException` on incremental builds where folders had been removed. ([#589](https://github.com/diffplug/spotless/pull/589))
* Starting in `4.0`, it is no longer possible for a project to format files which are not within its project folder (for example, `:a` can no longer format files in `:b`).  We did not explicitly note this in the changelog entry for `4.0`, and we gave a very confusing error message if users tried.  We now give a more helpful error message, and this breaking change has been retroactively noted in the changelog for `4.0.0`. ([#588](https://github.com/diffplug/spotless/pull/588))

## [4.0.1] - 2020-05-21
### Fixed
* If the encoding was set incorrectly, `spotlessApply` could clobber special characters.  Spotless now prevents this, and helps to suggest the correct encoding. ([#575](https://github.com/diffplug/spotless/pull/575))

## [4.0.0] - 2020-05-17
**TLDR: This version improves performance and adds support for the local Gradle Build Cache.  You will not need to make any changes in your buildscript.**  It is a breaking change only for a few users who have built *other* plugins on top of this one.

### Added
* Support for the gradle build cache. ([#576](https://github.com/diffplug/spotless/pull/576))
  * The local cache will work great, but the remote cache will always miss until [#566](https://github.com/diffplug/spotless/issues/566) is resolved.
### Removed
* **BREAKING** it used to be possible for any project to format files in any other project.  For example, `:a` could format files in `:b`.  It is now only possible to format files within the project directory.  It is okay (but not advised) to format files in subprojects, since they are within the project directory.
* (Power users only) **BREAKING** `void SpotlessTask::setCheck()` and `setApply()` have been removed. ([#576](https://github.com/diffplug/spotless/pull/576))
  * Previously, the `check` and `apply` tasks were just marker tasks, and they called `setCheck` and `setApply` on the "worker" task.  Now `check` and `apply` are real tasks in their own right, so the marker-task kludge is no longer necessary.
### Changed
* (Power users only) **BREAKING** `SpotlessTask FormatExtension::createIndependentTask` has been removed, and replaced with `SpotlessApply::createIndependentApplyTask`. ([#576](https://github.com/diffplug/spotless/pull/576))
* Improve suggested gradle invocation for running `spotlessApply`. ([#578](https://github.com/diffplug/spotless/pull/578))

## [3.30.0] - 2020-05-11
### Added
* `-PspotlessIdeHook` which makes the VS Code extension faster and more reliable.  See [`IDE_INTEGRATION.md`](IDE_INTEGRATION.md) for more details. ([#568](https://github.com/diffplug/spotless/pull/568))

## [3.29.0] - 2020-05-05
### Added
* 🎉🎉🎉 [**VS Code Extension**](https://marketplace.visualstudio.com/items?itemName=richardwillis.vscode-spotless-gradle) thanks to [@badsyntax](https://github.com/badsyntax) 🎉🎉🎉
* Support for google-java-format 1.8 (requires build to run on Java 11+) ([#562](https://github.com/diffplug/spotless/issues/562))
* Support for ktfmt 0.13 (requires build to run on Java 11+) ([#569](https://github.com/diffplug/spotless/pull/569))
### Changed
* PaddedCell is now always enabled.  It is strictly better than non-padded cell, and there is no performance penalty.  [See here](https://github.com/diffplug/spotless/pull/560#issuecomment-621752798) for detailed explanation. ([#561](https://github.com/diffplug/spotless/pull/561))
* Updated a bunch of dependencies, most notably jgit `5.5.0.201909110433-r` -> `5.7.0.202003110725-r`. ([#564](https://github.com/diffplug/spotless/pull/564))

## [3.28.1] - 2020-04-02
### Fixed
* Eclipse-WTP formatter (web tools platform, not java) handles some character encodings incorrectly on OS with non-unicode default file encoding [#545](https://github.com/diffplug/spotless/issues/545). Fixed for Eclipse-WTP formatter Eclipse version 4.13.0 (default version).

## [3.28.0] - 2020-03-20
### Added
* Enable IntelliJ-compatible token `$today.year` for specifying the year in license header files. ([#542](https://github.com/diffplug/spotless/pull/542))
### Fixed
* Eclipse-WTP formatter (web tools platform, not java) could encounter errors in parallel multiproject builds [#492](https://github.com/diffplug/spotless/issues/492). Fixed for Eclipse-WTP formatter Eclipse version 4.13.0 (default version).

## [3.27.2] - 2020-03-05
### Fixed
* Add tests to `SpecificFilesTest` to fix [#529](https://github.com/diffplug/spotless/issues/529)
* If you applied spotless to a subproject, but not to the root project, then on Gradle 6+ you would get the deprecation warning `Using method Project#afterEvaluate(Action) when the project is already evaluated has been deprecated.`  This has now been fixed. ([#506](https://github.com/diffplug/spotless/issues/506))

## [3.27.1] - 2020-01-14
### Fixed
* `licenseHeader` and `licenseHeaderFile` accidentally returned a package-private config object, which is now public, fixes ([#505](https://github.com/diffplug/spotless/issues/505)).

## [3.27.0] - 2020-01-01
* Added method `FormatExtension.createIndependentTask(String taskName)` which allows creating a Spotless task outside of the `check`/`apply` lifecycle.  See [javadoc](https://github.com/diffplug/spotless/blob/91ed7203994e52058ea6c2e0f88d023ed290e433/plugin-gradle/src/main/java/com/diffplug/gradle/spotless/FormatExtension.java#L613-L639) for details. ([#500](https://github.com/diffplug/spotless/pull/500))
* Running `clean` and `spotlessCheck` during a parallel build could cause exceptions, fixed by ([#501](https://github.com/diffplug/spotless/pull/501)).
* Fixed Gradle 7 deprecation warnings that started being emitted in Gradle 6. ([#503](https://github.com/diffplug/spotless/pull/503))
  * Even if you're using a pre-6.0 version of Gradle, you will probably see small performance and stability improvements. The PR above finally fixed the root problems of ([#372](https://github.com/diffplug/spotless/issues/372)).

## [3.26.1] - 2019-11-27
* Revert the change in console display of errors from 3.26.0 ([#485](https://github.com/diffplug/spotless/pull/485)) because [of these problems](https://github.com/diffplug/spotless/pull/485#issuecomment-552925932).
* Bugfix: Fix NPE in EclipseXmlFormatterStepImpl ([#489](https://github.com/diffplug/spotless/pull/489))

## [3.26.0] - 2019-11-11
* Fix project URLs in poms. ([#478](https://github.com/diffplug/spotless/pull/478))
* Fix `ImportSorter` crashing with empty files. ([#474](https://github.com/diffplug/spotless/pull/474))
  * Fixes [#305](https://github.com/diffplug/spotless/issues/305) StringIndexOutOfBoundsException for empty Groovy file when performing importOrder
* Bugfix: CDT version `4.12.0` now properly uses `9.8`, whereas before it used `9.7`. ([#482](https://github.com/diffplug/spotless/pull/482#discussion_r341380884))
* Updated default eclipse-wtp from 4.12.0 to 4.13.0 ([#482](https://github.com/diffplug/spotless/pull/482)).
* Updated default eclipse-groovy from 4.12.0 to 4.13.0 ([#482](https://github.com/diffplug/spotless/pull/482)).
* Updated default eclipse-jdt from 4.12.0 to 4.13.0 ([#482](https://github.com/diffplug/spotless/pull/482)).
* Updated default eclipse-cdt from 4.12.0 to 4.13.0 ([#482](https://github.com/diffplug/spotless/pull/482)).
* Bump default version of KtLint from `0.34.2` to `0.35.0`. ([#473](https://github.com/diffplug/spotless/issues/473))
* Several improvements to the console display of formatting errors. ([#465](https://github.com/diffplug/spotless/pull/465))
    * Visualize \r and \n as ␍ and ␊ when possible ([#465](https://github.com/diffplug/spotless/pull/465))
    * Make end-of-lines visible when file contains whitespace and end-of-line issues at the same time ([#465](https://github.com/diffplug/spotless/pull/465))
    * Print actual diff line instead of "1 more lines that didn't fit" ([#467](https://github.com/diffplug/spotless/issues/467))

## [3.25.0] - 2019-10-06
* Spotless no longer breaks configuration avoidance for other tasks (specifically the `check` task and all of its dependees) ([#463](https://github.com/diffplug/spotless/pull/463)).
  * Important change: **Formerly, Spotless did not create its tasks until the `afterEvaluate` phase.  Spotless now creates them as soon as the plugin is applied**, and it creates the format-specific tasks as soon as the formats are defined.  There is no performance degradation associated with this change, and it makes configuring Spotless easier.
* Add support for ktlint `0.34+`, and bump default version from `0.32.0` to `0.34.2`. ([#469](https://github.com/diffplug/spotless/pull/469))

## [3.24.3] - 2019-09-23
* Update jgit from `5.3.2.201906051522-r` to `5.5.0.201909110433-r`. ([#445](https://github.com/diffplug/spotless/pull/445))
  * Fixes [#410](https://github.com/diffplug/spotless/issues/410) AccessDeniedException in MinGW/GitBash.
  * Also fixes occasional [hang on NFS due to filesystem timers](https://github.com/diffplug/spotless/pull/407#issuecomment-514824364).
* Eclipse-based formatters used to leave temporary files around ([#447](https://github.com/diffplug/spotless/issues/447)). This is now fixed, but only for eclipse 4.12+, no back-port to older Eclipse formatter versions is planned. ([#451](https://github.com/diffplug/spotless/issues/451))
* Fixed a bad but simple bug in `paddedCell()` ([#455](https://github.com/diffplug/spotless/pull/455))
    * if a formatter was behaving correctly on a given file (was idempotent)
    * but the file was not properly formatted
    * `spotlessCheck` would improperly say "all good" even though `spotlessApply` would properly change them
    * combined with up-to-date checking, could lead to even more confusing results,
     ([#338](https://github.com/diffplug/spotless/issues/338))
    * Fixed now!
* When you specify `targetExclude()`, spotless no longer silently removes `build` directories from the exclusion ([#457](https://github.com/diffplug/spotless/pull/457)).
* Bumped `scalafmt` default version from `1.1.0` to `2.0.1`, since there are [bugs](https://github.com/diffplug/spotless/issues/454) in the old default ([#458](https://github.com/diffplug/spotless/pull/458)).

## [3.24.2] - 2019-08-19
* Fixed `Warning deprecated usage found: Using the incremental task API without declaring any outputs has been deprecated.` that started appearing in Gradle 5.5 ([#434](https://github.com/diffplug/spotless/pull/434)).

## [3.24.1] - 2019-08-12
* Fixes class loading issue with Java 9+ ([#426](https://github.com/diffplug/spotless/pull/426)).

## [3.24.0] - 2019-07-29
* Updated default eclipse-wtp from 4.8.0 to 4.12.0 ([#423](https://github.com/diffplug/spotless/pull/423)).
* Updated default eclipse-groovy from 4.10 to 4.12.0 ([#423](https://github.com/diffplug/spotless/pull/423)).
* Updated default eclipse-jdt from 4.11.0 to 4.12.0 ([#423](https://github.com/diffplug/spotless/pull/423)).
* Updated default eclipse-cdt from 4.11.0 to 4.12.0 ([#423](https://github.com/diffplug/spotless/pull/423)).
    * **KNOWN BUG - accidentally published CDT 9.7 rather than 9.8 - fixed in 3.26.0**
* Added new maven coordinates for scalafmt 2.0.0+, maintains backwards compatability ([#415](https://github.com/diffplug/spotless/issues/415))

## [3.23.1] - 2019-06-17
* Fixes incorrect M2 cache directory path handling of Eclipse based formatters ([#401](https://github.com/diffplug/spotless/issues/401))
* Update jgit from `4.9.0.201710071750-r` to `5.3.2.201906051522-r` because gradle project is sometimes broken by `apache httpcomponents` in transitive dependency. ([#407](https://github.com/diffplug/spotless/pull/407))

## [3.23.0] - 2019-04-24
* Updated default ktlint from 0.21.0 to 0.32.0, and Maven coords to com.pinterest ([#394](https://github.com/diffplug/spotless/pull/394))

## [3.22.0] - 2019-04-15
* Updated default eclipse-cdt from 4.7.3a to 4.11.0 ([#390](https://github.com/diffplug/spotless/pull/390)).

## [3.21.1] - 2019-03-29
* Fixes incorrect plugin and pom metadata in `3.21.0` ([#388](https://github.com/diffplug/spotless/issues/388)).

## [3.21.0] - 2019-03-28
* Updated default eclipse-wtp from 4.7.3b to 4.8.0 ([#382](https://github.com/diffplug/spotless/pull/382)).
* Updated default eclipse-groovy from 4.8.1 to 4.10.0 ([#382](https://github.com/diffplug/spotless/pull/382)).
* Updated default eclipse-jdt from 4.10.0 to 4.11.0 ([#384](https://github.com/diffplug/spotless/pull/384)).
* Fixed intermittent concurrency error while downloading formatter dependencies in multi-project builds ([#372](https://github.com/diffplug/spotless/issues/372)).

## [3.20.0] - 2019-03-11
* Made npm package versions of [`prettier`](https://prettier.io/) and [`tsfmt`](https://github.com/vvakame/typescript-formatter) (and its internal packages) configurable. ([#363](https://github.com/diffplug/spotless/pull/363))
  * Updated default npm package version of `prettier` from 1.13.4 to 1.16.4
  * Updated default npm package version of internally used typescript package from 2.9.2 to 3.3.3 and tslint package from 5.1.0 to 5.12.0 (both used by `tsfmt`)
* Updated default eclipse-wtp from 4.7.3a to 4.7.3b ([#371](https://github.com/diffplug/spotless/pull/371)).
* Default behavior of XML formatter changed to ignore external URIs ([#369](https://github.com/diffplug/spotless/issues/369)).
  * **WARNING RESOLVED: By default, xml formatter no longer downloads external entities. You can opt-in to resolve external entities by setting resolveExternalURI to true. However, if you do opt-in, be sure that all external entities are referenced over https and not http, or you may be vulnerable to XXE attacks.**

## [3.19.0] - 2019-03-11
**WARNING: xml formatter in this version may be vulnerable to XXE attacks, fixed in 3.20.0 (see [#358](https://github.com/diffplug/spotless/issues/358)).**

* Security fix: Updated groovy, c/c++, and eclipse WTP formatters so that they download their source jars securely using `https` rather than `http` ([#360](https://github.com/diffplug/spotless/issues/360)).
* Updated default eclipse-jdt from 4.9.0 to 4.10.0 ([#368](https://github.com/diffplug/spotless/pull/368))

## [3.18.0] - 2019-02-11
**WARNING: xml formatter in this version may be vulnerable to XXE attacks, fixed in 3.20.0 (see [#358](https://github.com/diffplug/spotless/issues/358)).**

* Provided eclipse-wtp formatters in generic formatter extension. ([#325](https://github.com/diffplug/spotless/pull/325)). This change obsoletes the CSS and XML extensions.
* Improved configuration times for large projects (thanks to @oehme for finding [#348](https://github.com/diffplug/spotless/pull/348)).
* Updated default google-java-format from 1.5 to 1.7 ([#335](https://github.com/diffplug/spotless/issues/335)).
* Replacing a step no longer triggers early evaluation ([#219](https://github.com/diffplug/spotless/issues/219)).
* `importOrderFile(Object file)` for java and groovy is now lazy ([#218](https://github.com/diffplug/spotless/issues/218)).
* added `targetExclude(Object...)` which excludes the given files from processing ([#353](https://github.com/diffplug/spotless/pull/353)).
  * This resolves several related issues:
    * [#153](https://github.com/diffplug/spotless/issues/153) using a `PatternFilterable` to determine source processed by `JavaExtension` and `KotlinExtension`
    * [#194](https://github.com/diffplug/spotless/issues/194) ignoreErrorForPath does not work
    * [#324](https://github.com/diffplug/spotless/issues/324) better support for excluding files from processing
  * Our answer for a long time had been "just use `target(Object...)` to fix this" but there is clearly sufficient demand to justify `targetExclude`.

## [3.17.0] - 2018-12-13
**WARNING: xml formatter in this version may be vulnerable to XXE attacks, fixed in 3.20.0 (see [#358](https://github.com/diffplug/spotless/issues/358)).**

* Updated default eclipse-jdt from 4.7.3a to 4.9.0 ([#316](https://github.com/diffplug/spotless/pull/316)). New version addresses enum-tab formatting bug in 4.8 ([#314](https://github.com/diffplug/spotless/issues/314)).
* Added `-spotlessFiles` switch to allow targeting specific files ([#322](https://github.com/diffplug/spotless/pull/322))

## [3.16.0] - 2018-10-30
**WARNING: xml formatter in this version may be vulnerable to XXE attacks, fixed in 3.20.0 (see [#358](https://github.com/diffplug/spotless/issues/358)).**

* Added support for Eclipse's CSS formatter from WTP ([#311](https://github.com/diffplug/spotless/pull/311)).

## [3.15.0] - 2018-09-23
**WARNING: xml formatter in this version may be vulnerable to XXE attacks, fixed in 3.20.0 (see [#358](https://github.com/diffplug/spotless/issues/358)).**

* Added `xml` support ([#140](https://github.com/diffplug/spotless/issues/140)) using formatter of Eclipse WTP 3.9.5 ([#241](https://github.com/diffplug/spotless/pull/241)).
* Added [`prettier`](https://prettier.io/) and [`tsfmt`](https://github.com/vvakame/typescript-formatter) support ([#283](https://github.com/diffplug/spotless/pull/283)).
* Added C/C++ support using formatter of Eclipse CDT 9.4.3 ([#232](https://github.com/diffplug/spotless/issues/232)).
* Updated default groovy-eclipse from 4.8.0 to 4.8.1 ([#288](https://github.com/diffplug/spotless/pull/288)). New version is based on [Groovy-Eclipse 3.0.0](https://github.com/groovy/groovy-eclipse/wiki/3.0.0-Release-Notes).
* LicenseHeaderStep now wont attempt to add license to `module-info.java` ([#272](https://github.com/diffplug/spotless/pull/272)).
* Updated JSR305 annotation from 3.0.0 to 3.0.2 ([#274](https://github.com/diffplug/spotless/pull/274))
* Migrated from FindBugs annotations 3.0.0 to SpotBugs annotations 3.1.6 ([#274](https://github.com/diffplug/spotless/pull/274))
* Gradle/Groovy `importOrder` no longer adds semicolons. ([#237](https://github.com/diffplug/spotless/issues/237))

## [3.14.0] - 2018-07-24
* Updated default eclipse-jdt from 4.7.2 to 4.7.3a ([#263](https://github.com/diffplug/spotless/issues/263)). New version fixes a bug preventing Java code formatting within JavaDoc comments ([#191](https://github.com/diffplug/spotless/issues/191)).
* Updated default groovy-eclipse from 4.6.3 to 4.8.0 ([#244](https://github.com/diffplug/spotless/pull/244)). New version allows to ignore internal formatter errors/warnings.
* Fixed integration with latest versions of scalafmt. ([#260](https://github.com/diffplug/spotless/pull/260))

## [3.13.0] - 2018-06-01
* Add line and column numbers to ktlint errors. ([#251](https://github.com/diffplug/spotless/pull/251))

## [3.12.0] - 2018-05-14
* Migrated `plugin-gradle`'s tests away from `TaskInternal#execute` to a custom method to help with Gradle 5.0 migration later on. ([#208](https://github.com/diffplug/spotless/pull/208))
* Fixed a bug in `LicenseHeaderStep` which caused an exception with some malformed date-aware licenses. ([#222](https://github.com/diffplug/spotless/pull/222))
* Updated default ktlint from 0.14.0 to 0.21.0
* Add ability to pass custom options to ktlint. See README for details.
* Added interface `HasBuiltinDelimiterForLicense` to language extensions that have pre-defined licence header delimiter. ([#235](https://github.com/diffplug/spotless/pull/235))

## [3.10.0] - 2018-02-15
* LicenseHeaderStep now supports customizing the year range separator in copyright notices. ([#199](https://github.com/diffplug/spotless/pull/199))

## [3.9.0] - 2018-02-05
* Updated default ktlint from 0.6.1 to 0.14.0
* Updated default google-java-format from 1.3 to 1.5
* Updated default eclipse-jdt from 4.7.1 to 4.7.2
* Added a configuration option to `googleJavaFormat` to switch the formatter style ([#193](https://github.com/diffplug/spotless/pull/193))
  + Use `googleJavaFormat().aosp()` to use AOSP-compliant style (4-space indentation) instead of the default Google Style

## [3.8.0] - 2018-01-02
* Bugfix: if the specified target of a spotless task was reduced, Spotless could keep giving warnings until the cache file was deleted.
* LicenseHeader now supports time-aware license headers. ([docs](https://github.com/diffplug/spotless/tree/main/plugin-gradle#license-header), [#179](https://github.com/diffplug/spotless/pull/179), thanks to @baptistemesta)

## [3.7.0] - 2017-12-02
* Updated default eclipse-jdt version to `4.7.1` from `4.6.3`.
* All spotless tasks now run before the `clean` task. ([#159](https://github.com/diffplug/spotless/issues/159))
* Added `sql` ([#166](https://github.com/diffplug/spotless/pull/166)) and `dbeaverSql`. ([#166](https://github.com/diffplug/spotless/pull/166))
  + Many thanks to [Baptiste Mesta](https://github.com/baptistemesta) for porting to Spotless.
  + Many thanks to [DBeaver](https://dbeaver.jkiss.org/) and the [DBeaver contributors](https://github.com/serge-rider/dbeaver/graphs/contributors) for building the implementation.

## [3.6.0] - 2017-09-29
* Fixes a rare up-to-date bug. ([#144](https://github.com/diffplug/spotless/issues/144) and [#146](https://github.com/diffplug/spotless/pull/146))

## [3.5.2] - 2017-09-05
* Fix licenseHeader so it works with Kotlin files starting with `@file:...` instead of `package ...` ([#136](https://github.com/diffplug/spotless/issues/136)).

## [3.5.1] - 2017-08-14
* Fixed `kotlinGradle` linting [Gradle Kotlin DSL](https://github.com/gradle/kotlin-dsl) files throwing `ParseException` ([#132](https://github.com/diffplug/spotless/issues/132)).

## [3.5.0] - 2017-08-13
* Changed `importOrder` interface from array to varargs ([#125](https://github.com/diffplug/spotless/issues/125)).
* The `kotlin` extension was mis-spelled as `kotin`.
* Added `kotlinGradle` method to `SpotlessExtension` for linting [Gradle Kotlin DSL](https://github.com/gradle/kotlin-dsl) files with [ktlint](https://github.com/shyiko/ktlint) ([#115](https://github.com/diffplug/spotless/issues/115))
* Added dedicated `groovyGradle` for formatting of Gradle files.

## [3.4.1] - 2017-07-11
* Default eclipse version for `EclipseFormatterStep` bumped to `4.6.3` from `4.6.1`. ([#116](https://github.com/diffplug/spotless/issues/116))
* Default scalafmt version for `ScalaFmtStep` bumped to `1.1.0` from `0.5.7` ([#124](https://github.com/diffplug/spotless/pull/124))
  + Also added support for the API change to scalafmt introduced in `0.7.0-RC1`
* Fixed wildcard targets for `includeFlat` subprojects ([#121](https://github.com/diffplug/spotless/issues/121))
* When spotless needs to download a formatter, it now uses the buildscript repositories specified in the root buildscript. ([#123](https://github.com/diffplug/spotless/pull/123), [#120](https://github.com/diffplug/spotless/issues/120))

## [3.4.0] - 2017-05-21
* `ImportOrderStep` can now handle multi-line comments and misplaced imports.
* Groovy extension now checks for the `groovy` plugin to be applied.
* Deprecated the old syntax for the the eclipse formatter:
  + New syntax better separates the version from the other configuration options, and is more consistent with the other
  + `eclipseFormatFile('format.xml')` -> `eclipse().configFile('format.xml')`
  + `eclipseFormatFile('4.4.0', 'format.xml')` -> `eclipse('4.4.0').configFile('format.xml')`

## [3.3.2] - 2017-05-03
* Fixed a bug in `paddedCell()` which caused `spotlessCheck` to fail even after `spotlessApply` for cases where a rule is misbehaving and causing a cycle.

## [3.3.0] - 2017-04-11
* Added support for groovy formatting (huge thanks to Frank Vennemeyer! [#94](https://github.com/diffplug/spotless/pull/94), [#89](https://github.com/diffplug/spotless/pull/89), [#88](https://github.com/diffplug/spotless/pull/88), [#85](https://github.com/diffplug/spotless/pull/85))
* When special-purpose formatters need to be downloaded from maven, they are now resolved using the buildscript repositories rather than the project repositories. (thanks to [cal101](https://github.com/cal101) [#100](https://github.com/diffplug/spotless/pull/100))

## [3.2.0] - 2017-04-03
* Update default KtLint from 0.3.1 to 0.6.1 (thanks to @kvnxiao [#93](https://github.com/diffplug/spotless/pull/93)).
  + This means we no longer look for rules in the typo package `com.gihub.shyiko`, now only in `com.github.shyiko` (note the `t`).
* Added an `enforceCheck` property which allows users to disable adding `spotlessCheck` as a dependency of `check` (thanks to @gdecaso [#95](https://github.com/diffplug/spotless/pull/95)).
* Any errors in a step will now fail the build] - 201x-xx-xx previously they were only warned.
  + We claimed that we implemented this in 3.1.0, but it was broken.  We really fixed it this time.

## [3.1.0] - 2017-02-27
* Added support for Scala via [scalafmt](https://github.com/olafurpg/scalafmt).
* Added support for Kotlin via [ktlint](https://github.com/pinterest/ktlint).
* Added `FormatExtension::replaceStep`.
* `paddedCell()` is no longer required if a misbehaving rule converges.
* Any errors in a step will now fail the build] - 201x-xx-xx previously they were only warned.
* Added `FormatExtension::ignoreErrorForStep` and `FormatExtension::ignoreErrorForPath`.
* Bumped `google-java-format` to `1.3`.

## [3.0.0] - 2017-01-09
* BREAKING CHANGE: `customReplace` and `customReplaceRegex` renamed to just `replace` and `replaceRegex`.
* BREAKING CHANGE: Plugin portal ID is still `com.diffplug.gradle.spotless`, but maven coordinate has changed to `com.diffplug.spotless:spotless-plugin-gradle`.
* HUGE SPEEDUP: Now supports incremental build / up-to-date-checking.
  + If you are using `custom` or `customLazy`, you might want to take a look at [this javadoc](https://javadoc.io/static/com.diffplug.spotless/spotless-plugin-gradle/3.27.0/com/diffplug/gradle/spotless/FormatExtension.html#bumpThisNumberIfACustomStepChanges-int-).
* BREAKING CHANGE: `freshmark` no longer includes all project properties by default.  All properties must now be added manually:

```gradle
spotless {
  freshmark {
    propertiesFile('gradle.properties')
    properties {
      it.put('key', 'value')
    }
  }
}
```

* Fixed googleJavaFormat so that it can now sort imports and remove unused imports.
* Added an à la carte `removeUnusedImports()` step.

## [2.4.1] - 2017-01-02
* Java files under the `src/main/groovy` folder are now formatted by default. ([Issue #59](https://github.com/diffplug/spotless/issues/59), [PR #60](https://github.com/diffplug/spotless/pull/60), thanks @ajoberstar).

## [2.4.0] - 2016-11-01
* If a formatter step throws an `Error` or any of its subclasses, such as the `AssertionError`s thrown by JUnit, AssertJ, etc. that error will kill the build ([#46](https://github.com/diffplug/spotless/issues/46))
  + This allows custom rules like this:

```gradle
custom 'no swearing', {
  if (it.toLowerCase().contains('fubar')) {
    throw new AssertionError('No swearing!');
  }
}
```

## [2.3.0] - 2016-10-27
* When `spotlessCheck` fails, the error message now contains a short diff of what is neccessary to fix the issue ([#10](https://github.com/diffplug/spotless/issues/10), thanks to Jonathan Bluett-Duncan).
* Added a [padded-cell mode](https://github.com/diffplug/spotless/blob/main/PADDEDCELL.md) which allows spotless to band-aid over misbehaving rules, and generate error reports for these rules (See [#37](https://github.com/diffplug/spotless/issues/37) for an example).
* Character encoding is now configurable (spotless-global or format-by-format).
* Line endings were previously only spotless-global, they now also support format-by-format.
* Upgraded eclipse formatter from 4.6.0 to 4.6.1

## [2.2.0] - 2016-10-07
* Added support for [google-java-format](https://github.com/google/google-java-format).

```
spotless {
  java {
    googleJavaFormat()  // googleJavaFormat('1.1') to specify a specific version
  }
}
```

## [2.1.0] - 2016-10-07
* Added the method `FormatExtension::customLazyGroovy` which fixes the Groovy closure problem.

## [2.0.0] - 2016-08-16
* `spotlessApply` now writes out a file only if it needs to be changed (big performance improvement).
* Java import sorting now removes duplicate imports.
* Eclipse formatter now warns if the formatter xml contains multiple profiles.
* Updated eclipse formatter to Eclipse Neon (4.6).
* BREAKING CHANGE: Eclipse formatter now formats javadoc comments.
  + You might want to look at the following settings in your `spotless.eclipseformat.xml`:

```
org.eclipse.jdt.core.formatter.join_lines_in_comments=true/false
org.eclipse.jdt.core.formatter.comment.format_javadoc_comments=true/false
org.eclipse.jdt.core.formatter.comment.format_line_comments=true/false
org.eclipse.jdt.core.formatter.comment.format_block_comments=true/false
```

The most important breaking change of 2.0 is the new default line ending mode, `GIT_ATTRIBUTES`.  This line ending mode copies git's behavior exactly.  This change should require no intervention from users, and should be significantly easier to adopt for users who are already using `.gitattributes` or the `core.eol` property.

If you aren't using git, you can still use `.gitattributes` files for fine-grained control of line endings.  If no git information is found, it behaves the same as PLATFORM_NATIVE (the old default).

Below is the algorithm used by git and spotless to determine the proper line ending for a file.  As soon as a step succeeds in finding a line ending, the other steps will not take place.

1. If the code is a git repository, look in the `$GIT_DIR/info/attributes` file for the `eol` attribute.
2. Look at the `.gitattributes` in the file's directory, going up the directory tree.
3. Look at the global `.gitattributes` file, if any.
4. Look at the `core.eol` property in the git config (looking first at repo-specific, then user-specific, then system-specific).
5. Use the PLATFORM_NATIVE line ending.

## [1.3.3] - 2016-03-10
* Upgraded Eclipse formatter to 4.5.2, which fixes [37 bugs](https://bugs.eclipse.org/bugs/buglist.cgi?query_format=advanced&resolution=FIXED&short_desc=%5Bformatter%5D&short_desc_type=allwordssubstr&target_milestone=4.5.1&target_milestone=4.5.2) compared to the previous 4.5.0.
* If you have been using `custom 'Lambda fix', { it.replace('} )', '})').replace('} ,', '},') }`, you don't need it anymore.

## [1.3.2] - 2015-12-17
* Spotless no longer clobbers package-info.java, fixes [#1](https://github.com/diffplug/spotless/issues/1).
* Added some infrastructure which allows `FormatterStep`s to peek at the filename if they really need to.

## [1.3.1] - 2015-09-22
* Bumped the FreshMark dependency to 1.3.0, because it offers improved error reporting.

## [1.3.0] - 2015-09-22
* Added native support for FreshMark.

## [1.2.0] - 2015-08-25
* Updated from Eclipse 4.5 M6 to the official Eclipse 4.5 release, which fixes several bugs in the formatter.
* Fixed a bug in the import sorter which made it impossible to deal with "all unmatched type imports".
* Formatting is now relative to the project directory rather than the root directory.
* Improved the logging levels.

## [1.1] - 2015-05-14
* No functional changes, probably not worth the time for an upgrade.
* First version which is available on plugins.gradle.org as well as jcenter.
* Removed some code that was copy-pasted from Durian, and added a Durian dependency.

## [1.0] - 2015-04-29
* Initial release.

## [0.1] - 2015-04-28
* First release, to test out that we can release to jcenter and whatnot.<|MERGE_RESOLUTION|>--- conflicted
+++ resolved
@@ -3,15 +3,12 @@
 We adhere to the [keepachangelog](https://keepachangelog.com/en/1.0.0/) format (starting after version `3.27.0`).
 
 ## [Unreleased]
-<<<<<<< HEAD
 ### Added
 - It is now much easier for Spotless to [integrate formatters with native executables](../../CONTRIBUTING.md#integrating-outside-the-jvm).
   - Added support for [python](../#python), specifically [black](../#black).
   - Added support for [clang-format](../#clang-format) for all formats.
-=======
 ### Fixed
 * If you executed `gradlew spotlessCheck` multiple times within a single second (hard in practice, easy for a unit test) you could sometimes get an erroneous failure message.  Fixed in [#671](https://github.com/diffplug/spotless/pull/671).
->>>>>>> 6f1177fa
 
 ## [5.1.2] - 2020-08-21
 ### Fixed
