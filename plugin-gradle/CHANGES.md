# spotless-plugin-gradle releases

We adhere to the [keepachangelog](https://keepachangelog.com/en/1.0.0/) format (starting after version `3.27.0`).

## [Unreleased]
### Changes
* Bump default `ktfmt` version to latest `0.58` -> `0.59`. ([#2681](https://github.com/diffplug/spotless/pull/2681)
* Use absolute path in the git pre push hook
### Fixed
- palantirJavaFormat is no longer arbitrarily set to outdated versions on Java 17, latest available version is always used ([#2686](https://github.com/diffplug/spotless/pull/2686) fixes [#2685](https://github.com/diffplug/spotless/issues/2685))
<<<<<<< HEAD
### Added
- new options to customize Flexmark, e.g. to allow YAML front matter ([#2616](https://github.com/diffplug/spotless/issues/2616))
=======
### Removed
* **BREAKING** Drop support for older Ktlint versions. ([#2711](https://github.com/diffplug/spotless/pull/2711))
>>>>>>> d0f2e02c

## [8.0.0] - 2025-09-24
### Changed
* **BREAKING** Bump the required Gradle to `7.3` and required Java to `17`. ([#2375](https://github.com/diffplug/spotless/issues/2375), [#2540](https://github.com/diffplug/spotless/pull/2540))
* **BREAKING** Renamed `removeWildcardImports` to `forbidWildcardImports`. ([#2633](https://github.com/diffplug/spotless/pull/2633))
* **BREAKING** `spotlessInstallGitPrePushHook` task is now installed only on the root project. ([#2570](https://github.com/diffplug/spotless/pull/2570))
* **BREAKING** `LintSuppression` now enforces unix-style paths in its `setPath` method. ([#2629](https://github.com/diffplug/spotless/pull/2629))
* Running `spotlessCheck` with violations unilaterally produces the error message `Run './gradlew spotlessApply' to fix these violations`. ([#2592](https://github.com/diffplug/spotless/issues/2592))
* Bump JGit from `6.10.1` to `7.3.0` ([#2257](https://github.com/diffplug/spotless/pull/2257))
  * Adds support for worktrees (fixes [#1765](https://github.com/diffplug/spotless/issues/1765))
* Bump default `google-java-format` version to latest `1.24.0` -> `1.28.0`. ([#2345](https://github.com/diffplug/spotless/pull/2345))
* Bump default `gson` version to latest `2.13.1` -> `2.13.2`. ([#2615](https://github.com/diffplug/spotless/pull/2615))
* Bump default `jackson` version to latest `2.19.2` -> `2.20.0`. ([#2606](https://github.com/diffplug/spotless/pull/2606))
* Bump default `ktfmt` version to latest `0.53` -> `0.58` ([#2613](https://github.com/diffplug/spotless/pull/2613))
  * **BREAKING** use `TrailingCommaManagementStrategy` enum instead of `manageTrailingCommas` boolean configuration option
* Bump default `ktlint` version to latest `1.5.0` -> `1.7.1`. ([#2555](https://github.com/diffplug/spotless/pull/2555))
* Bump default `palantir-java-format` version to latest `2.57.0` -> `2.71.0`.
### Fixed
* Respect system gitconfig when performing git operations ([#2404](https://github.com/diffplug/spotless/issues/2404))
* Fix `spaceBeforeSeparator` in Jackson formatter. ([#2103](https://github.com/diffplug/spotless/pull/2103))
* `spotlessInstallGitPrePushHook` is now compatible with configuration cache. ([#2570](https://github.com/diffplug/spotless/pull/2570))
### Added
* There is now a `forbidRegex(String name, String regex, String lintDetail)` which throws a lint anytime the regex matches. ([#2633](https://github.com/diffplug/spotless/pull/2633))

## [7.2.1] - 2025-07-21
### Fixed
* `spotlessInstallGitPrePushHook` didn't work on windows, now fixed. ([#2562](https://github.com/diffplug/spotless/pull/2562))

## [7.2.0] - 2025-07-20
### Added
* Allow specifying path to Biome JSON config file directly in `biome` step. Requires biome 2.x. ([#2548](https://github.com/diffplug/spotless/pull/2548))
* `spotlessInstallGitPrePushHook` task, which installs a Git `pre-push` hook to run `spotlessCheck` and `spotlessApply`. ([#2553](https://github.com/diffplug/spotless/pull/2553))
* Allow setting Eclipse XML config from a string, not only from files ([#2361](https://github.com/diffplug/spotless/pull/2361))
## Changed
* Bump default `gson` version to latest `2.11.0` -> `2.13.1`. ([#2414](https://github.com/diffplug/spotless/pull/2414))
* Bump default `jackson` version to latest `2.18.1` -> `2.19.2`. ([#2558](https://github.com/diffplug/spotless/pull/2558))
* Bump default `gherkin-utils` version to latest `9.0.0` -> `9.2.0`. ([#2408](https://github.com/diffplug/spotless/pull/2408))
* Bump default `cleanthat` version to latest `2.22` -> `2.23`. ([#2556](https://github.com/diffplug/spotless/pull/2556))
* Bump default `gson` version to latest `2.13.1` -> `2.13.2`. ([#2615](https://github.com/diffplug/spotless/pull/2615))

## [7.1.0] - 2025-07-07
### Added
* Support for `idea` ([#2020](https://github.com/diffplug/spotless/pull/2020), [#2535](https://github.com/diffplug/spotless/pull/2535))
* Add support for removing wildcard imports via `removeWildcardImports` step. ([#2517](https://github.com/diffplug/spotless/pull/2517))
### Fixed
* Fix biome formatter for new major release 2.x of biome ([#2537](https://github.com/diffplug/spotless/pull/2537))
* Make sure npm-based formatters use the correct `node_modules` directory when running in parallel. ([#2542](https://github.com/diffplug/spotless/pull/2542))
### Changed
* Bump internal dependencies for npm-based formatters ([#2542](https://github.com/diffplug/spotless/pull/2542))
* scalafmt: enforce version consistency between the version configured in Spotless and the version declared in Scalafmt config file ([#2460](https://github.com/diffplug/spotless/issues/2460))

## [7.0.4] - 2025-05-27
### Fixed
* Fix `UnsupportedOperationException` in the Gradle plugin when using `targetExcludeContent[Pattern]` ([#2487](https://github.com/diffplug/spotless/pull/2487))
### Changed
* Bump default `eclipse` version to latest `4.34` -> `4.35`. ([#2458](https://github.com/diffplug/spotless/pull/2458))
* Bump default `greclipse` version to latest `4.32` -> `4.35`. ([#2458](https://github.com/diffplug/spotless/pull/2458))
* pgp key had expired, this and future releases will be signed by new key ([details](https://github.com/diffplug/spotless/discussions/2464))

## [7.0.3] - 2025-04-07
### Changed
* Use palantir-java-format 2.57.0 on Java 21. ([#2447](https://github.com/diffplug/spotless/pull/2447))
* Re-try `npm install` with `--prefer-online` after `ERESOLVE` error. ([#2448](https://github.com/diffplug/spotless/pull/2448))
* Apply Gradle's strict plugin types validation to the Spotless plugin. ([#2454](https://github.com/diffplug/spotless/pull/2454))
* Allow multiple npm-based formatters having the same module dependencies, to share a `node_modules` dir without race conditions. [#2462](https://github.com/diffplug/spotless/pull/2462))

## [7.0.2] - 2025-01-14
### Fixed
* Node.JS-based tasks now work with the configuration cache ([#2372](https://github.com/diffplug/spotless/issues/2372))
* Eclipse-based tasks can now handle parallel configuration ([#2389](https://github.com/diffplug/spotless/issues/2389))

## [7.0.1] - 2025-01-07
### Fixed
* Deployment was missing part of the CDT formatter, now fixed. ([#2384](https://github.com/diffplug/spotless/issues/2384))

## [7.0.0] - 2025-01-06
## Headline changes
* The long `7.0.0.BETAX` period is finally over, Spotless for Gradle 7.0 is here!
* Full, no asterisk support for configuration cache (end of [#987](https://github.com/diffplug/spotless/issues/987))
* Spotless now supports [linting](https://github.com/diffplug/spotless/blob/main/CONTRIBUTING.md#lints) in addition to formatting.
### Changed
* Allow setting Eclipse config from a string, not only from files ([#2337](https://github.com/diffplug/spotless/pull/2337))
* Bump default `ktlint` version to latest `1.3.0` -> `1.4.0`. ([#2314](https://github.com/diffplug/spotless/pull/2314))
* Bump default `jackson` version to latest `2.18.0` -> `2.18.1`. ([#2319](https://github.com/diffplug/spotless/pull/2319))
* Bump default `ktfmt` version to latest `0.52` -> `0.53`. ([#2320](https://github.com/diffplug/spotless/pull/2320))
* Bump default `ktlint` version to latest `1.4.0` -> `1.5.0`. ([#2354](https://github.com/diffplug/spotless/pull/2354))
* Bump minimum `eclipse-cdt` version to `11.0` (removed support for `10.7`). ([#2373](https://github.com/diffplug/spotless/pull/2373))
* Bump default `eclipse` version to latest `4.32` -> `4.34`. ([#2381](https://github.com/diffplug/spotless/pull/2381))
### Fixed
* `toggleOffOn` now works with the configuration cache. ([#2378](https://github.com/diffplug/spotless/pull/2378) fixes [#2317](https://github.com/diffplug/spotless/issues/2317))
* Using `custom` with a Groovy closure now works with and without configuration cache. ([#2376](https://github.com/diffplug/spotless/pull/2376))
  * Minimum required Gradle version for this to work has bumped from `8.0` to `8.4`.
  * The global git system config is now ignored for line-ending purposes.
  * Added `SerializeToByteArrayHack` as a flag for a limitation at the intersection of `toggleOffOn` and `custom`. 
* You can now use `removeUnusedImports` and `googleJavaFormat` at the same time again. (fixes [#2159](https://github.com/diffplug/spotless/issues/2159))
* The default list of type annotations used by `formatAnnotations` now includes Jakarta Validation's `Valid` and constraints validations (fixes [#2334](https://github.com/diffplug/spotless/issues/2334))
* `indentWith[Spaces|Tabs]` has been deprecated in favor of `leadingTabsToSpaces` and `leadingSpacesToTabs`. ([#2350](https://github.com/diffplug/spotless/pull/2350) fixes [#794](https://github.com/diffplug/spotless/issues/794))

## [7.0.0.BETA4] - 2024-10-24
### Added
* Support for line ending policy `PRESERVE` which just takes the first line ending of every given file as setting (no matter if `\n`, `\r\n` or `\r`) ([#2304](https://github.com/diffplug/spotless/pull/2304))
* New `suppressLintsFor` DSL ([docs](https://github.com/diffplug/spotless/tree/main/plugin-gradle#linting)) ([#2307](https://github.com/diffplug/spotless/pull/2307))
  * `ignoreErrorForStep` and `ignoreErrorForPath` are now deprecated aliases of `suppressLintsFor`
  * Spotless is still a formatter not a linter, it just models formatting failures as lints rather than stopping execution (resolves [#287](https://github.com/diffplug/spotless/issues/287))
* Add _Sort Members_ feature based on [Eclipse JDT](README.md#eclipse-jdt) implementation. ([#2312](https://github.com/diffplug/spotless/pull/2312))
### Fixed
* `ktlint` steps now read from the `string` instead of the `file` so they don't clobber earlier steps. (fixes [#1599](https://github.com/diffplug/spotless/issues/1599))

## [7.0.0.BETA3] - 2024-10-15
### Added
### Changed
* Use the Gradle user home directory by default for the download directory for the biome executable. Previously, the
  plugin tried to use Maven's home directory, which is not always accessible by a Gradle plugin. ([#2187](https://github.com/diffplug/spotless/issues/2187))
* Add explicit support for CSS via biome. Formatting CSS via biome was already supported as a general
  formatting step. Biome supports formatting CSS as of 1.8.0 (experimental, opt-in) and 1.9.0 (stable).
  ([#2259](https://github.com/diffplug/spotless/pull/2259))
### Changed
* Bump default `buf` version to latest `1.24.0` -> `1.44.0`. ([#2291](https://github.com/diffplug/spotless/pull/2291))
* Bump default `google-java-format` version to latest `1.23.0` -> `1.24.0`. ([#2294](https://github.com/diffplug/spotless/pull/2294))
* Bump default `jackson` version to latest `2.17.2` -> `2.18.0`. ([#2279](https://github.com/diffplug/spotless/pull/2279))
* Bump default `cleanthat` version to latest `2.21` -> `2.22`. ([#2296](https://github.com/diffplug/spotless/pull/2296))
### Fixed
* Java import order, ignore duplicate group entries. ([#2293](https://github.com/diffplug/spotless/pull/2293))
* Remote build cache shouldn't have cache misses anymore. ([#2298](https://github.com/diffplug/spotless/pull/2298) fixes [#2168](https://github.com/diffplug/spotless/issues/2168))

## [7.0.0.BETA2] - 2024-08-25
### Changed
* Support toning down sortPom logging. ([#2185](https://github.com/diffplug/spotless/pull/2185))
* Bump default `ktlint` version to latest `1.2.1` -> `1.3.0`. ([#2165](https://github.com/diffplug/spotless/pull/2165))
* Bump default `ktfmt` version to latest `0.49` -> `0.52`. ([#2172](https://github.com/diffplug/spotless/pull/2172), [#2231](https://github.com/diffplug/spotless/pull/2231))
* Rename property `ktfmt` option `removeUnusedImport` -> `removeUnusedImports` to match `ktfmt`. ([#2172](https://github.com/diffplug/spotless/pull/2172))
* Bump default `eclipse` version to latest `4.29` -> `4.32`. ([#2179](https://github.com/diffplug/spotless/pull/2179))
* Bump default `greclipse` version to latest `4.29` -> `4.32`. ([#2179](https://github.com/diffplug/spotless/pull/2179), [#2190](https://github.com/diffplug/spotless/pull/2190))
* Bump default `cdt` version to latest `11.3` -> `11.6`. ([#2179](https://github.com/diffplug/spotless/pull/2179))
* Bump default `gson` version to latest `2.10.1` -> `2.11.0`. ([#2128](https://github.com/diffplug/spotless/pull/2128))
* Bump default `cleanthat` version to latest `2.20` -> `2.21`. ([#2210](https://github.com/diffplug/spotless/pull/2210))
* Bump default `google-java-format` version to latest `1.22.0` -> `1.23.0`. ([#2212](https://github.com/diffplug/spotless/pull/2212))
### Fixed
* Fix compatibility issue introduced by `ktfmt` `0.51`. ([#2172](https://github.com/diffplug/spotless/issues/2172))
### Added
* Add option `manageTrailingCommas` to `ktfmt`. ([#2177](https://github.com/diffplug/spotless/pull/2177))

## [7.0.0.BETA1] - 2024-06-04
### Added
* Full, no-asterisk support of Gradle configuration cache. ([#1274](https://github.com/diffplug/spotless/issues/1274), giving up on [#987](https://github.com/diffplug/spotless/issues/987))
  * In order to use `custom`, you must now use Gradle 8.0+.
* Respect `.editorconfig` settings for formatting shell via `shfmt` ([#2031](https://github.com/diffplug/spotless/pull/2031))
* Add support for formatting and sorting Maven POMs ([#2082](https://github.com/diffplug/spotless/issues/2082))
### Fixed
* Check if ktlint_code_style is set in .editorconfig before overriding it ([#2143](https://github.com/diffplug/spotless/issues/2143))
* Full no-asterisk support for configuration cache ([#2088](https://github.com/diffplug/spotless/pull/2088) closes [#1274](https://github.com/diffplug/spotless/issues/1274) and [#987](https://github.com/diffplug/spotless/issues/987)).
* Ignore system git config when running tests ([#1990](https://github.com/diffplug/spotless/issues/1990))
* Correctly provide EditorConfig property types for Ktlint ([#2052](https://github.com/diffplug/spotless/issues/2052))
* Fixed memory leak introduced in 6.21.0 ([#2067](https://github.com/diffplug/spotless/issues/2067))
* Made ShadowCopy (`npmInstallCache`) more robust by re-creating the cache dir if it goes missing ([#1984](https://github.com/diffplug/spotless/issues/1984),[2096](https://github.com/diffplug/spotless/pull/2096))
* scalafmt.conf fileOverride section now works correctly ([#1854](https://github.com/diffplug/spotless/pull/1854))
* Fix stdin pipe is being closed exception on Windows for large .proto files ([#2147](https://github.com/diffplug/spotless/issues/2147))
* Reworked ShadowCopy (`npmInstallCache`) to use atomic filesystem operations, resolving several race conditions that could arise ([#2151](https://github.com/diffplug/spotless/pull/2151))
### Changed
* Bump default `cleanthat` version to latest `2.16` -> `2.20`. ([#1725](https://github.com/diffplug/spotless/pull/1725))
* Bump default `gherkin-utils` version to latest `8.0.2` -> `9.0.0`. ([#1703](https://github.com/diffplug/spotless/pull/1703))
* Bump default `google-java-format` version to latest `1.19.2` -> `1.22.0`. ([#2129](https://github.com/diffplug/spotless/pull/2129))
* Bump default `jackson` version to latest `2.14.2` -> `2.17.1`. ([#1685](https://github.com/diffplug/spotless/pull/1685))
* Bump default `ktfmt` version to latest `0.46` -> `0.49`. ([#2045](https://github.com/diffplug/spotless/pull/2045), [#2127](https://github.com/diffplug/spotless/pull/2127))
* Bump default `ktlint` version to latest `1.1.1` -> `1.2.1`. ([#2057](https://github.com/diffplug/spotless/pull/2057))
* Bump default `scalafmt` version to latest `3.7.3` -> `3.8.1`. ([#1730](https://github.com/diffplug/spotless/pull/1730))
* Bump default `shfmt` version to latest `3.7.0` -> `3.8.0`. ([#2050](https://github.com/diffplug/spotless/pull/2050))
* Bump default `sortpom` version to latest `3.2.1` -> `4.0.0`. ([#2049](https://github.com/diffplug/spotless/pull/2049), [#2078](https://github.com/diffplug/spotless/pull/2078), [#2115](https://github.com/diffplug/spotless/pull/2115))
* Bump default `zjsonpatch` version to latest `0.4.14` -> `0.4.16`. ([#1969](https://github.com/diffplug/spotless/pull/1969))
* Bump default `jackson` version to latest `2.17.1` -> `2.17.2`. ([#2195](https://github.com/diffplug/spotless/pull/2195))
### Removed
* **BREAKING** Fully removed `Rome`, use `Biome` instead. ([#2119](https://github.com/diffplug/spotless/pull/2119))

## [6.25.0] - 2024-01-23
### Added
* Maven / Gradle - Support for formatting Java Docs for the Palantir formatter ([#2009](https://github.com/diffplug/spotless/pull/2009))
* Support for `gofmt` ([#2001](https://github.com/diffplug/spotless/pull/2001))

## [6.24.0] - 2024-01-15
### Added
* Support for shell formatting via [shfmt](https://github.com/mvdan/sh). ([#1994](https://github.com/diffplug/spotless/pull/1994))
### Fixed
* Fix empty files with biome >= 1.5.0 when formatting files that are in the ignore list of the biome configuration file. ([#1989](https://github.com/diffplug/spotless/pull/1989) fixes [#1987](https://github.com/diffplug/spotless/issues/1987))
* Fix a regression in BufStep where the same arguments were being provided to every `buf` invocation. ([#1976](https://github.com/diffplug/spotless/issues/1976))
### Changed
* Use palantir-java-format 2.39.0 on Java 21. ([#1948](https://github.com/diffplug/spotless/pull/1948))
* Bump default `ktlint` version to latest `1.0.1` -> `1.1.1`. ([#1973](https://github.com/diffplug/spotless/pull/1973))
* Bump default `googleJavaFormat` version to latest `1.18.1` -> `1.19.2`. ([#1971](https://github.com/diffplug/spotless/pull/1971))
* Bump default `diktat` version to latest `1.2.5` -> `2.0.0`. ([#1972](https://github.com/diffplug/spotless/pull/1972))

## [6.23.3] - 2023-12-04
**BREAKING CHANGE** `6.23.0` made breaking changes to the ABI of the `KotlinExtension` and `GroovyExtension`. Those are reflected retroactively now.
  - Previously, we had done semver on the Gradle plugin based only on buildscript compatibility.
  - From now on, we will consider ABI for the benefit of convention-based plugins.
### Fixed
* Eclipse-based steps which contained any jars with a `+` in their path were broken, now fixed. ([#1860](https://github.com/diffplug/spotless/issues/1860#issuecomment-1826113332))
* Make `KtfmtConfig.ConfigurableStyle#configure` public. ([#1926](https://github.com/diffplug/spotless/pull/1926))
### Changed
* Bump default `palantir-java-format` version to latest `2.28.0` -> `2.38.0` on Java 21. ([#1920](https://github.com/diffplug/spotless/pull/1920))
* Bump default `googleJavaFormat` version to latest `1.17.0` -> `1.18.1`. ([#1920](https://github.com/diffplug/spotless/pull/1920))
* Bump default `ktfmt` version to latest `0.44` -> `0.46`. ([#1927](https://github.com/diffplug/spotless/pull/1927))
* Bump default `eclipse` version to latest `4.27` -> `4.29`. ([#1939](https://github.com/diffplug/spotless/pull/1939))
* Bump default `greclipse` version to latest `4.28` -> `4.29`. ([#1939](https://github.com/diffplug/spotless/pull/1939))
* Bump default `cdt` version to latest `11.1` -> `11.3`. ([#1939](https://github.com/diffplug/spotless/pull/1939))

## [6.23.2] - 2023-12-01
### Fixed
* Fix a stuck MavenCentral sync from `6.23.1`.

## [6.23.1] - 2023-11-29
### Fixed
* Make `BaseGroovyExtension` and `BaseKotlinExtension` public. ([#1912](https://github.com/diffplug/spotless/pull/1912))

## [6.23.0] - 2023-11-27
### Added
* Support custom rule sets for Ktlint. ([#1896](https://github.com/diffplug/spotless/pull/1896))
### Fixed
* Fix `GoogleJavaFormatConfig.reorderImports` not working. ([#1872](https://github.com/diffplug/spotless/issues/1872))
* Fix Eclipse JDT on some settings files. ([#1864](https://github.com/diffplug/spotless/pull/1864) fixes [#1638](https://github.com/diffplug/spotless/issues/1638))
* Check if EditorConfig file exist for Ktlint in KotlinGradleExtension. ([#1889](https://github.com/diffplug/spotless/pull/1889))
### Changed
* Bump default `ktlint` version to latest `1.0.0` -> `1.0.1`. ([#1855](https://github.com/diffplug/spotless/pull/1855))
* Add a Step to remove semicolons from Groovy files. ([#1881](https://github.com/diffplug/spotless/pull/1881))
* **POSSIBLY BREAKING** `userData` method has been removed from Ktlint step in ([#1891](https://github.com/diffplug/spotless/pull/1891)), you may use `editorConfigOverride` instead.
* **POSSIBLY BREAKING** Reuse configs for `KotlinExtension` and `KotlinGradleExtension` in ([#1890](https://github.com/diffplug/spotless/pull/1890)), this may break your integrations in Gradle Kotlin DSL, wait for Spotless 6.23.1 to fix this.
* **POSSIBLY BREAKING** Reuse configs for `GroovyExtension` and `GroovyGradleExtension` in ([#1892](https://github.com/diffplug/spotless/pull/1892)), this may break your integrations in Gradle Kotlin DSL, wait for Spotless 6.23.1 to fix this.

## [6.22.0] - 2023-09-28
### Added
* Added support for `google-java-format`'s `skip-javadoc-formatting` option ([#1793](https://github.com/diffplug/spotless/pull/1793))
* Add support for `flexmark` in gradle. Previously only Maven was supported. ([#1801](https://github.com/diffplug/spotless/pull/1801))
* Add support for biome. The Rome project [was renamed to Biome](https://biomejs.dev/blog/annoucing-biome/).
  The configuration is still the same, but you should switch to the new `biome(...)` function and adjust
  the version accordingly. ([#1804](https://github.com/diffplug/spotless/issues/1804)).
### Fixed
* Fixed support for plugins when using Prettier version `3.0.0` and newer. ([#1802](https://github.com/diffplug/spotless/pull/1802))
### Changed
* Bump default `ktlint` version to latest `0.50.0` -> `1.0.0`. ([#1808](https://github.com/diffplug/spotless/pull/1808))
* **POSSIBLY BREAKING** the default line endings are now `GIT_ATTRIBUTES_FAST_ALLSAME` instead of `GIT_ATTRIBUTES`. ([#1838](https://github.com/diffplug/spotless/pull/1838))
  * If all the files within a format have the same line endings, then there is no change in behavior.
  * Fixes large performance regression. ([#1527](https://github.com/diffplug/spotless/issues/1527))

## [6.21.0] - 2023-08-29
### Added
* Add a `jsonPatch` step to `json` formatter configurations. This allows patching of JSON documents using [JSON Patches](https://jsonpatch.com). ([#1753](https://github.com/diffplug/spotless/pull/1753))
* Support GJF own import order. ([#1780](https://github.com/diffplug/spotless/pull/1780))
### Fixed
* Add support for `prettier` version `3.0.0` and newer. ([#1760](https://github.com/diffplug/spotless/pull/1760), [#1751](https://github.com/diffplug/spotless/issues/1751))
* Fix npm install calls when npm cache is not up-to-date. ([#1760](https://github.com/diffplug/spotless/pull/1760), [#1750](https://github.com/diffplug/spotless/issues/1750))
* Fix configuration cache failure when using LineEnding.GIT_ATTRIBUTES ([#1644](https://github.com/diffplug/spotless/issues/1644))
* Fix configuration cache failure when formatting proto files with Buf. ([#1779](https://github.com/diffplug/spotless/pull/1779))
* Check if EditorConfig file exist for Ktlint. ([#1788](https://github.com/diffplug/spotless/pull/1788))
### Changed
* Bump default `eslint` version to latest `8.31.0` -> `8.45.0` ([#1761](https://github.com/diffplug/spotless/pull/1761))
* Bump default `prettier` version to latest (v2) `2.8.1` -> `2.8.8`. ([#1760](https://github.com/diffplug/spotless/pull/1760))
* Bump default `greclipse` version to latest `4.27` -> `4.28`. ([#1775](https://github.com/diffplug/spotless/pull/1775))

## [6.20.0] - 2023-07-17
### Added
* Add target option `targetExcludeIfContentContains` and `targetExcludeIfContentContainsRegex` to exclude files based on their text content. ([#1749](https://github.com/diffplug/spotless/pull/1749))
* Add support for Protobuf formatting based on [Buf](https://buf.build/) ([#1208](https://github.com/diffplug/spotless/pull/1208)).
* Add an overload for `FormatExtension.addStep` which provides access to the `FormatExtension`'s `Provisioner`, enabling custom steps to make use of third-party dependencies.
### Fixed
* Correctly support the syntax
  ```
  spotless {
    yaml {
      jackson().yamlFeature("MINIMIZE_QUOTES", true)
    }
  }
  ```
### Changed
* Bump default `cleanthat` version to latest `2.13` -> `2.17`. ([#1734](https://github.com/diffplug/spotless/pull/1734))
* Bump default `ktlint` version to latest `0.49.1` -> `0.50.0`. ([#1741](https://github.com/diffplug/spotless/issues/1741))
  * Dropped support for `ktlint 0.47.x` following our policy of supporting two breaking changes at a time.
  * Dropped support for deprecated `useExperimental` parameter in favor of the `ktlint_experimental` property.

## [6.19.0] - 2023-05-24
### Added
* Support Rome as a formatter for JavaScript and TypeScript code. Adds a new `rome` step to `javascript` and `typescript` formatter configurations. ([#1663](https://github.com/diffplug/spotless/pull/1663))
* Add semantics-aware Java import ordering (i.e. sort by package, then class, then member). ([#522](https://github.com/diffplug/spotless/issues/522))
### Fixed
* Added `@DisableCachingByDefault` to `RegisterDependenciesTask`. ([#1666](https://github.com/diffplug/spotless/pull/1666))
* Fixed a regression which changed the import sorting order in `googleJavaFormat` introduced in `6.18.0`. ([#1680](https://github.com/diffplug/spotless/pull/1680))
* Equo-based formatters now work on platforms unsupported by Eclipse such as PowerPC (fixes [durian-swt#20](https://github.com/diffplug/durian-swt/issues/20))
* When P2 download fails, indicate the responsible formatter. ([#1698](https://github.com/diffplug/spotless/issues/1698))
### Changed
* Equo-based formatters now download metadata to `~/.m2/repository/dev/equo/p2-data` rather than `~/.equo`, and for CI machines without a home directory the p2 data goes to `$GRADLE_USER_HOME/caches/p2-data`. ([#1714](https://github.com/diffplug/spotless/pull/1714))
* Bump default `googleJavaFormat` version to latest `1.16.0` -> `1.17.0`. ([#1710](https://github.com/diffplug/spotless/pull/1710))
* Bump default `ktfmt` version to latest `0.43` -> `0.44`. ([#1691](https://github.com/diffplug/spotless/pull/1691))
* Bump default `ktlint` version to latest `0.48.2` -> `0.49.1`. ([#1696](https://github.com/diffplug/spotless/issues/1696))
  * Dropped support for `ktlint 0.46.x` following our policy of supporting two breaking changes at a time.
* Bump default `sortpom` version to latest `3.0.0` -> `3.2.1`. ([#1675](https://github.com/diffplug/spotless/pull/1675))

## [6.18.0] - 2023-04-06
### Added
* `removeUnusedImport` can be configured to rely on `cleanthat-javaparser-unnecessaryimport`. Default remains `google-java-format`. ([#1589](https://github.com/diffplug/spotless/pull/1589))
* Added formatter for Gherkin feature files ([#1649](https://github.com/diffplug/spotless/issues/1649)).
* Support configuration of mirrors for P2 repositories ([#1629](https://github.com/diffplug/spotless/issues/1629)):
  ```
  spotless {
    java {
      eclipse().withP2Mirrors(['https://download.eclipse.org/': 'https://some.internal.mirror/eclipse'])
    }
  }
  ```
  Mirrors are selected by prefix match, for example `https://download.eclipse.org/eclipse/updates/4.26/` will be redirected to `https://some.internal.mirror/eclipse/eclipse/updates/4.26/`.
  The same configuration exists for `greclipse` and `eclipseCdt`.
* The `style` option in Palantir Java Format ([#1654](https://github.com/diffplug/spotless/pull/1654)).
### Fixed
* Stop using deprecated conventions when used in Gradle >= `7.1`. ([#1618](https://github.com/diffplug/spotless/pull/1618))
### Changed
* **POTENTIALLY BREAKING** Drop support for `googleJavaFormat` versions &lt; `1.8`. ([#1630](https://github.com/diffplug/spotless/pull/1630))
* Bump default `cleanthat` version to latest `2.6` -> `2.13`. ([#1589](https://github.com/diffplug/spotless/pull/1589) and [#1661](https://github.com/diffplug/spotless/pull/1661))
* Bump default `diktat` version `1.2.4.2` -> `1.2.5`. ([#1631](https://github.com/diffplug/spotless/pull/1631))
* Bump default `flexmark` version `0.62.2` -> `0.64.0`. ([#1302](https://github.com/diffplug/spotless/pull/1302))
* Bump default `googleJavaFormat` version `1.15.0` -> `1.16.0`. ([#1630](https://github.com/diffplug/spotless/pull/1630))
* Bump default `scalafmt` version `3.7.1` -> `3.7.3`. ([#1584](https://github.com/diffplug/spotless/pull/1584))
* Bump default Eclipse formatters for the 2023-03 release. ([#1662](https://github.com/diffplug/spotless/pull/1662))
  * JDT and GrEclipse `4.26` -> `4.27`
    * Improve GrEclipse error reporting. ([#1660](https://github.com/diffplug/spotless/pull/1660))
  * CDT `11.0` -> `11.1`

## [6.17.0] - 2023-03-13
### Added
* You can now put the filename into a license header template with `$FILE`. ([#1605](https://github.com/diffplug/spotless/pull/1605) fixes [#1147](https://github.com/diffplug/spotless/issues/1147))
* `licenseHeader` default pattern for Java files is updated to `(package|import|public|class|module) `. ([#1614](https://github.com/diffplug/spotless/pull/1614))
### Changed
* All Eclipse formatters are now based on [Equo Solstice OSGi and p2 shim](https://github.com/equodev/equo-ide/tree/main/solstice). ([#1524](https://github.com/diffplug/spotless/pull/1524))
  * Eclipse JDT bumped default to `4.26` from `4.21`, oldest supported is `4.9`.
    * We now recommend dropping the last `.0`, e.g. `4.26` instead of `4.26.0`, you'll get warnings to help you switch.
  * Eclipse Groovy bumped default to `4.26` from `4.21`, oldest supported is `4.18`.
  * Eclipse CDT bumped default to `11.0` from `4.21`, oldest supported is `10.6`.
  * Eclipse WTP is still WIP at [#1622](https://github.com/diffplug/spotless/pull/1622).

## [6.16.0] - 2023-02-27
### Added
* `cleanthat` now has `includeDraft` option, to include draft mutators from composite mutators. ([#1574](https://github.com/diffplug/spotless/pull/1574))
* `npm`-based formatters (`prettier`, `tsfmt` and `eslint`) now support caching of `node_modules` directory.
  To enable it, provide `npmInstallCache()` option. ([#1590](https://github.com/diffplug/spotless/pull/1590))
### Fixed
* `json { jackson()` can now handle `Array` as a root element. ([#1585](https://github.com/diffplug/spotless/pull/1585))
* Reduce logging-noise created by `npm`-based formatters ([#1590](https://github.com/diffplug/spotless/pull/1590) fixes [#1582](https://github.com/diffplug/spotless/issues/1582))
### Changed
* Bump default `cleanthat` version to latest `2.1` -> `2.6`. ([#1569](https://github.com/diffplug/spotless/pull/1569) and [#1574](https://github.com/diffplug/spotless/pull/1574))

## [6.15.0] - 2023-02-10
### Added
* CleanThat Java Refactorer. ([#1560](https://github.com/diffplug/spotless/pull/1560))
### Fixed
* Allow multiple instances of the same npm-based formatter to be used simultaneously. E.g. use prettier for typescript
  *and* Java (using the community prettier-plugin-java) without messing up their respective `node_module` dependencies. ([#1565](https://github.com/diffplug/spotless/pull/1565))
* `ktfmt` default style uses correct continuation indent. ([#1562](https://github.com/diffplug/spotless/pull/1562))
### Changed
* Bump default `ktfmt` version to latest `0.42` -> `0.43` ([#1561](https://github.com/diffplug/spotless/pull/1561))
* Bump default `jackson` version to latest `2.14.1` -> `2.14.2` ([#1536](https://github.com/diffplug/spotless/pull/1536))

## [6.14.1] - 2023-02-05
### Fixed
* `freshmark` fixed on java 15+ ([#1304](https://github.com/diffplug/spotless/pull/1304) fixes [#803](https://github.com/diffplug/spotless/issues/803))
* **POTENTIALLY BREAKING** `sortByKeys` for JSON formatting now takes into account objects inside arrays ([#1546](https://github.com/diffplug/spotless/pull/1546))

## [6.14.0] - 2023-01-26
### Added
* Support `jackson()` for YAML and JSON files ([#1492](https://github.com/diffplug/spotless/pull/1492))
* Prettier will now suggest to install plugins if a parser cannot be inferred from the file extension ([#1511](https://github.com/diffplug/spotless/pull/1511))
* Allow to specify node executable for node-based formatters using `nodeExecutable` parameter ([#1500](https://github.com/diffplug/spotless/pull/1500))
### Fixed
* **POTENTIALLY BREAKING** Generate the correct qualifiedRuleId for Ktlint 0.48.x [#1495](https://github.com/diffplug/spotless/pull/1495)
* The default list of type annotations used by `formatAnnotations` has had 8 more annotations from the Checker Framework added [#1494](https://github.com/diffplug/spotless/pull/1494)
### Changed
* **POTENTIALLY BREAKING** Bump minimum JRE from 8 to 11 ([#1514](https://github.com/diffplug/spotless/pull/1514) part 1 of [#1337](https://github.com/diffplug/spotless/issues/1337))
  * You can bump your build JRE without bumping your requirements ([docs](https://docs.gradle.org/current/userguide/building_java_projects.html#sec:java_cross_compilation)).
* Prettier will now suggest to install plugins if a parser cannot be inferred from the file extension ([#1511](https://github.com/diffplug/spotless/pull/1511))
* **POTENTIALLY BREAKING** Removed support for KtLint 0.3x and 0.45.2 ([#1475](https://github.com/diffplug/spotless/pull/1475))
  * `KtLint` does not maintain a stable API - before this PR, we supported every breaking change in the API since 2019.
  * From now on, we will support no more than 2 breaking changes at a time.
* `npm`-based formatters `ESLint`, `prettier` and `tsfmt` delay their `npm install` call until the formatters are first
  used. For Gradle this effectively moves the `npm install` call out of the configuration phase and as such enables
  better integration with `gradle-node-plugin`. ([#1522](https://github.com/diffplug/spotless/pull/1522))
* Bump default `ktlint` version to latest `0.48.1` -> `0.48.2` ([#1529](https://github.com/diffplug/spotless/pull/1529))
* Bump default `scalafmt` version to latest `3.6.1` -> `3.7.1` ([#1529](https://github.com/diffplug/spotless/pull/1529))

## [6.13.0] - 2023-01-14
### Added
* **POTENTIALLY BREAKING** `ktlint` step now supports `.editorconfig` ([#1442](https://github.com/diffplug/spotless/pull/1442) implements [#142](https://github.com/diffplug/spotless/issues/142))
  * **POTENTIALLY BREAKING** `ktlint` step now modifies license headers. Make sure to put `licenseHeader` *after* `ktlint`.
* Added `skipLinesMatching` option to `licenseHeader` to support formats where license header cannot be immediately added to the top of the file (e.g. xml, sh). ([#1441](https://github.com/diffplug/spotless/pull/1441))
* Added support for npm-based [ESLint](https://eslint.org/) formatter for javascript and typescript ([#1453](https://github.com/diffplug/spotless/pull/1453))
* Better suggested messages when user's default is set by JVM limitation. ([#995](https://github.com/diffplug/spotless/pull/995))
### Fixed
* Prevent tool configurations from being resolved outside project ([#1447](https://github.com/diffplug/spotless/pull/1447) fixes [#1215](https://github.com/diffplug/spotless/issues/1215))
* Support `ktlint` 0.48+ new rule disabling syntax ([#1456](https://github.com/diffplug/spotless/pull/1456)) fixes ([#1444](https://github.com/diffplug/spotless/issues/1444))
* Fix subgroups leading catch all matcher.
### Changed
* Bump default `ktlint` version to latest `0.47.1` -> `0.48.1` ([#1456](https://github.com/diffplug/spotless/pull/1456))
* Bump default version for `prettier` from `2.0.5` to `2.8.1` ([#1453](https://github.com/diffplug/spotless/pull/1453))

## [6.12.1] - 2023-01-02
### Fixed
* Improve memory usage when using git ratchet ([#1426](https://github.com/diffplug/spotless/pull/1426))
* Support `ktlint` 0.48+ ([#1432](https://github.com/diffplug/spotless/pull/1432)) fixes ([#1430](https://github.com/diffplug/spotless/issues/1430))
### Changed
* Bump default `ktlint` version to latest `0.47.1` -> `0.48.0` ([#1432](https://github.com/diffplug/spotless/pull/1432))
* Bump default `ktfmt` version to latest `0.41` -> `0.42` ([#1421](https://github.com/diffplug/spotless/pull/1421))

## [6.12.0] - 2022-11-24
### Added
* `importOrder` now support groups of imports without blank lines ([#1401](https://github.com/diffplug/spotless/pull/1401))
### Fixed
* Don't treat `@Value` as a type annotation [#1367](https://github.com/diffplug/spotless/pull/1367)
* Support `ktlint_disabled_rules` in `ktlint` 0.47.x [#1378](https://github.com/diffplug/spotless/pull/1378)
### Changed
* Bump default `ktfmt` version to latest `0.40` -> `0.41` ([#1340](https://github.com/diffplug/spotless/pull/1340))
* Bump default `scalafmt` version to latest `3.5.9` -> `3.6.1` ([#1373](https://github.com/diffplug/spotless/pull/1373))
* Bump default `diktat` version to latest `1.2.3` -> `1.2.4.2` ([#1393](https://github.com/diffplug/spotless/pull/1393))
* Bump default `palantir-java-format` version to latest `2.10` -> `2.28` ([#1393](https://github.com/diffplug/spotless/pull/1393))

## [6.11.0] - 2022-09-14
### Added
* `formatAnnotations()` step to correct formatting of Java type annotations.  It puts type annotations on the same line as the type that they qualify.  Run it after a Java formatting step, such as `googleJavaFormat()`. ([#1275](https://github.com/diffplug/spotless/pull/1275))
### Changed
* Bump default `ktfmt` version to latest `0.39` -> `0.40` ([#1312](https://github.com/diffplug/spotless/pull/1312))
* Bump default `ktlint` version to latest `0.46.1` -> `0.47.1` ([#1303](https://github.com/diffplug/spotless/pull/1303))
  * Also restored support for older versions of ktlint back to `0.31.0`

## [6.10.0] - 2022-08-23
### Added
* `scalafmt` integration now has a configuration option `majorScalaVersion` that allows you to configure the Scala version that gets resolved from the Maven artifact ([#1283](https://github.com/diffplug/spotless/pull/1283))
### Changed
* Add the `ktlint` rule in error messages when `ktlint` fails to apply a fix ([#1279](https://github.com/diffplug/spotless/pull/1279))
* Bump default `scalafmt` to latest `3.0.8` -> `3.5.9` (removed support for pre-`3.0.0`) ([#1283](https://github.com/diffplug/spotless/pull/1283))

## [6.9.1] - 2022-08-10
### Fixed
* Fix Clang not knowing the filename and changing the format ([#1268](https://github.com/diffplug/spotless/pull/1268) fixes [#1267](https://github.com/diffplug/spotless/issues/1267)).
### Changed
* Bump default `diktat` version to latest `1.2.1` -> `1.2.3` ([#1266](https://github.com/diffplug/spotless/pull/1266))

## [6.9.0] - 2022-07-28
### Added
* Clang and Black no longer break the build when the binary is unavailable, if they will not be run during that build ([#1257](https://github.com/diffplug/spotless/pull/1257)).
* License header support for Kotlin files without `package` or `@file` but do at least have `import` ([#1263](https://github.com/diffplug/spotless/pull/1263)).
### Fixed
* Warnings about missing `Task#usesService` for Gradle 8.0 ([#1262](https://github.com/diffplug/spotless/pull/1262) fixes [#1260](https://github.com/diffplug/spotless/issues/1260))

## [6.8.0] - 2022-06-30
### Added
* Support for `MAC_CLASSIC` (`\r`) line ending ([#1243](https://github.com/diffplug/spotless/pull/1243) fixes [#1196](https://github.com/diffplug/spotless/issues/1196))
### Changed
* Bump default `ktlint` version to latest `0.45.2` -> `0.46.1` ([#1239](https://github.com/diffplug/spotless/issues/1239))
  * Minimum supported version also bumped to `0.46.0` (we have abandoned strong backward compatibility for `ktlint`, from here on out Spotless will only support the most-recent breaking change).
* Bump default `diktat` version to latest `1.1.0` -> `1.2.1` ([#1246](https://github.com/diffplug/spotless/pull/1246))
  * Minimum supported version also bumped to `1.2.1` (diktat is based on ktlint and has the same backward compatibility issues).
* Bump default `ktfmt` version to latest `0.37` -> `0.39` ([#1240](https://github.com/diffplug/spotless/pull/1240))

## [6.7.2] - 2022-06-11
### Fixed
* `PalantirJavaFormatStep` no longer needs the `--add-exports` calls in the `org.gradle.jvmargs` property in `gradle.properties`. ([#1233](https://github.com/diffplug/spotless/pull/1233))

## [6.7.1] - 2022-06-10
### Fixed
* (Second try) `googleJavaFormat` and `removeUnusedImports` works on JDK16+ without jvm args workaround. ([#1228](https://github.com/diffplug/spotless/pull/1228))
  * If you have a bunch of `--add-exports` calls in your `org.gradle.jvmargs` property in `gradle.properties`, you should be able to remove them. (fixes [#834](https://github.com/diffplug/spotless/issues/834#issuecomment-819118761))

## [6.7.0] - 2022-06-05
### Added
* Support for `editorConfigOverride` in `ktlint`. ([#1218](https://github.com/diffplug/spotless/pull/1218) fixes [#1193](https://github.com/diffplug/spotless/issues/1193))
  * If you are using properties like `indent_size`, you should pass now pass them as `editorConfigOverride` and not as `userData`.
### Fixed
* `googleJavaFormat` and `removeUnusedImports` works on JDK16+ without jvm args workaround. ([#1224](https://github.com/diffplug/spotless/pull/1224))
  * If you have a bunch of `--add-exports` calls in your `org.gradle.jvmargs` property in `gradle.properties`, you should be able to remove them. (fixes [#834](https://github.com/diffplug/spotless/issues/834#issuecomment-819118761))

## [6.6.1] - 2022-05-13
### Fixed
* More daemon memory consumption fixes ([#1206](https://github.com/diffplug/spotless/pull/1198) fixes [#1194](https://github.com/diffplug/spotless/issues/1194))

## [6.6.0] - 2022-05-10
### Added
* `FormatExtension.createIndependentApplyTaskLazy`, with same functionality as `createIndependentApplyTaskLazy` but returning `TaskProvider` ([#1198](https://github.com/diffplug/spotless/pull/1198))
### Fixed
* Update the `black` version regex to fix `19.10b0` and earlier. (fixes [#1195](https://github.com/diffplug/spotless/issues/1195), regression introduced in `6.5.0`)
* Improved daemon memory consumption ([#1198](https://github.com/diffplug/spotless/pull/1198) fixes [#1194](https://github.com/diffplug/spotless/issues/1194))
### Changed
* Bump default `ktfmt` version to latest `0.36` -> `0.37`. ([#1200](https://github.com/diffplug/spotless/pull/1200))

## [6.5.2] - 2022-05-03
### Changed
* Bump default `diktat` version to latest `1.0.1` -> `1.1.0`. ([#1190](https://github.com/diffplug/spotless/pull/1190))
  * Converted `diktat` integration to use a compile-only source set. (fixes [#524](https://github.com/diffplug/spotless/issues/524))
  * Use the full path to a file in `diktat` integration. (fixes [#1189](https://github.com/diffplug/spotless/issues/1189))

## [6.5.1] - 2022-04-27
### Changed
* Bump default `ktfmt` version to latest `0.35` -> `0.36`. ([#1183](https://github.com/diffplug/spotless/issues/1183))
* Bump default `google-java-format` version to latest `1.13.0` -> `1.15.0`.
  * ~~This means it is no longer necessary to use the `--add-exports` workaround (fixes [#834](https://github.com/diffplug/spotless/issues/834)).~~ `--add-exports` workaround is still needed.

## [6.5.0] - 2022-04-22
### Added
* Added a `runToFixMessage` property to customize the run-to-fix message in `spotlessCheck` task. ([#1175](https://github.com/diffplug/spotless/issues/1175))
* Added support for enabling ktlint experimental ruleset. ([#1145](https://github.com/diffplug/spotless/pull/1168))
### Fixed
* Fixed support for Python Black's new version reporting. ([#1170](https://github.com/diffplug/spotless/issues/1170))
* All tasks (including helper tasks) are now part of the `verification` group. (fixes [#1050](https://github.com/diffplug/spotless/issues/1050))
* Error messages for unexpected file encoding now works on Java 8. (fixes [#1081](https://github.com/diffplug/spotless/issues/1081))
### Changed
* Spotless now applies the `base` plugin to make sure that Spotless always has a `check` task to hook into. ([#1179](https://github.com/diffplug/spotless/pull/1179), fixes [#1164](https://github.com/diffplug/spotless/pull/1164), reverts [#1014](https://github.com/diffplug/spotless/pull/1014))
  * Spotless used to work this way, we stopped applying base starting with version [`6.0.3` (released Dec 2021)](https://github.com/diffplug/spotless/blob/main/plugin-gradle/CHANGES.md#603---2021-12-06) in order to play nicely with a now-outdated Android template, but not applying `base` causes more problems than it fixes (see [#1164](https://github.com/diffplug/spotless/pull/1164) for a good example).
  * If you have anything like `tasks.register<Delete>("clean"` or `tasks.register("clean", Delete)`, just change the `register` to `named` so that you are configuring the existing `clean` created by `base`, rather than creating a new task.
* Bump default `black` version to latest `19.10b0` -> `22.3.0`. ([#1170](https://github.com/diffplug/spotless/issues/1170))
* Bump default `ktfmt` version to latest `0.34` -> `0.35`. ([#1159](https://github.com/diffplug/spotless/pull/1159))
* Bump default `ktlint` version to latest `0.43.2` -> `0.45.2`. ([#1177](https://github.com/diffplug/spotless/pull/1177))

## [6.4.2] - 2022-04-06
### Fixed
* Git user config and system config also included for defaultEndings configuration. ([#540](https://github.com/diffplug/spotless/issues/540))

## [6.4.1] - 2022-03-30
### Fixed
* Fixed ktfmt options configuration in Gradle plugin for Gradle Kotlin scripts (kts).

## [6.4.0] - 2022-03-28
### Added
* Accept `java.nio.charset.Charset` type when setting the character encoding via `encoding` ([#1128](https://github.com/diffplug/spotless/issues/1128))
* Added support for setting custom parameters for Kotlin ktfmt in Gradle plugin. ([#1145](https://github.com/diffplug/spotless/pull/1145))

## [6.3.0] - 2022-02-15
### Added
* Added support for JSON formatting based on [Gson](https://github.com/google/gson) ([#1125](https://github.com/diffplug/spotless/pull/1125)).
### Changed
* Use SLF4J for logging ([#1116](https://github.com/diffplug/spotless/issues/1116))

## [6.2.2] - 2022-02-09
### Changed
* Bump default ktfmt `0.30` -> `0.31` ([#1118](https://github.com/diffplug/spotless/pull/1118)).
### Fixed
* Add full support for git worktrees ([#1119](https://github.com/diffplug/spotless/pull/1119)).

## [6.2.1] - 2022-02-01
### Changed
* Bump default versions of formatters ([#1095](https://github.com/diffplug/spotless/pull/1095)).
  * google-java-format `1.12.0` -> `1.13.0`
  * ktfmt `0.29` -> `0.30`
* Added support for git property `core.autocrlf` ([#540](https://github.com/diffplug/spotless/issues/540))

## [6.2.0] - 2022-01-13
### Added
* 🎉🎉🎉 [**IntelliJ plugin**](https://plugins.jetbrains.com/plugin/18321-spotless-gradle) thanks to [@ragurney](https://github.com/ragurney) 🎉🎉🎉
* Added support for the [palantir-java-format](https://github.com/palantir/palantir-java-format) Java formatter ([#1083](https://github.com/diffplug/spotless/pull/1083)).
### Fixed
* Register `spotlessPredeclare` extension with type `SpotlessExtensionPredeclare` instead of the same `SpotlessExtension` as `spotless` so that Kotlin users can use `configure<SpotlessExtensionPredeclare>` ([#1084](https://github.com/diffplug/spotless/pull/1084)).

## [6.1.2] - 2022-01-07
### Fixed
* Update IndentStep to allow leading space on multiline comments ([#1072](https://github.com/diffplug/spotless/pull/1072)).

## [6.1.1] - 2022-01-06
### Fixed
* If the `base` plugin has already been applied, then there is no need for configuration of the `clean` task to trigger configuration of the Spotless tasks ([#1068](https://github.com/diffplug/spotless/pull/1068)).
### Changed
* Bumped default DiKTat from `0.4.0` to `1.0.1`. This is a breaking change for DiKTat users on the default version, because some rules were renamed/changed. Check [DiKTat changelog](https://github.com/analysis-dev/diktat/releases) for details.

## [6.1.0] - 2021-12-23
### Added
* You can now predeclare formatter dependencies in the root project.
  * specify one of:
  * `spotless { predeclareDeps() }` to resolve all deps from the root project, which will show up in dependency reports.
  * `spotless { predeclareDepsFromBuildscript() }` to resolve all deps from `buildscript { repositories {`, which will not show up in dependency reports ([see #1027](https://github.com/diffplug/spotless/issues/1027)).
  * and then below that you have a block where you simply declare each formatter which you are using, e.g.
  * ```
    spotless {
      ...
      predeclareDepsFromBuildscript()
    }
    spotlessPredeclare {
      java { eclipse() }
      kotlin { ktfmt('0.28') }
    }
    ```
  * By default, Spotless resolves all dependencies per-project, and the predeclaration above is unnecessary in the vast majority of cases.

## [6.0.5] - 2021-12-16
### Fixed
* `ratchetFrom` is now faster and uses less memory ([#1038](https://github.com/diffplug/spotless/pull/1038)).

## [6.0.4] - 2021-12-07
### Fixed
* Fix Gradle composite builds ([#860](https://github.com/diffplug/spotless/issues/860)).

## [6.0.3] - 2021-12-06
### Fixed
* Spotless no longer applies `BasePlugin` ([#1014](https://github.com/diffplug/spotless/pull/1014)).
  * This was done to ensure that any Spotless tasks would run after the `clean` task, but we found a way to do this without applying the `BasePlugin`. This resolves a conflict with the [Android Gradle template](https://issuetracker.google.com/issues/186924459) (fixes [#858](https://github.com/diffplug/spotless/issues/858)).
* Large parallel builds could throw `ConcurrentModificationException` (masked by "Cannot add a configuration with name"), now fixed. ([#1015](https://github.com/diffplug/spotless/issues/1015))

## [6.0.2] - 2021-12-05
### Changed
* Bumped default ktlint from `0.43.0` to `0.43.2`.
### Fixed
* Fixed problem with ktlint dependency variants ([#993](https://github.com/diffplug/spotless/issues/993))

## [6.0.1] - 2021-12-01
### Changed
* Added `named` option to `licenseHeader` to support alternate license header within same format (like java) ([872](https://github.com/diffplug/spotless/issues/872)).
* Added `onlyIfContentMatches` option to `licenseHeader` to skip license header application  based on source file content pattern ([#650](https://github.com/diffplug/spotless/issues/650)).
* Bump jgit version ([#992](https://github.com/diffplug/spotless/pull/992)).
  * jgit `5.10.0.202012080955-r` -> `5.13.0.202109080827-r`

## [6.0.0] - 2021-11-09
### Added
* Support for Gradle Configuration Cache* ([#982](https://github.com/diffplug/spotless/pull/982), [#986](https://github.com/diffplug/spotless/pull/986))
  * *Spotless must run on the same daemon that wrote the configuration cache. If it isn't, you'll get this error message:
  * ```
    Spotless JVM-local cache is stale. Regenerate the cache with
      rm -rf .gradle/configuration-cache
    ```
  * To make this daemon-restriction obsolete, please see and upvote [#987](https://github.com/diffplug/spotless/issues/987).
### Changed
* **BREAKING** Previously, many projects required `buildscript { repositories { mavenCentral() }}` at the top of their root project, because Spotless resolved its dependencies using the buildscript repositories. Spotless now resolves its dependencies from the normal project repositories of each project with a `spotless {...}` block. This means that you can remove the `buildscript {}` block, but you still need a `repositories { mavenCentral() }` (or similar) in each project which is using Spotless. ([#980](https://github.com/diffplug/spotless/pull/980), [#983](https://github.com/diffplug/spotless/pull/983))
  * If you prefer the old behavior, it is available via [`predeclareDepsFromBuildscript()` starting in `6.1.0`](../README.md#dependency-resolution-modes).
* **BREAKING** `createIndepentApplyTask(String taskName)` now requires that `taskName` does not end with `Apply`
* Bump minimum required Gradle from `6.1` to `6.1.1`.
* Bump default formatter versions ([#989](https://github.com/diffplug/spotless/pull/989))
  * google-java-format `1.11.0` -> `1.12.0`
  * ktlint `0.42.1` -> `0.43.0`
  * ktfmt `0.27` -> `0.29`
  * scalafmt `3.0.0` -> `3.0.8`

### Removed
* **BREAKING** `removeFormat` (which has been broken since `5.0`) has been removed. Use `clearSteps()` as a workaround ([#653](https://github.com/diffplug/spotless/issues/653)).

## [5.17.1] - 2021-10-26
### Changed
* Added support and bump Eclipse formatter default versions to `4.21` for `eclipse-groovy`. Change is only applied for JVM 11+.
* Added support for ktlint's FilenameRule ([#974](https://github.com/diffplug/spotless/pull/974)).

### Fixed
 * Temporary workspace deletion for Eclipse based formatters on JVM shutdown ([#967](https://github.com/diffplug/spotless/issues/967)). Change is only applied for Eclipse versions using JVM 11+, no back-port to older versions is planned.

## [5.17.0] - 2021-10-13
### Added
* Added support for calling local binary formatters ([#963](https://github.com/diffplug/spotless/pull/963))

### Fixed
 * [module-info formatting](https://github.com/diffplug/spotless/pull/958) in `eclipse-jdt` versions `4.20` and `4.21`. Note that the problem also affects older versions.
 * Added workaround to support projects using git worktrees ([#965](https://github.com/diffplug/spotless/pull/965))

## [5.16.0] - 2021-10-02
* Added `wildcardsLast()` option for Java `importOrder` ([#954](https://github.com/diffplug/spotless/pull/954))

### Added
* Added support for JBDI bind list params in sql formatter ([#955](https://github.com/diffplug/spotless/pull/955))

## [5.15.2] - 2021-09-27
### Changed
* Added support and bump Eclipse formatter default versions to `4.21` for `eclipse-cdt`, `eclipse-jdt`, `eclipse-wtp`. Change is only applied for JVM 11+.
* Added `groupArtifact` option for `google-java-format` ([#944](https://github.com/diffplug/spotless/pull/944))

## [5.15.1] - 2021-09-20
### Changed
* Added support and bump Eclipse formatter default versions for JVM 11+. For older JVMs the previous defaults remain.
  * `eclipse-cdt` from `4.16` to `4.20`
  * `eclipse-groovy` from `4.19` to `4.20`
  * `eclipse-jdt` from `4.19` to `4.20`
  * `eclipse-wtp` from `4.18` to `4.20`

### Fixed
* Large parallel multiproject builds could sometimes generate hard-to-reproduce errors below (reported in [#941](https://github.com/diffplug/spotless/pull/942), attempted fix in [#942](https://github.com/diffplug/spotless/pull/942)).
  * `:spotlessInternalRegisterDependencies task failed.`
  * `Cannot add a configuration with name 'spotless-1911100560'`
* Spotless does not [yet](https://github.com/diffplug/spotless/pull/721) support configuration-cache, but now it can never interfere with configuration-cache for other tasks. ([#720](https://github.com/diffplug/spotless/pull/720))
* Bump minimum required Gradle from `5.4` to `6.1`.

## [5.15.0] - 2021-09-04
### Added
* Added support for `google-java-format`'s `skip-reflowing-long-strings` option ([#929](https://github.com/diffplug/spotless/pull/929))

## [5.14.3] - 2021-08-20
### Changed
* Added support for [scalafmt 3.0.0](https://github.com/scalameta/scalafmt/releases/tag/v3.0.0) and bump default scalafmt version to `3.0.0` ([#913](https://github.com/diffplug/spotless/pull/913)).
* Bump default versions ([#915](https://github.com/diffplug/spotless/pull/915))
  * `ktfmt` from `0.24` to `0.27`
  * `ktlint` from `0.35.0` to `0.42.1`
  * `google-java-format` from `1.10.0` to `1.11.0`

## [5.14.2] - 2021-07-20
### Fixed
 * Improved [SQL formatting](https://github.com/diffplug/spotless/pull/897) with respect to comments

## [5.14.1] - 2021-07-06
### Changed
* Improved exception messages for [JSON formatting](https://github.com/diffplug/spotless/pull/885) failures

## [5.14.0] - 2021-06-17

### Added
* Added Gradle configuration [JVM-based JSON formatting](https://github.com/diffplug/spotless/issues/850)
### Fixed
* Fixed IndexOutOfBoundsException in parallel execution of `eclipse-groovy` formatter ([#877](https://github.com/diffplug/spotless/issues/877))

## [5.13.0] - 2021-06-10
### Added
* Added support for `eclipse-cdt` at `4.19.0`. Note that version requires Java 11 or higher.
* Added support for `eclipse-groovy` at `4.18.0` and `4.19.0`.
* Added support for `eclipse-wtp` at `4.19.0`. Note that version requires Java 11 or higher.
### Changed
* Bump `eclipse-groovy` default version from `4.17.0` to `4.19.0`.

## [5.12.5] - 2021-05-13
### Changed
* Update ktfmt from 0.21 to 0.24
### Fixed
* The `<url>` field in the Maven POM is now set correctly ([#798](https://github.com/diffplug/spotless/issues/798))
* Node is re-installed if some other build step removed it ([#863](https://github.com/diffplug/spotless/issues/863))

## [5.12.4] - 2021-04-21
### Fixed
* Dependency configurations are now named rather than detached, attempt to fix #815.

## [5.12.3] - 2021-04-21
### Fixed
* Explicitly separate target file from git arguments when parsing year for license header to prevent command from failing on argument-like paths ([#847](https://github.com/diffplug/spotless/pull/847))

## [5.12.2] - 2021-04-20
### Fixed
* LicenseHeaderStep treats address as copyright year ([#716](https://github.com/diffplug/spotless/issues/716))

## [5.12.1] - 2021-04-13
### Fixed
* Fix license header bug for years in range ([#840](https://github.com/diffplug/spotless/pull/840)).

## [5.12.0] - 2021-04-10
### Added
* Added support for `eclipse-jdt` at `4.19.0`.
### Changed
* Bump `eclipse-jdt` default version from `4.18.0` to `4.19.0`.
* Bump `google-java-format` default version from `1.9` to `1.10.0`.
* Expose configuration exceptions from scalafmt ([#837](https://github.com/diffplug/spotless/issues/837))
### Fixed
* Exclude `.git`, `.gradle` and `build` directories when multiple targets are specified ([#835](https://github.com/diffplug/spotless/issues/835)).
  * As part of this fix, `**/blah.txt` is now handled the same as `**/*.txt`, which was always the expected behavior. Very unlikely to cause any user-visible changes in behavior.

## [5.11.1] - 2021-03-26
### Fixed
* Ensure consistent ordering of task inputs for `RegisterDependenciesTask`,bso the task is `up-to-date` when the spotless config has not changed.

## [5.11.0] - 2021-03-05
### Added
* Bump ktfmt to 0.21 and add support to Google and Kotlinlang formats ([#812](https://github.com/diffplug/spotless/pull/812))

## [5.10.2] - 2021-02-16
### Fixed
* Allow licence headers to be blank ([#801](https://github.com/diffplug/spotless/pull/801)).

## [5.10.1] - 2021-02-11
### Fixed
* Fixed the `clean` task when Gradle's configuration cache is enabled ([#796](https://github.com/diffplug/spotless/issues/796))

## [5.10.0] - 2021-02-09
### Added
* Support for diktat in KotlinGradleExtension ([#789](https://github.com/diffplug/spotless/pull/789))

## [5.9.0] - 2021-01-04
### Added
* Added support for `eclipse-cdt`, `eclipse-jdt`, and `eclipse-wtp` at `4.18.0`.
### Changed
* Bump `eclipse-jdt` default version from `4.17.0` to `4.18.0`.
* Bump `eclipse-wtp` default version from `4.17.0` to `4.18.0`.
* Bump `ktfmt` default version from `0.16` to `0.19` ([#748](https://github.com/diffplug/spotless/issues/748) and [#773](https://github.com/diffplug/spotless/issues/773)).
### Fixed
* Fixed `ratchetFrom` support for git-submodule ([#746](https://github.com/diffplug/spotless/issues/746)).
* Fixed `ratchetFrom` excess memory consumption ([#735](https://github.com/diffplug/spotless/issues/735)).
* `ktfmt` v0.19+ with dropbox-style works again ([#765](https://github.com/diffplug/spotless/pull/765)).
* `prettier` no longer throws errors on empty files ([#751](https://github.com/diffplug/spotless/pull/751)).
* Fixed error when running on root of windows mountpoint ([#760](https://github.com/diffplug/spotless/pull/760)).
* No longer declare inputs on `SpotlessCheck` and `SpotlessApply` since they don't have any outputs (worker task still does up-to-date and caching) ([#741](https://github.com/diffplug/spotless/issues/741)).

## [5.8.2] - 2020-11-16
### Fixed
* Fixed a bug which occurred if the root directory of the project was also the filesystem root ([#732](https://github.com/diffplug/spotless/pull/732))

## [5.8.1] - 2020-11-13
### Fixed
* Bump JGit from `5.8.0` to `5.9.0` to improve performance ([#726](https://github.com/diffplug/spotless/issues/726))

## [5.8.0] - 2020-11-12
### Added
* Added support to npm-based steps for picking up `.npmrc` files ([#727](https://github.com/diffplug/spotless/pull/727))

## [5.7.0] - 2020-10-20
### Added
* Added support for eclipse-cdt 4.14.0, 4.16.0 and 4.17.0 ([#722](https://github.com/diffplug/spotless/pull/722)).
* Added support for eclipse-groovy 4.14.0, 4.15.0, 4.16.0 and 4.17.0 ([#722](https://github.com/diffplug/spotless/pull/722)).
* Added support for eclipse-jdt 4.17.0 ([#722](https://github.com/diffplug/spotless/pull/722)).
* Added support for eclipse-wtp 4.14.0, 4.15.0, 4.16.0 and 4.17.0 ([#722](https://github.com/diffplug/spotless/pull/722)).
### Changed
* Updated default eclipse-cdt from 4.13.0 to 4.16.0 ([#722](https://github.com/diffplug/spotless/pull/722)). Note that version 4.17.0 is supported, but requires Java 11 or higher.
* Updated default eclipse-groovy from 4.13.0 to 4.17.0 ([#722](https://github.com/diffplug/spotless/pull/722)).
* Updated default eclipse-jdt from 4.16.0 to 4.17.0 ([#722](https://github.com/diffplug/spotless/pull/722)).
* Updated default eclipse-wtp from 4.13.0 to 4.17.0 ([#722](https://github.com/diffplug/spotless/pull/722)).

## [5.6.1] - 2020-09-21
### Fixed
* `5.6.0` introduced a bug where it was no longer possible to configure a single format twice, e.g. to have two `java{}` blocks in a single file. Fixed by [#702](https://github.com/diffplug/spotless/pull/702).

## [5.6.0] - 2020-09-21
### Added
* [`withinBlocks` allows you to apply rules only to specific sections of files](README.md#inception-languages-within-languages-within), for example formatting javascript within html, code examples within markdown, and things like that (implements [#412](https://github.com/diffplug/spotless/issues/412) - formatting inception).

## [5.5.2] - 2020-09-18
### Fixed
* Don't assume that file content passed into Prettier is at least 50 characters (https://github.com/diffplug/spotless/pull/699).

## [5.5.1] - 2020-09-12
### Fixed
* Improved JRE parsing to handle strings like `16-loom` (fixes [#693](https://github.com/diffplug/spotless/issues/693)).

## [5.5.0] - 2020-09-11
### Added
* New option [`toggleOffOn()`](README.md#spotlessoff-and-spotlesson) which allows the tags `spotless:off` and `spotless:on` to protect sections of code from the rest of the formatters ([#691](https://github.com/diffplug/spotless/pull/691)).
### Changed
* When applying license headers for the first time, we are now more lenient about parsing existing years from the header ([#690](https://github.com/diffplug/spotless/pull/690)).

## [5.4.0] - 2020-09-08
### Added
* `googleJavaFormat()` default version is now `1.9` on JDK 11+, while continuing to be `1.7` on earlier JDKs. This is especially helpful to `removeUnusedImports()`, since it always uses the default version of GJF (fixes [#681](https://github.com/diffplug/spotless/issues/681)).
### Fixed
* We did not proactively check to ensure that the Gradle version was modern enough, now we do (fixes [#684](https://github.com/diffplug/spotless/pull/684)).

## [5.3.0] - 2020-08-29
### Added
* Added support for  eclipse-jdt 4.14.0, 4.15.0 and 4.16.0 ([#678](https://github.com/diffplug/spotless/pull/678)).
### Changed
* Updated default eclipse-jdt from 4.13.0 to 4.16.0 ([#678](https://github.com/diffplug/spotless/pull/678)).

## [5.2.0] - 2020-08-25
### Added
- It is now much easier for Spotless to [integrate formatters with native executables](../CONTRIBUTING.md#integrating-outside-the-jvm). ([#672](https://github.com/diffplug/spotless/pull/672))
  - Added support for [python](README.md#python), specifically [black](README.md#black).
  - Added support for [clang-format](README.md#clang-format) for all formats.
### Fixed
* If you executed `gradlew spotlessCheck` multiple times within a single second (hard in practice, easy for a unit test) you could sometimes get an erroneous failure message.  Fixed in [#671](https://github.com/diffplug/spotless/pull/671).

## [5.1.2] - 2020-08-21
### Fixed
* `ktlint()` is now more robust when parsing version string for version-dependent implementation details, fixes [#668](https://github.com/diffplug/spotless/issues/668).

## [5.1.1] - 2020-08-05
### Fixed
* Depending on the file system, executing `gradle spotlessApply` might change permission on the changed files from `644` to `755`; fixes ([#656](https://github.com/diffplug/spotless/pull/656))
* When using the `prettier` or `tsfmt` steps, if any files were dirty then `spotlessCheck` would fail with `java.net.ConnectException: Connection refused` rather than the proper error message ([#651](https://github.com/diffplug/spotless/issues/651)).
### Changed
* Bump default ktfmt from `0.15` to `0.16`, and remove duplicated logic for the `--dropbox-style` option ([#642](https://github.com/diffplug/spotless/pull/648))

## [5.1.0] - 2020-07-13
### Added
* Bump default ktfmt from 0.13 to 0.15, and add support for the --dropbox-style option ([#641](https://github.com/diffplug/spotless/issues/641)).

## [5.0.0] - 2020-07-12

This release is *exactly* the same as `4.5.1`, except:

- it now has plugin id `com.diffplug.spotless`, rather than `com.diffplug.gradle.spotless` ([why](https://dev.to/nedtwigg/names-in-java-maven-and-gradle-2fm2))
- the minimum required Gradle has bumped from `2.14` to `5.4`
- all deprecated functionality has been removed
- `-PspotlessModern=true` (introduced in [`4.3.0`](#430---2020-06-05)) is now always on

If `id 'com.diffplug.gradle.spotless' version '4.5.1'` works without deprecation warnings, then you can upgrade to `id 'com.diffplug.spotless' version '5.0.0'` and no changes will be required.

* **BREAKING** All deprecated functionality has been removed ([#640](https://github.com/diffplug/spotless/pull/640)).
  * (dev-only) `SpotlessTask` was deleted, and `SpotlessTaskModern` was renamed to `SpotlessTask` (ditto for `SpotlessPlugin` and `SpotlessExtension`).
* Introduced in earlier versions, but formerly gated behind `-PspotlessModern=true`
  * We now calculate incremental builds using the new `InputChanges` rather than the deprecated `IncrementalTaskInputs`. ([#607](https://github.com/diffplug/spotless/pull/607))
  * We now use Gradle's config avoidance APIs. ([#617](https://github.com/diffplug/spotless/pull/617))
  * Spotless no longer creates any tasks eagerly. ([#622](https://github.com/diffplug/spotless/pull/622))
  * **BREAKING** The closures inside each format specification are now executed lazily on task configuration. ([#618](https://github.com/diffplug/spotless/pull/618))

```groovy
String isEager = 'nope'
spotless {
    java {
        isEager = 'yup'
    }
}
println "isEager $isEager"
// 'com.diffplug.gradle.spotless' -> isEager yup
// 'com.diffplug.spotless'        -> isEager nope
```

## [4.5.1] - 2020-07-04
### Fixed
* Git-native handling of line endings was broken, now fixed ([#639](https://github.com/diffplug/spotless/pull/639)).

## [4.5.0] - 2020-07-02
### Added
* Full support for the Gradle buildcache - previously only supported local, now supports remote too. Fixes [#566](https://github.com/diffplug/spotless/issues/566) and [#280](https://github.com/diffplug/spotless/issues/280), via changes in [#621](https://github.com/diffplug/spotless/pull/621) and [#571](https://github.com/diffplug/spotless/pull/571).
* `prettier` will now autodetect the parser (and formatter) to use based on the filename, unless you override this using `config()` or `configFile()` with the option `parser` or `filepath`. ([#620](https://github.com/diffplug/spotless/pull/620))
* (user-invisible) moved the deprecated lib code which was only being used in deprecated parts of `plugin-gradle` into the `.libdeprecated` package. ([#630](https://github.com/diffplug/spotless/pull/630))
* Added ANTLR4 support ([#326](https://github.com/diffplug/spotless/issues/326)).
### Fixed
* LineEndings.GIT_ATTRIBUTES is now a bit more efficient, and paves the way for remote build cache support in Gradle. ([#621](https://github.com/diffplug/spotless/pull/621))
* `ratchetFrom` now ratchets from the merge base of `HEAD` and the specified branch.  This fixes the surprising behavior when a remote branch advanced ([#631](https://github.com/diffplug/spotless/pull/631) fixes [#627](https://github.com/diffplug/spotless/issues/627)).
### Deprecated
* The default targets for `C/C++`, `freshmark`, `sql`, and `typescript` now generate a warning, asking the user to specify a target manually. There is no well-established convention for these languages in the Gradle ecosystem, and the performance of the default target is far worse than a user-provided one.  If you dislike this change, please complain in [#634](https://github.com/diffplug/spotless/pull/634).
* `customLazy` and `customLazyGroovy` now generate a warning, asking the user to migrate to `custom`.  There is no longer a performance advantage to `customLazy` in the new modern plugin. See [#635](https://github.com/diffplug/spotless/pull/635/files) for example migrations.
* inside the `cpp { }` block, the `eclipse` step now generates a warning, asking you to switch to `eclipseCdt`.  It is the same underlying step, but the new name clears up any confusion with the more common Java `eclipse`. [#636](https://github.com/diffplug/spotless/pull/635/files)

## [4.4.0] - 2020-06-19
### Added
* It is now possible to have multiple language-specific formats. ([9a02419](https://github.com/diffplug/spotless/pull/618/commits/9a024195982759977108b1d857670459939f4000))

```groovy
import com.diffplug.gradle.spotless.KotlinExtension
spotless {
  kotlin {
    target 'src/**/*.kt'
    ktlint()
  }
  format 'kotlinScript', KotlinExtension, {
    target 'src/**/*.kts'
    ktfmt()
  }
}
```

## [4.3.1] - 2020-06-17
### Changed
* Nodejs-based formatters `prettier` and `tsfmt` now use native node instead of the J2V8 approach. ([#606](https://github.com/diffplug/spotless/pull/606))
  * This removes the dependency to the no-longer-maintained Linux/Windows/macOs variants of J2V8.
  * This enables spotless to use the latest `prettier` versions (instead of being stuck at prettier version <= `1.19.0`)
  * Bumped default versions, prettier `1.16.4` -> `2.0.5`, tslint `5.12.1` -> `6.1.2`
### Fixed
* Using `ratchetFrom 'origin/main'` on a bare checkout generated a cryptic error, now generates a clear error. ([#608](https://github.com/diffplug/spotless/issues/608))
* Using `ratchetFrom 'nonexistent-reference` generated a cryptic error, now generates a clear error. ([#612](https://github.com/diffplug/spotless/issues/612))

## [4.3.0] - 2020-06-05
### Deprecated
* `-PspotlessFiles` has been deprecated and will be removed.  It is slow and error-prone, especially for win/unix cross-platform, and we have better options available now:
  * If you are formatting just one file, try the much faster [IDE hook](https://github.com/diffplug/spotless/blob/main/plugin-gradle/IDE_HOOK.md)
  * If you are integrating with git, try the much easier (and faster) [`ratchetFrom 'origin/main'`](https://github.com/diffplug/spotless/tree/main/plugin-gradle#ratchet)
  * If neither of these work for you, let us know in [this PR](https://github.com/diffplug/spotless/pull/602).
### Added
* If you specify `-PspotlessSetLicenseHeaderYearsFromGitHistory=true`, Spotless will perform an expensive search through git history to determine the oldest and newest commits for each file, and uses that to determine license header years. ([#604](https://github.com/diffplug/spotless/pull/604))
* It is now possible for individual formats to set their own `ratchetFrom` value, similar to how formats can have their own `encoding`. ([#605](https://github.com/diffplug/spotless/pull/605)).
* (spotless devs only) if you specify `-PspotlessModern=true` Spotless will run the in-progress Gradle `5.4+` code.  The `modernTest` build task runs our test suite in this way.  It will be weeks/months before this is recommended for end-users. ([#598](https://github.com/diffplug/spotless/pull/598))

## [4.2.1] - 2020-06-04
### Fixed
* `ratchetFrom` incorrectly marked every file as though it were clean on Windows. ([#596](https://github.com/diffplug/spotless/pull/596))
  * Also large [performance improvement (win and unix) for multiproject builds](https://github.com/diffplug/spotless/pull/597/commits/f66dc8de137a34d14768e83ab3cbff5344539b56). ([#597](https://github.com/diffplug/spotless/pull/597))
* Improved the warning message for `paddedCell` deprecation, along with many API-invisible fixes and cleanup. ([#592](https://github.com/diffplug/spotless/pull/592))

## [4.2.0] - 2020-06-03
### Added
* If you use `ratchetFrom` and `licenseHeader`, the year in your license header will now be automatically kept up-to-date for changed files. For example, if the current year is 2020: ([#593](https://github.com/diffplug/spotless/pull/593))
  * `/** Copyright 2020 */` -> unchanged
  * `/** Copyright 1990 */` -> `/** Copyright 1990-2020 */`
  * `/** Copyright 1990-1993 */` -> `/** Copyright 1990-2020 */`
  * You can disable this behavior with `licenseHeader(...).updateYearWithLatest(false)`, or you can enable it without using `ratchetFrom` by using `updateYearWithLatest(true)` (not recommended).
### Fixed
* `ratchetFrom` had a bug (now fixed) such that it reported all files outside the root directory as changed. ([#594](https://github.com/diffplug/spotless/pull/594))

## [4.1.0] - 2020-06-01
### Added
* You can now ratchet a project's style by limiting Spotless only to files which have changed since a given [git reference](https://javadoc.io/doc/org.eclipse.jgit/org.eclipse.jgit/5.6.1.202002131546-r/org/eclipse/jgit/lib/Repository.html#resolve-java.lang.String-), e.g. `ratchetFrom 'origin/main'`. ([#590](https://github.com/diffplug/spotless/pull/590))
* Support for ktfmt in KotlinGradleExtension. ([#583](https://github.com/diffplug/spotless/pull/583))
### Fixed
* Users can now run `spotlessCheck` and `spotlessApply` in the same build. ([#584](https://github.com/diffplug/spotless/pull/584))
* Fixed intermittent `UnsatisfiedLinkError` in nodejs-based steps. ([#586](https://github.com/diffplug/spotless/pull/586))
  * Also, a shared library used by the nodejs steps used to be extracted into the user home directory, but now it is extracted into `{rootProject}/build/spotless-nodejs-cache`.
* Fixed intermittent `java.nio.file.DirectoryNotEmptyException` on incremental builds where folders had been removed. ([#589](https://github.com/diffplug/spotless/pull/589))
* Starting in `4.0`, it is no longer possible for a project to format files which are not within its project folder (for example, `:a` can no longer format files in `:b`).  We did not explicitly note this in the changelog entry for `4.0`, and we gave a very confusing error message if users tried.  We now give a more helpful error message, and this breaking change has been retroactively noted in the changelog for `4.0.0`. ([#588](https://github.com/diffplug/spotless/pull/588))

## [4.0.1] - 2020-05-21
### Fixed
* If the encoding was set incorrectly, `spotlessApply` could clobber special characters.  Spotless now prevents this, and helps to suggest the correct encoding. ([#575](https://github.com/diffplug/spotless/pull/575))

## [4.0.0] - 2020-05-17
**TLDR: This version improves performance and adds support for the local Gradle Build Cache.  You will not need to make any changes in your buildscript.**  It is a breaking change only for a few users who have built *other* plugins on top of this one.

### Added
* Support for the Gradle build cache. ([#576](https://github.com/diffplug/spotless/pull/576))
  * The local cache will work great, but the remote cache will always miss until [#566](https://github.com/diffplug/spotless/issues/566) is resolved.
### Removed
* **BREAKING** it used to be possible for any project to format files in any other project.  For example, `:a` could format files in `:b`.  It is now only possible to format files within the project directory.  It is okay (but not advised) to format files in subprojects, since they are within the project directory.
* (Power users only) **BREAKING** `void SpotlessTask::setCheck()` and `setApply()` have been removed. ([#576](https://github.com/diffplug/spotless/pull/576))
  * Previously, the `check` and `apply` tasks were just marker tasks, and they called `setCheck` and `setApply` on the "worker" task.  Now `check` and `apply` are real tasks in their own right, so the marker-task kludge is no longer necessary.
### Changed
* (Power users only) **BREAKING** `SpotlessTask FormatExtension::createIndependentTask` has been removed, and replaced with `SpotlessApply::createIndependentApplyTask`. ([#576](https://github.com/diffplug/spotless/pull/576))
* Improve suggested Gradle invocation for running `spotlessApply`. ([#578](https://github.com/diffplug/spotless/pull/578))

## [3.30.0] - 2020-05-11
### Added
* `-PspotlessIdeHook` which makes the VS Code extension faster and more reliable.  See [`IDE_HOOK.md`](IDE_HOOK.md) for more details. ([#568](https://github.com/diffplug/spotless/pull/568))

## [3.29.0] - 2020-05-05
### Added
* 🎉🎉🎉 [**VS Code Extension**](https://marketplace.visualstudio.com/items?itemName=richardwillis.vscode-spotless-gradle) thanks to [@badsyntax](https://github.com/badsyntax) 🎉🎉🎉
* Support for google-java-format 1.8 (requires build to run on Java 11+) ([#562](https://github.com/diffplug/spotless/issues/562))
* Support for ktfmt 0.13 (requires build to run on Java 11+) ([#569](https://github.com/diffplug/spotless/pull/569))
### Changed
* PaddedCell is now always enabled.  It is strictly better than non-padded cell, and there is no performance penalty.  [See here](https://github.com/diffplug/spotless/pull/560#issuecomment-621752798) for detailed explanation. ([#561](https://github.com/diffplug/spotless/pull/561))
* Updated a bunch of dependencies, most notably jgit `5.5.0.201909110433-r` -> `5.7.0.202003110725-r`. ([#564](https://github.com/diffplug/spotless/pull/564))

## [3.28.1] - 2020-04-02
### Fixed
* Eclipse-WTP formatter (web tools platform, not java) handles some character encodings incorrectly on OS with non-unicode default file encoding [#545](https://github.com/diffplug/spotless/issues/545). Fixed for Eclipse-WTP formatter Eclipse version 4.13.0 (default version).

## [3.28.0] - 2020-03-20
### Added
* Enable IntelliJ-compatible token `$today.year` for specifying the year in license header files. ([#542](https://github.com/diffplug/spotless/pull/542))
### Fixed
* Eclipse-WTP formatter (web tools platform, not java) could encounter errors in parallel multiproject builds [#492](https://github.com/diffplug/spotless/issues/492). Fixed for Eclipse-WTP formatter Eclipse version 4.13.0 (default version).

## [3.27.2] - 2020-03-05
### Fixed
* Add tests to `SpecificFilesTest` to fix [#529](https://github.com/diffplug/spotless/issues/529)
* If you applied spotless to a subproject, but not to the root project, then on Gradle 6+ you would get the deprecation warning `Using method Project#afterEvaluate(Action) when the project is already evaluated has been deprecated.`  This has now been fixed. ([#506](https://github.com/diffplug/spotless/issues/506))

## [3.27.1] - 2020-01-14
### Fixed
* `licenseHeader` and `licenseHeaderFile` accidentally returned a package-private config object, which is now public, fixes ([#505](https://github.com/diffplug/spotless/issues/505)).

## [3.27.0] - 2020-01-01
* Added method `FormatExtension.createIndependentTask(String taskName)` which allows creating a Spotless task outside of the `check`/`apply` lifecycle.  See [javadoc](https://github.com/diffplug/spotless/blob/91ed7203994e52058ea6c2e0f88d023ed290e433/plugin-gradle/src/main/java/com/diffplug/gradle/spotless/FormatExtension.java#L613-L639) for details. ([#500](https://github.com/diffplug/spotless/pull/500))
* Running `clean` and `spotlessCheck` during a parallel build could cause exceptions, fixed by ([#501](https://github.com/diffplug/spotless/pull/501)).
* Fixed Gradle 7 deprecation warnings that started being emitted in Gradle 6. ([#503](https://github.com/diffplug/spotless/pull/503))
  * Even if you're using a pre-6.0 version of Gradle, you will probably see small performance and stability improvements. The PR above finally fixed the root problems of ([#372](https://github.com/diffplug/spotless/issues/372)).

## [3.26.1] - 2019-11-27
* Revert the change in console display of errors from 3.26.0 ([#485](https://github.com/diffplug/spotless/pull/485)) because [of these problems](https://github.com/diffplug/spotless/pull/485#issuecomment-552925932).
* Bugfix: Fix NPE in EclipseXmlFormatterStepImpl ([#489](https://github.com/diffplug/spotless/pull/489))

## [3.26.0] - 2019-11-11
* Fix project URLs in poms. ([#478](https://github.com/diffplug/spotless/pull/478))
* Fix `ImportSorter` crashing with empty files. ([#474](https://github.com/diffplug/spotless/pull/474))
  * Fixes [#305](https://github.com/diffplug/spotless/issues/305) StringIndexOutOfBoundsException for empty Groovy file when performing importOrder
* Bugfix: CDT version `4.12.0` now properly uses `9.8`, whereas before it used `9.7`. ([#482](https://github.com/diffplug/spotless/pull/482#discussion_r341380884))
* Updated default eclipse-wtp from 4.12.0 to 4.13.0 ([#482](https://github.com/diffplug/spotless/pull/482)).
* Updated default eclipse-groovy from 4.12.0 to 4.13.0 ([#482](https://github.com/diffplug/spotless/pull/482)).
* Updated default eclipse-jdt from 4.12.0 to 4.13.0 ([#482](https://github.com/diffplug/spotless/pull/482)).
* Updated default eclipse-cdt from 4.12.0 to 4.13.0 ([#482](https://github.com/diffplug/spotless/pull/482)).
* Bump default version of KtLint from `0.34.2` to `0.35.0`. ([#473](https://github.com/diffplug/spotless/issues/473))
* Several improvements to the console display of formatting errors. ([#465](https://github.com/diffplug/spotless/pull/465))
    * Visualize \r and \n as ␍ and ␊ when possible ([#465](https://github.com/diffplug/spotless/pull/465))
    * Make end-of-lines visible when file contains whitespace and end-of-line issues at the same time ([#465](https://github.com/diffplug/spotless/pull/465))
    * Print actual diff line instead of "1 more lines that didn't fit" ([#467](https://github.com/diffplug/spotless/issues/467))

## [3.25.0] - 2019-10-06
* Spotless no longer breaks configuration avoidance for other tasks (specifically the `check` task and all of its dependees) ([#463](https://github.com/diffplug/spotless/pull/463)).
  * Important change: **Formerly, Spotless did not create its tasks until the `afterEvaluate` phase.  Spotless now creates them as soon as the plugin is applied**, and it creates the format-specific tasks as soon as the formats are defined.  There is no performance degradation associated with this change, and it makes configuring Spotless easier.
* Add support for ktlint `0.34+`, and bump default version from `0.32.0` to `0.34.2`. ([#469](https://github.com/diffplug/spotless/pull/469))

## [3.24.3] - 2019-09-23
* Update jgit from `5.3.2.201906051522-r` to `5.5.0.201909110433-r`. ([#445](https://github.com/diffplug/spotless/pull/445))
  * Fixes [#410](https://github.com/diffplug/spotless/issues/410) AccessDeniedException in MinGW/GitBash.
  * Also fixes occasional [hang on NFS due to filesystem timers](https://github.com/diffplug/spotless/pull/407#issuecomment-514824364).
* Eclipse-based formatters used to leave temporary files around ([#447](https://github.com/diffplug/spotless/issues/447)). This is now fixed, but only for eclipse 4.12+, no back-port to older Eclipse formatter versions is planned. ([#451](https://github.com/diffplug/spotless/issues/451))
* Fixed a bad but simple bug in `paddedCell()` ([#455](https://github.com/diffplug/spotless/pull/455))
    * if a formatter was behaving correctly on a given file (was idempotent)
    * but the file was not properly formatted
    * `spotlessCheck` would improperly say "all good" even though `spotlessApply` would properly change them
    * combined with up-to-date checking, could lead to even more confusing results,
     ([#338](https://github.com/diffplug/spotless/issues/338))
    * Fixed now!
* When you specify `targetExclude()`, spotless no longer silently removes `build` directories from the exclusion ([#457](https://github.com/diffplug/spotless/pull/457)).
* Bumped `scalafmt` default version from `1.1.0` to `2.0.1`, since there are [bugs](https://github.com/diffplug/spotless/issues/454) in the old default ([#458](https://github.com/diffplug/spotless/pull/458)).

## [3.24.2] - 2019-08-19
* Fixed `Warning deprecated usage found: Using the incremental task API without declaring any outputs has been deprecated.` that started appearing in Gradle 5.5 ([#434](https://github.com/diffplug/spotless/pull/434)).

## [3.24.1] - 2019-08-12
* Fixes class loading issue with Java 9+ ([#426](https://github.com/diffplug/spotless/pull/426)).

## [3.24.0] - 2019-07-29
* Updated default eclipse-wtp from 4.8.0 to 4.12.0 ([#423](https://github.com/diffplug/spotless/pull/423)).
* Updated default eclipse-groovy from 4.10 to 4.12.0 ([#423](https://github.com/diffplug/spotless/pull/423)).
* Updated default eclipse-jdt from 4.11.0 to 4.12.0 ([#423](https://github.com/diffplug/spotless/pull/423)).
* Updated default eclipse-cdt from 4.11.0 to 4.12.0 ([#423](https://github.com/diffplug/spotless/pull/423)).
    * **KNOWN BUG - accidentally published CDT 9.7 rather than 9.8 - fixed in 3.26.0**
* Added new Maven coordinates for scalafmt 2.0.0+, maintains backwards compatability ([#415](https://github.com/diffplug/spotless/issues/415))

## [3.23.1] - 2019-06-17
* Fixes incorrect M2 cache directory path handling of Eclipse based formatters ([#401](https://github.com/diffplug/spotless/issues/401))
* Update jgit from `4.9.0.201710071750-r` to `5.3.2.201906051522-r` because Gradle project is sometimes broken by `apache httpcomponents` in transitive dependency. ([#407](https://github.com/diffplug/spotless/pull/407))

## [3.23.0] - 2019-04-24
* Updated default ktlint from 0.21.0 to 0.32.0, and Maven coords to com.pinterest ([#394](https://github.com/diffplug/spotless/pull/394))

## [3.22.0] - 2019-04-15
* Updated default eclipse-cdt from 4.7.3a to 4.11.0 ([#390](https://github.com/diffplug/spotless/pull/390)).

## [3.21.1] - 2019-03-29
* Fixes incorrect plugin and pom metadata in `3.21.0` ([#388](https://github.com/diffplug/spotless/issues/388)).

## [3.21.0] - 2019-03-28
* Updated default eclipse-wtp from 4.7.3b to 4.8.0 ([#382](https://github.com/diffplug/spotless/pull/382)).
* Updated default eclipse-groovy from 4.8.1 to 4.10.0 ([#382](https://github.com/diffplug/spotless/pull/382)).
* Updated default eclipse-jdt from 4.10.0 to 4.11.0 ([#384](https://github.com/diffplug/spotless/pull/384)).
* Fixed intermittent concurrency error while downloading formatter dependencies in multi-project builds ([#372](https://github.com/diffplug/spotless/issues/372)).

## [3.20.0] - 2019-03-11
* Made npm package versions of [`prettier`](https://prettier.io/) and [`tsfmt`](https://github.com/vvakame/typescript-formatter) (and its internal packages) configurable. ([#363](https://github.com/diffplug/spotless/pull/363))
  * Updated default npm package version of `prettier` from 1.13.4 to 1.16.4
  * Updated default npm package version of internally used typescript package from 2.9.2 to 3.3.3 and tslint package from 5.1.0 to 5.12.0 (both used by `tsfmt`)
* Updated default eclipse-wtp from 4.7.3a to 4.7.3b ([#371](https://github.com/diffplug/spotless/pull/371)).
* Default behavior of XML formatter changed to ignore external URIs ([#369](https://github.com/diffplug/spotless/issues/369)).
  * **WARNING RESOLVED: By default, xml formatter no longer downloads external entities. You can opt-in to resolve external entities by setting resolveExternalURI to true. However, if you do opt-in, be sure that all external entities are referenced over https and not http, or you may be vulnerable to XXE attacks.**

## [3.19.0] - 2019-03-11
**WARNING: xml formatter in this version may be vulnerable to XXE attacks, fixed in 3.20.0 (see [#358](https://github.com/diffplug/spotless/issues/358)).**

* Security fix: Updated groovy, c/c++, and eclipse WTP formatters so that they download their source jars securely using `https` rather than `http` ([#360](https://github.com/diffplug/spotless/issues/360)).
* Updated default eclipse-jdt from 4.9.0 to 4.10.0 ([#368](https://github.com/diffplug/spotless/pull/368))

## [3.18.0] - 2019-02-11
**WARNING: xml formatter in this version may be vulnerable to XXE attacks, fixed in 3.20.0 (see [#358](https://github.com/diffplug/spotless/issues/358)).**

* Provided eclipse-wtp formatters in generic formatter extension. ([#325](https://github.com/diffplug/spotless/pull/325)). This change obsoletes the CSS and XML extensions.
* Improved configuration times for large projects (thanks to @oehme for finding [#348](https://github.com/diffplug/spotless/pull/348)).
* Updated default google-java-format from 1.5 to 1.7 ([#335](https://github.com/diffplug/spotless/issues/335)).
* Replacing a step no longer triggers early evaluation ([#219](https://github.com/diffplug/spotless/issues/219)).
* `importOrderFile(Object file)` for java and groovy is now lazy ([#218](https://github.com/diffplug/spotless/issues/218)).
* added `targetExclude(Object...)` which excludes the given files from processing ([#353](https://github.com/diffplug/spotless/pull/353)).
  * This resolves several related issues:
    * [#153](https://github.com/diffplug/spotless/issues/153) using a `PatternFilterable` to determine source processed by `JavaExtension` and `KotlinExtension`
    * [#194](https://github.com/diffplug/spotless/issues/194) ignoreErrorForPath does not work
    * [#324](https://github.com/diffplug/spotless/issues/324) better support for excluding files from processing
  * Our answer for a long time had been "just use `target(Object...)` to fix this" but there is clearly sufficient demand to justify `targetExclude`.

## [3.17.0] - 2018-12-13
**WARNING: xml formatter in this version may be vulnerable to XXE attacks, fixed in 3.20.0 (see [#358](https://github.com/diffplug/spotless/issues/358)).**

* Updated default eclipse-jdt from 4.7.3a to 4.9.0 ([#316](https://github.com/diffplug/spotless/pull/316)). New version addresses enum-tab formatting bug in 4.8 ([#314](https://github.com/diffplug/spotless/issues/314)).
* Added `-spotlessFiles` switch to allow targeting specific files ([#322](https://github.com/diffplug/spotless/pull/322))

## [3.16.0] - 2018-10-30
**WARNING: xml formatter in this version may be vulnerable to XXE attacks, fixed in 3.20.0 (see [#358](https://github.com/diffplug/spotless/issues/358)).**

* Added support for Eclipse's CSS formatter from WTP ([#311](https://github.com/diffplug/spotless/pull/311)).

## [3.15.0] - 2018-09-23
**WARNING: xml formatter in this version may be vulnerable to XXE attacks, fixed in 3.20.0 (see [#358](https://github.com/diffplug/spotless/issues/358)).**

* Added `xml` support ([#140](https://github.com/diffplug/spotless/issues/140)) using formatter of Eclipse WTP 3.9.5 ([#241](https://github.com/diffplug/spotless/pull/241)).
* Added [`prettier`](https://prettier.io/) and [`tsfmt`](https://github.com/vvakame/typescript-formatter) support ([#283](https://github.com/diffplug/spotless/pull/283)).
* Added C/C++ support using formatter of Eclipse CDT 9.4.3 ([#232](https://github.com/diffplug/spotless/issues/232)).
* Updated default groovy-eclipse from 4.8.0 to 4.8.1 ([#288](https://github.com/diffplug/spotless/pull/288)). New version is based on [Groovy-Eclipse 3.0.0](https://github.com/groovy/groovy-eclipse/wiki/3.0.0-Release-Notes).
* LicenseHeaderStep now wont attempt to add license to `module-info.java` ([#272](https://github.com/diffplug/spotless/pull/272)).
* Updated JSR305 annotation from 3.0.0 to 3.0.2 ([#274](https://github.com/diffplug/spotless/pull/274))
* Migrated from FindBugs annotations 3.0.0 to SpotBugs annotations 3.1.6 ([#274](https://github.com/diffplug/spotless/pull/274))
* Gradle/Groovy `importOrder` no longer adds semicolons. ([#237](https://github.com/diffplug/spotless/issues/237))

## [3.14.0] - 2018-07-24
* Updated default eclipse-jdt from 4.7.2 to 4.7.3a ([#263](https://github.com/diffplug/spotless/issues/263)). New version fixes a bug preventing Java code formatting within JavaDoc comments ([#191](https://github.com/diffplug/spotless/issues/191)).
* Updated default groovy-eclipse from 4.6.3 to 4.8.0 ([#244](https://github.com/diffplug/spotless/pull/244)). New version allows to ignore internal formatter errors/warnings.
* Fixed integration with latest versions of scalafmt. ([#260](https://github.com/diffplug/spotless/pull/260))

## [3.13.0] - 2018-06-01
* Add line and column numbers to ktlint errors. ([#251](https://github.com/diffplug/spotless/pull/251))

## [3.12.0] - 2018-05-14
* Migrated `plugin-gradle`'s tests away from `TaskInternal#execute` to a custom method to help with Gradle 5.0 migration later on. ([#208](https://github.com/diffplug/spotless/pull/208))
* Fixed a bug in `LicenseHeaderStep` which caused an exception with some malformed date-aware licenses. ([#222](https://github.com/diffplug/spotless/pull/222))
* Updated default ktlint from 0.14.0 to 0.21.0
* Add ability to pass custom options to ktlint. See README for details.
* Added interface `HasBuiltinDelimiterForLicense` to language extensions that have pre-defined licence header delimiter. ([#235](https://github.com/diffplug/spotless/pull/235))

## [3.10.0] - 2018-02-15
* LicenseHeaderStep now supports customizing the year range separator in copyright notices. ([#199](https://github.com/diffplug/spotless/pull/199))

## [3.9.0] - 2018-02-05
* Updated default ktlint from 0.6.1 to 0.14.0
* Updated default google-java-format from 1.3 to 1.5
* Updated default eclipse-jdt from 4.7.1 to 4.7.2
* Added a configuration option to `googleJavaFormat` to switch the formatter style ([#193](https://github.com/diffplug/spotless/pull/193))
  + Use `googleJavaFormat().aosp()` to use AOSP-compliant style (4-space indentation) instead of the default Google Style

## [3.8.0] - 2018-01-02
* Bugfix: if the specified target of a spotless task was reduced, Spotless could keep giving warnings until the cache file was deleted.
* LicenseHeader now supports time-aware license headers. ([docs](https://github.com/diffplug/spotless/tree/main/plugin-gradle#license-header), [#179](https://github.com/diffplug/spotless/pull/179), thanks to @baptistemesta)

## [3.7.0] - 2017-12-02
* Updated default eclipse-jdt version to `4.7.1` from `4.6.3`.
* All spotless tasks now run before the `clean` task. ([#159](https://github.com/diffplug/spotless/issues/159))
* Added `sql` ([#166](https://github.com/diffplug/spotless/pull/166)) and `dbeaverSql`. ([#166](https://github.com/diffplug/spotless/pull/166))
  + Many thanks to [Baptiste Mesta](https://github.com/baptistemesta) for porting to Spotless.
  + Many thanks to [DBeaver](https://dbeaver.jkiss.org/) and the [DBeaver contributors](https://github.com/serge-rider/dbeaver/graphs/contributors) for building the implementation.

## [3.6.0] - 2017-09-29
* Fixes a rare up-to-date bug. ([#144](https://github.com/diffplug/spotless/issues/144) and [#146](https://github.com/diffplug/spotless/pull/146))

## [3.5.2] - 2017-09-05
* Fix licenseHeader so it works with Kotlin files starting with `@file:...` instead of `package ...` ([#136](https://github.com/diffplug/spotless/issues/136)).

## [3.5.1] - 2017-08-14
* Fixed `kotlinGradle` linting [Gradle Kotlin DSL](https://github.com/gradle/kotlin-dsl) files throwing `ParseException` ([#132](https://github.com/diffplug/spotless/issues/132)).

## [3.5.0] - 2017-08-13
* Changed `importOrder` interface from array to varargs ([#125](https://github.com/diffplug/spotless/issues/125)).
* The `kotlin` extension was mis-spelled as `kotin`.
* Added `kotlinGradle` method to `SpotlessExtension` for linting [Gradle Kotlin DSL](https://github.com/gradle/kotlin-dsl) files with [ktlint](https://github.com/shyiko/ktlint) ([#115](https://github.com/diffplug/spotless/issues/115))
* Added dedicated `groovyGradle` for formatting of Gradle files.

## [3.4.1] - 2017-07-11
* Default eclipse version for `EclipseFormatterStep` bumped to `4.6.3` from `4.6.1`. ([#116](https://github.com/diffplug/spotless/issues/116))
* Default scalafmt version for `ScalaFmtStep` bumped to `1.1.0` from `0.5.7` ([#124](https://github.com/diffplug/spotless/pull/124))
  + Also added support for the API change to scalafmt introduced in `0.7.0-RC1`
* Fixed wildcard targets for `includeFlat` subprojects ([#121](https://github.com/diffplug/spotless/issues/121))
* When spotless needs to download a formatter, it now uses the buildscript repositories specified in the root buildscript. ([#123](https://github.com/diffplug/spotless/pull/123), [#120](https://github.com/diffplug/spotless/issues/120))

## [3.4.0] - 2017-05-21
* `ImportOrderStep` can now handle multi-line comments and misplaced imports.
* Groovy extension now checks for the `groovy` plugin to be applied.
* Deprecated the old syntax for the eclipse formatter:
  + New syntax better separates the version from the other configuration options, and is more consistent with the other
  + `eclipseFormatFile('format.xml')` -> `eclipse().configFile('format.xml')`
  + `eclipseFormatFile('4.4.0', 'format.xml')` -> `eclipse('4.4.0').configFile('format.xml')`

## [3.3.2] - 2017-05-03
* Fixed a bug in `paddedCell()` which caused `spotlessCheck` to fail even after `spotlessApply` for cases where a rule is misbehaving and causing a cycle.

## [3.3.0] - 2017-04-11
* Added support for groovy formatting (huge thanks to Frank Vennemeyer! [#94](https://github.com/diffplug/spotless/pull/94), [#89](https://github.com/diffplug/spotless/pull/89), [#88](https://github.com/diffplug/spotless/pull/88), [#85](https://github.com/diffplug/spotless/pull/85))
* When special-purpose formatters need to be downloaded from maven, they are now resolved using the buildscript repositories rather than the project repositories. (thanks to [cal101](https://github.com/cal101) [#100](https://github.com/diffplug/spotless/pull/100))

## [3.2.0] - 2017-04-03
* Update default KtLint from 0.3.1 to 0.6.1 (thanks to @kvnxiao [#93](https://github.com/diffplug/spotless/pull/93)).
  + This means we no longer look for rules in the typo package `com.gihub.shyiko`, now only in `com.github.shyiko` (note the `t`).
* Added an `enforceCheck` property which allows users to disable adding `spotlessCheck` as a dependency of `check` (thanks to @gdecaso [#95](https://github.com/diffplug/spotless/pull/95)).
* Any errors in a step will now fail the build] - 201x-xx-xx previously they were only warned.
  + We claimed that we implemented this in 3.1.0, but it was broken.  We really fixed it this time.

## [3.1.0] - 2017-02-27
* Added support for Scala via [scalafmt](https://github.com/olafurpg/scalafmt).
* Added support for Kotlin via [ktlint](https://github.com/pinterest/ktlint).
* Added `FormatExtension::replaceStep`.
* `paddedCell()` is no longer required if a misbehaving rule converges.
* Any errors in a step will now fail the build] - 201x-xx-xx previously they were only warned.
* Added `FormatExtension::ignoreErrorForStep` and `FormatExtension::ignoreErrorForPath`.
* Bumped `google-java-format` to `1.3`.

## [3.0.0] - 2017-01-09
* BREAKING CHANGE: `customReplace` and `customReplaceRegex` renamed to just `replace` and `replaceRegex`.
* BREAKING CHANGE: Plugin portal ID is still `com.diffplug.gradle.spotless`, but Maven coordinate has changed to `com.diffplug.spotless:spotless-plugin-gradle`.
* HUGE SPEEDUP: Now supports incremental build / up-to-date-checking.
  + If you are using `custom` or `customLazy`, you might want to take a look at [this javadoc](https://javadoc.io/doc/com.diffplug.spotless/spotless-plugin-gradle/3.27.0/com/diffplug/gradle/spotless/FormatExtension.html#bumpThisNumberIfACustomStepChanges-int-).
* BREAKING CHANGE: `freshmark` no longer includes all project properties by default.  All properties must now be added manually:

```gradle
spotless {
  freshmark {
    propertiesFile('gradle.properties')
    properties {
      it.put('key', 'value')
    }
  }
}
```

* Fixed googleJavaFormat so that it can now sort imports and remove unused imports.
* Added an à la carte `removeUnusedImports()` step.

## [2.4.1] - 2017-01-02
* Java files under the `src/main/groovy` folder are now formatted by default. ([Issue #59](https://github.com/diffplug/spotless/issues/59), [PR #60](https://github.com/diffplug/spotless/pull/60), thanks @ajoberstar).

## [2.4.0] - 2016-11-01
* If a formatter step throws an `Error` or any of its subclasses, such as the `AssertionError`s thrown by JUnit, AssertJ, etc. that error will kill the build ([#46](https://github.com/diffplug/spotless/issues/46))
  + This allows custom rules like this:

```gradle
custom 'no swearing', {
  if (it.toLowerCase().contains('fubar')) {
    throw new AssertionError('No swearing!');
  }
}
```

## [2.3.0] - 2016-10-27
* When `spotlessCheck` fails, the error message now contains a short diff of what is neccessary to fix the issue ([#10](https://github.com/diffplug/spotless/issues/10), thanks to Jonathan Bluett-Duncan).
* Added a [padded-cell mode](https://github.com/diffplug/spotless/blob/main/PADDEDCELL.md) which allows spotless to band-aid over misbehaving rules, and generate error reports for these rules (See [#37](https://github.com/diffplug/spotless/issues/37) for an example).
* Character encoding is now configurable (spotless-global or format-by-format).
* Line endings were previously only spotless-global, they now also support format-by-format.
* Upgraded eclipse formatter from 4.6.0 to 4.6.1

## [2.2.0] - 2016-10-07
* Added support for [google-java-format](https://github.com/google/google-java-format).

```
spotless {
  java {
    googleJavaFormat()  // googleJavaFormat('1.1') to specify a specific version
  }
}
```

## [2.1.0] - 2016-10-07
* Added the method `FormatExtension::customLazyGroovy` which fixes the Groovy closure problem.

## [2.0.0] - 2016-08-16
* `spotlessApply` now writes out a file only if it needs to be changed (big performance improvement).
* Java import sorting now removes duplicate imports.
* Eclipse formatter now warns if the formatter xml contains multiple profiles.
* Updated eclipse formatter to Eclipse Neon (4.6).
* BREAKING CHANGE: Eclipse formatter now formats javadoc comments.
  + You might want to look at the following settings in your `spotless.eclipseformat.xml`:

```
org.eclipse.jdt.core.formatter.join_lines_in_comments=true/false
org.eclipse.jdt.core.formatter.comment.format_javadoc_comments=true/false
org.eclipse.jdt.core.formatter.comment.format_line_comments=true/false
org.eclipse.jdt.core.formatter.comment.format_block_comments=true/false
```

The most important breaking change of 2.0 is the new default line ending mode, `GIT_ATTRIBUTES`.  This line ending mode copies git's behavior exactly.  This change should require no intervention from users, and should be significantly easier to adopt for users who are already using `.gitattributes` or the `core.eol` property.

If you aren't using git, you can still use `.gitattributes` files for fine-grained control of line endings.  If no git information is found, it behaves the same as PLATFORM_NATIVE (the old default).

Below is the algorithm used by git and spotless to determine the proper line ending for a file.  As soon as a step succeeds in finding a line ending, the other steps will not take place.

1. If the code is a git repository, look in the `$GIT_DIR/info/attributes` file for the `eol` attribute.
2. Look at the `.gitattributes` in the file's directory, going up the directory tree.
3. Look at the global `.gitattributes` file, if any.
4. Look at the `core.eol` property in the git config (looking first at repo-specific, then user-specific, then system-specific).
5. Use the PLATFORM_NATIVE line ending.

## [1.3.3] - 2016-03-10
* Upgraded Eclipse formatter to 4.5.2, which fixes [37 bugs](https://bugs.eclipse.org/bugs/buglist.cgi?query_format=advanced&resolution=FIXED&short_desc=%5Bformatter%5D&short_desc_type=allwordssubstr&target_milestone=4.5.1&target_milestone=4.5.2) compared to the previous 4.5.0.
* If you have been using `custom 'Lambda fix', { it.replace('} )', '})').replace('} ,', '},') }`, you don't need it anymore.

## [1.3.2] - 2015-12-17
* Spotless no longer clobbers package-info.java, fixes [#1](https://github.com/diffplug/spotless/issues/1).
* Added some infrastructure which allows `FormatterStep`s to peek at the filename if they really need to.

## [1.3.1] - 2015-09-22
* Bumped the FreshMark dependency to 1.3.0, because it offers improved error reporting.

## [1.3.0] - 2015-09-22
* Added native support for FreshMark.

## [1.2.0] - 2015-08-25
* Updated from Eclipse 4.5 M6 to the official Eclipse 4.5 release, which fixes several bugs in the formatter.
* Fixed a bug in the import sorter which made it impossible to deal with "all unmatched type imports".
* Formatting is now relative to the project directory rather than the root directory.
* Improved the logging levels.

## [1.1] - 2015-05-14
* No functional changes, probably not worth the time for an upgrade.
* First version which is available on plugins.gradle.org as well as jcenter.
* Removed some code that was copy-pasted from Durian, and added a Durian dependency.

## [1.0] - 2015-04-29
* Initial release.

## [0.1] - 2015-04-28
* First release, to test out that we can release to jcenter and whatnot.<|MERGE_RESOLUTION|>--- conflicted
+++ resolved
@@ -8,13 +8,10 @@
 * Use absolute path in the git pre push hook
 ### Fixed
 - palantirJavaFormat is no longer arbitrarily set to outdated versions on Java 17, latest available version is always used ([#2686](https://github.com/diffplug/spotless/pull/2686) fixes [#2685](https://github.com/diffplug/spotless/issues/2685))
-<<<<<<< HEAD
 ### Added
 - new options to customize Flexmark, e.g. to allow YAML front matter ([#2616](https://github.com/diffplug/spotless/issues/2616))
-=======
 ### Removed
 * **BREAKING** Drop support for older Ktlint versions. ([#2711](https://github.com/diffplug/spotless/pull/2711))
->>>>>>> d0f2e02c
 
 ## [8.0.0] - 2025-09-24
 ### Changed
