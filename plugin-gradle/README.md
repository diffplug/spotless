# <img align="left" src="../_images/spotless_logo.png"> Spotless: Keep your code spotless with Gradle

<!---freshmark shields
output = [
  link(shield('Gradle plugin', 'plugins.gradle.org', 'com.diffplug.gradle.spotless', 'blue'), 'https://plugins.gradle.org/plugin/com.diffplug.gradle.spotless'),
  link(shield('Maven central', 'mavencentral', 'com.diffplug.gradle.spotless:spotless', 'blue'), 'http://search.maven.org/#search%7Cgav%7C1%7Cg%3A%22com.diffplug.spotless%22%20AND%20a%3A%22spotless-plugin-gradle%22'),
  link(shield('Javadoc', 'javadoc', '{{stableGradle}}', 'blue'), 'https://{{org}}.github.io/{{name}}/javadoc/spotless-plugin-gradle/{{stableGradle}}/'),
  '',
  link(shield('Changelog', 'changelog', '{{versionGradle}}', 'brightgreen'), 'CHANGES.md'),
  link(image('Travis CI', 'https://travis-ci.org/{{org}}/{{name}}.svg?branch=master'), 'https://travis-ci.org/{{org}}/{{name}}'),
  link(shield('Live chat', 'gitter', 'chat', 'brightgreen'), 'https://gitter.im/{{org}}/{{name}}'),
  link(shield('License Apache', 'license', 'apache', 'brightgreen'), 'https://tldrlegal.com/license/apache-license-2.0-(apache-2.0)')
  ].join('\n');
-->
[![Gradle plugin](https://img.shields.io/badge/plugins.gradle.org-com.diffplug.gradle.spotless-blue.svg)](https://plugins.gradle.org/plugin/com.diffplug.gradle.spotless)
[![Maven central](https://img.shields.io/badge/mavencentral-com.diffplug.gradle.spotless%3Aspotless-blue.svg)](http://search.maven.org/#search%7Cgav%7C1%7Cg%3A%22com.diffplug.spotless%22%20AND%20a%3A%22spotless-plugin-gradle%22)
[![Javadoc](https://img.shields.io/badge/javadoc-3.15.0-blue.svg)](https://diffplug.github.io/spotless/javadoc/spotless-plugin-gradle/3.15.0/)

[![Changelog](https://img.shields.io/badge/changelog-3.16.0--SNAPSHOT-brightgreen.svg)](CHANGES.md)
[![Travis CI](https://travis-ci.org/diffplug/spotless.svg?branch=master)](https://travis-ci.org/diffplug/spotless)
[![Live chat](https://img.shields.io/badge/gitter-chat-brightgreen.svg)](https://gitter.im/diffplug/spotless)
[![License Apache](https://img.shields.io/badge/license-apache-brightgreen.svg)](https://tldrlegal.com/license/apache-license-2.0-(apache-2.0))
<!---freshmark /shields -->

<!---freshmark javadoc
output = prefixDelimiterReplace(input, 'https://{{org}}.github.io/{{name}}/javadoc/spotless-plugin-gradle/', '/', stableGradle)
-->

Spotless is a general-purpose formatting plugin used by [a thousand projects on GitHub](https://github.com/search?l=gradle&q=spotless&type=Code).  It is completely à la carte, but also includes powerful "batteries-included" if you opt-in.

To people who use your build, it looks like this:

```
cmd> gradlew build
...
:spotlessJavaCheck FAILED
> The following files had format violations:
  src\main\java\com\diffplug\gradle\spotless\FormatExtension.java
    @@ -109,7 +109,7 @@
    ...
    -\t\t····if·(targets.length·==·0)·{
    +\t\tif·(targets.length·==·0)·{
    ...
  Run 'gradlew spotlessApply' to fix these violations.

cmd> gradlew spotlessApply
:spotlessApply
BUILD SUCCESSFUL

cmd> gradlew build
BUILD SUCCESSFUL
```

To use it in your buildscript, just [add the Spotless dependency](https://plugins.gradle.org/plugin/com.diffplug.gradle.spotless), and configure it like so:

```gradle
spotless {
  format 'misc', {
    target '**/*.gradle', '**/*.md', '**/.gitignore'

    trimTrailingWhitespace()
    indentWithTabs() // or spaces. Takes an integer argument if you don't like 4
    endWithNewline()
  }
  format 'cpp', {
    target '**/*.hpp', '**/*.cpp'

    replace      'Not enough space after if', 'if(', 'if ('
    replaceRegex 'Too much space after if', 'if +\\(', 'if ('

    // Everything before the first #include or #pragma will
    // be replaced with whatever is in `spotless.license.cpp`
    licenseHeaderFile 'spotless.license.cpp', '#'
  }
}
```

Spotless can check and apply formatting to any plain-text file, using simple rules ([javadoc](https://diffplug.github.io/spotless/javadoc/spotless-plugin-gradle/3.15.0/com/diffplug/gradle/spotless/FormatExtension.html)) like those above.  It also supports more powerful formatters:

* Eclipse's [CDT](#eclipse-cdt) C/C++ code formatter
* Eclipse's java code formatter (including style and import ordering)
* Eclipse's [WTP-CSS](#eclipse-wtp-css) CSS code formatter
* Eclipse's [WTP-XML](#eclipse-wtp-xml) XML code formatter
* Google's [google-java-format](https://github.com/google/google-java-format)
* [Groovy Eclipse](#groovy-eclipse)'s groovy code formatter
* [FreshMark](https://github.com/diffplug/freshmark) (markdown with variables)
* [ktlint](https://github.com/shyiko/ktlint)
* [scalafmt](https://github.com/olafurpg/scalafmt)
* [DBeaver sql format](https://dbeaver.jkiss.org/)
* [Prettier: An opinionated code formatter](https://prettier.io)
* [TypeScript Formatter (tsfmt)](https://github.com/vvakame/typescript-formatter)
* Any user-defined function which takes an unformatted string and outputs a formatted version.

Contributions are welcome, see [the contributing guide](../CONTRIBUTING.md) for development info.

Spotless requires Gradle to be running on JRE 8+.<sup>See [issue #7](https://github.com/diffplug/spotless/issues/7) for details.</sup>

<a name="java"></a>

## Applying to Java source

By default, all Java source sets will be formatted. To change this,
set the `target` parameter as described in the [Custom rules](#custom) section.

```gradle
apply plugin: 'java'
...

spotless {
  java {
    licenseHeader '/* Licensed under Apache-2.0 */'	// License header
    licenseHeaderFile 'spotless.license.java'		// License header file
    // Obviously, you can't specify both licenseHeader and licenseHeaderFile at the same time

    importOrder 'java', 'javax', 'org', 'com', 'com.diffplug', ''	// A sequence of package names
    importOrderFile 'spotless.importorder'				// An import ordering file, exported from Eclipse
    // As before, you can't specify both importOrder and importOrderFile at the same time
    // You probably want an empty string at the end - all of the imports you didn't specify
    // explicitly will go there.

    removeUnusedImports() // removes any unused imports

    eclipse().configFile 'spotless.eclipseformat.xml'	// XML file dumped out by the Eclipse formatter
    // If you have Eclipse preference or property files, you can use them too.
    // eclipse('4.7.1') to specify a specific version of eclipse,
    // available versions are: https://github.com/diffplug/spotless/tree/master/lib-extra/src/main/resources/com/diffplug/spotless/extra/config/eclipse_jdt_formatter
  }
}
```

See [ECLIPSE_SCREENSHOTS](../ECLIPSE_SCREENSHOTS.md) for screenshots that demonstrate how to get and install the eclipseFormatFile and importOrderFile mentioned above.

<a name="android"></a>

### Applying to Android Java source
Be sure to add `target '**/*.java'` otherwise spotless will not detect Java code inside Android modules.

```gradle
spotless {
  java {
    // ...
    target '**/*.java'
    // ...
  }
}
```

<a name="google-java-format"></a>

### Applying to Java source with [google-java-format](https://github.com/google/google-java-format)

```gradle
spotless {
  java {
    googleJavaFormat()
    // optional: you can specify a specific version and/or switch to AOSP style
    googleJavaFormat('1.1').aosp()
    // you can then layer other format steps, such as
    licenseHeaderFile 'spotless.license.java'
  }
}
```

<a name="groovy"></a>

## Applying to Groovy source

Configuration for Groovy is similar to [Java](#java).  Most java steps, like `licenseHeader` and `importOrder`, support Groovy as well as Java.

The groovy formatter's default behavior is to format all `.groovy` and `.java` files found in the Groovy source directories.  If you would like to exclude the `.java` files, set the parameter `excludeJava`, or you can set the `target` parameter as described in the [Custom rules](#custom) section.

Due to cyclic ambiguities of groovy formatter results, e.g. for nested closures, the use of [paddedCell()](../PADDEDCELL.md) and/or [Custom rules](#custom) is recommended to bandaid over this third-party formatter problem.

```gradle
apply plugin: 'groovy'
...

spotless {
  java {
    licenseHeaderFile 'spotless.license.java'
    googleJavaFormat() // use a specific formatter for Java files
  }
  groovy {
    licenseHeaderFile 'spotless.license.java'
    excludeJava() // excludes all Java sources within the Groovy source dirs from formatting
    paddedCell() // Avoid cyclic ambiguities
    // the Groovy Eclipse formatter extends the Java Eclipse formatter,
    // so it formats Java files by default (unless `excludeJava` is used).
    greclipse().configFile('greclipse.properties')
  }
  groovyGradle {
    // same as groovy, but for .gradle (defaults to '*.gradle')
    target '*.gradle', 'additionalScripts/*.gradle'
    greclipse().configFile('greclipse.properties')
  }
}
```
<a name="groovy-eclipse"></a>

### [Groovy-Eclipse](https://github.com/groovy/groovy-eclipse) formatter

The formatter is based on the Eclipse Java formatter as used by `eclipseFormatFile`. It uses the same configuration parameters plus a few additional ones.
These parameters can be configured within a single file, like the Java properties file [greclipse.properties](../lib-extra/src/test/resources/groovy/greclipse/format/greclipse.properties) in the previous example. The formatter step can also load the [exported Eclipse properties](../ECLIPSE_SCREENSHOTS.md) and augment it with the `org.codehaus.groovy.eclipse.ui.prefs` from the Eclipse workspace as shown below.

```gradle
spotless {
  groovy {
    // Use the default version and Groovy-Eclipse default configuration
    greclipse()
    // optional: you can specify a specific version or config file(s)
    // available versions: https://github.com/diffplug/spotless/tree/master/lib-extra/src/main/resources/com/diffplug/spotless/extra/config/groovy_eclipse_formatter
    greclipse('2.3.0').configFile('spotless.eclipseformat.xml', 'org.codehaus.groovy.eclipse.ui.prefs')
  }
}
```

Groovy-Eclipse formatting errors/warnings lead per default to a build failure. This behavior can be changed by adding the property/key value `ignoreFormatterProblems=true` to a configuration file. In this scenario, files causing problems, will not be modified by this formatter step.

<a name="freshmark"></a>

## Applying [FreshMark](https://github.com/diffplug/freshmark) to markdown files

Freshmark lets you generate markdown in the comments of your markdown.  This helps to keep badges and links up-to-date (see the source for this file), and can
also be helpful for generating complex tables (see the source for [the parent readme](../README.md)).

To apply freshmark to all of the `.md` files in your project, with all of your project's properties available for templating, use this snippet:

```gradle
spotless {
  freshmark {
    target 'README.md', 'CONTRIBUTING.md'	// defaults to '**/*.md'
    propertiesFile('gradle.properties')		// loads all the properties in the given file
    properties {
      it.put('key', 'value')				// specify other properties manually
    }
  }
}
```

<a name="scala"></a>

## Applying [scalafmt](https://olafurpg.github.io/scalafmt/#Scalafmt-codeformatterforScala) to Scala files

```gradle
spotless {
  scala {
    scalafmt()
    // optional: you can specify a specific version or config file
    scalafmt('0.5.1').configFile('scalafmt.conf')
  }
}
```

<a name="ktlint"></a>

## Applying [ktlint](https://github.com/shyiko/ktlint) to Kotlin files

```gradle
spotless {
  kotlin {
    // optionally takes a version
    ktlint()
    // Optional user arguments can be set as such:
    ktlint().userData(['indent_size': '2', 'continuation_indent_size' : '2'])

    // also supports license headers
    licenseHeader '/* Licensed under Apache-2.0 */'	// License header
    licenseHeaderFile 'path-to-license-file'		// License header file
  }
  kotlinGradle {
    // same as kotlin, but for .gradle.kts files (defaults to '*.gradle.kts')
    target '*.gradle.kts', 'additionalScripts/*.gradle.kts'

    ktlint()

    // Optional user arguments can be set as such:
    ktlint().userData(['indent_size': '2', 'continuation_indent_size' : '2'])

    // doesn't support licenseHeader, because scripts don't have a package statement
    // to clearly mark where the license should go
  }
}
```

<a name="sql-dbeaver"></a>

## Applying [DBeaver](https://dbeaver.jkiss.org/) to SQL scripts

```gradle
spotless {
  sql {
    // default value for target files
    target '**/*.sql'
    // configFile is optional, arguments available here: https://github.com/diffplug/spotless/blob/master/lib/src/main/java/com/diffplug/spotless/sql/DBeaverSQLFormatterStep.java
    dbeaver().configFile('dbeaver.props')
  }
}
```

<a name="cpp"></a>

## Applying to C/C++ sources

```gradle
spotless {
  cpp {
    target '**/*.CPP' // Change file filter. By default files with 'c', 'h', 'C', 'cpp', 'cxx', 'cc', 'c++', 'h', 'hpp', 'hh', 'hxx' and 'inc' extension are supported
    eclipse().configFile 'spotless.eclipseformat.xml'	// XML file dumped out by the Eclipse formatter
    // If you have Eclipse preference or property files, you can use them too.
    // eclipse('4.7.1') to specify a specific version of Eclipse,
    // available versions are: https://github.com/diffplug/spotless/tree/master/lib-extra/src/main/resources/com/diffplug/spotless/extra/config/eclipse_cdt_formatter
    licenseHeader '// Licensed under Apache'	// License header
    licenseHeaderFile './license.txt'	// License header file
  }
}
```

<a name="eclipse-cdt"></a>

### Eclipse [CDT](https://www.eclipse.org/cdt/) formatter

Use the Eclipse to define the *Code Style preferences* (see [Eclipse documentation](https://www.eclipse.org/documentation/)). Within the preferences *Edit...* dialog, you can export your configuration as XML file, which can be used as a `configFile`. If no `configFile` is provided, the CDT default configuration is used.

<a name="css-wtp"></a>

## Applying to CSS sources

```gradle
spotless {
  css {
    target '**/*.css' '**/*.css2'// Change file filter. By default files with 'css' extension are supported
    eclipse().configFile './css-formatter.prefs' // Properties file of the Eclipse WTP formatter
    // Use for example eclipse('4.7.3a') to specify a specific version of Eclipse,
    // available versions are: https://github.com/diffplug/spotless/tree/master/lib-extra/src/main/resources/com/diffplug/spotless/extra/eclipse_wtp_formatters
    // also supports license headers
    licenseHeader '<!-- Licensed under Apache-2.0 -->'	// License header
    licenseHeaderFile './license.txt'	// License header file
  }
}
```

<a name="eclipse-wtp-css"></a>

### Eclipse [WTP](https://www.eclipse.org/webtools/) CSS formatter
Use Eclipse to define the *CSS Files* editor preferences (see [Eclipse documentation](http://help.eclipse.org/photon/topic/org.eclipse.wst.sse.doc.user/topics/tsrcedt025.html)) and the *Cleanup* preferences available in the *Source* menu (when editing a CSS file). The preferences are stored below your Eclipse workspace directory in `.metadata/.plugins/org.eclipse.core.runtime/org.eclipse.wst.css.core.prefs`. Note that only the differences to the default configuration are stored within the file. Omit the 'configFile' entirely to use the default Eclipse configuration.

<a name="xml-wtp"></a>

## Applying to XML sources

```gradle
spotless {
  xml {
    target '**/*.xml' // Change file filter. By default files with 'xml', 'xsl', 'xslt', 'wsdl', 'xsd', 'exsd' and 'xmi' extension are supported
    eclipse().configFile './xml-formatter.prefs' // Properties file of the Eclipse WTP formatter
    // Use for example eclipse('4.7.3a') to specify a specific version of Eclipse,
    // available versions are: https://github.com/diffplug/spotless/tree/master/lib-extra/src/main/resources/com/diffplug/spotless/extra/eclipse_wtp_formatters
    // also supports license headers
    licenseHeader '<!-- Licensed under Apache-2.0 -->'	// License header
    licenseHeaderFile './license.txt'	// License header file
  }
}
```

<a name="eclipse-wtp-xml"></a>

### Eclipse [WTP](https://www.eclipse.org/webtools/) XML formatter
Use Eclipse to define the *XML editor preferences* (see [Eclipse documentation](https://www.eclipse.org/documentation/)). The preferences are stored below your Eclipse workspace directory in `.metadata/.plugins/org.eclipse.core.runtime/org.eclipse.wst.xml.core.prefs`. Note that only the differences to the default configuration are stored within the file. Omit the 'configFile' entirely to use the default Eclipse configuration.

The Eclipse WTP formatter supports DTD/XSD restrictions on white spaces. For XSD/DTD lookup, relative and absolute XSD/DTD URIs are supported. Furthermore a user catalog can be configured using the `userCatalog` property key. Add the property to the preference file or add an additional preference or properties files as an additional argument to the `configFile`.

<<<<<<< HEAD
=======

<a name="typescript"></a>

## Applying to Typescript source

To use tsfmt, you first have to specify the files that you want it to apply to.
Then you specify `tsfmt()`, and optionally how you want to apply it.

By default, all typescript source sets will be formatted. To change this,
set the `target` parameter as described in the [Custom rules](#custom) section.

```gradle
spotless {
  typescript {
    // using existing config files
    tsfmt().tslintFile('/path/to/repo/tslint.json')
  }
}
```
Supported config file types are `tsconfigFile`, `tslintFile`, `vscodeFile` and `tsfmtFile`. They are corresponding to the respective
[tsfmt-parameters](https://github.com/vvakame/typescript-formatter/blob/7764258ad42ac65071399840d1b8701868510ca7/lib/index.ts#L27L34).

*Please note:*
The auto-discovery of config files (up the file tree) will not work when using tsfmt within spotless,
  hence you are required to provide resolvable file paths for config files.

... or alternatively provide the configuration inline ...

```gradle
spotless {
  typescript {
    // custom file-set
    target 'src/main/resources/**/*.ts'
    // provide config inline
    tsfmt().config(['indentSize': 1, 'convertTabsToSpaces': true])
  }
}
```

See [tsfmt's default config settings](https://github.com/vvakame/typescript-formatter/blob/7764258ad42ac65071399840d1b8701868510ca7/lib/utils.ts#L11L32) for what is available.

... and it is also possible to apply `prettier()` instead of `tsfmt()` as formatter. For details see the section about [prettier](#typescript-prettier).

### Prerequisite: tsfmt requires a working NodeJS version

tsfmt is based on NodeJS, so to use it, a working NodeJS installation (especially npm) is required on the host running spotless.
Spotless will try to auto-discover an npm installation. If that is not working for you, it is possible to directly configure the npm binary to use.

```gradle
spotless {
  typescript {
    tsfmt().npmExecutable('/usr/bin/npm').config(...)
  }
}
```

Spotless uses npm to install necessary packages locally. It runs tsfmt using [J2V8](https://github.com/eclipsesource/J2V8) internally after that.

<a name="prettier"></a>

## Applying [Prettier](https://prettier.io) to javascript | flow | typeScript | css | scss | less | jsx | graphQL | yaml | etc.

Prettier is a formatter that can format [multiple file types](https://prettier.io/docs/en/language-support.html).

To use prettier, you first have to specify the files that you want it to apply to.  Then you specify prettier, and how you want to apply it.

```gradle
spotless {
  format 'styling', {
    target '**/*.css', '**/*.scss'

    // at least provide the parser to use
    prettier().config(['parser': 'postcss'])

    // or provide a typical filename
    prettier().config(['filepath': 'style.scss'])
  }
}
```

Supported config options are documented on [prettier.io](https://prettier.io/docs/en/options.html).

It is also possible to specify the config via file:

```gradle
spotless {
  format 'styling', {
    target '**/*.css', '**/*.scss'

    prettier().configFile('/path-to/.prettierrc.yml')

    // or provide both (config options take precedence over configFile options)
    prettier().config(['parser': 'postcss']).configFile('path-to/.prettierrc.yml')
  }
}
```

Supported config file variants are documented on [prettier.io](https://prettier.io/docs/en/configuration.html).
*Please note:*
- The auto-discovery of config files (up the file tree) will not work when using prettier within spotless.
- Prettier's override syntax is not supported when using prettier within spotless.

To apply prettier to more kinds of files, just add more formats

```gradle
spotless {
  format 'javascript', {
    target 'src/main/resources/**/*.js'
    prettier().config(['filepath': 'file.js'])
  }
}
```

<a name="typescript-prettier"></a>
Prettier can also be applied from within the [typescript config block](#typescript-formatter):

```gradle
spotless {
  typescript {
    // no parser or filepath needed
    // -> will default to 'typescript' parser when used in the typescript block
    prettier()
  }
}
```

### Prerequisite: prettier requires a working NodeJS version

Prettier, like tsfmt, is based on NodeJS, so to use it, a working NodeJS installation (especially npm) is required on the host running spotless.
Spotless will try to auto-discover an npm installation. If that is not working for you, it is possible to directly configure the npm binary to use.

```gradle
spotless {
  format 'javascript', {
    prettier().npmExecutable('/usr/bin/npm').config(...)
  }
}
```

Spotless uses npm to install necessary packages locally. It runs prettier using [J2V8](https://github.com/eclipsesource/J2V8) internally after that.

>>>>>>> 3c132d1f
<a name="license-header"></a>

## License header options

If the string contents of a licenseHeader step or the file contents of a licenseHeaderFile step contains a $YEAR token,
then in the end-result generated license headers which use this license header as a template, $YEAR will be replaced with the current year.


For example:
```
/* Licensed under Apache-2.0 $YEAR. */
```
will produce
```
/* Licensed under Apache-2.0 2017. */
```
if Spotless is launched in 2017


The `licenseHeader` and `licenseHeaderFile` steps will generate license headers with automatic years from the base license header according to the following rules:
* A generated license header will be updated with the current year when
  * the generated license header is missing
  * the generated license header is not formatted correctly
* A generated license header will _not_ be updated when
  * a single year is already present, e.g.
  `/* Licensed under Apache-2.0 1990. */`
  * a year range is already present, e.g.
  `/* Licensed under Apache-2.0 1990-2003. */`
  * the `$YEAR` token is otherwise missing

The separator for the year range defaults to the hyphen character, e.g `1990-2003`, but can be customized with the `yearSeparator` property.

For instance, the following configuration treats `1990, 2003` as a valid year range.

```gradle
spotless {
  java {
    licenseHeader('Licensed under Apache-2.0 $YEAR').yearSeparator(', ')
  }
}
```

<a name="custom"></a>

## Custom rules

Spotless is a generic system for specifying a sequence of steps which are applied to a set of files.

```gradle
spotless {
  // this will create two tasks: spotlessMiscCheck and spotlessMiscApply
  format 'misc', {
    // target determines which files this format will apply to
    // - if you pass a string or a list of strings, they will be treated
    //       as 'include' parameters to a fileTree in the root directory
    // - if you pass a FileCollection, it will pass through untouched
    //       e.g. project.files('build.gradle', 'settings.gradle')
    // - if you pass anything else, it will be sent to project.files(yourArg)
    target '**/*.gradle', '**/*.md', '**/.gitignore'

    // spotless has built-in rules for the most basic formatting tasks
    trimTrailingWhitespace()
    indentWithTabs() // or spaces. Takes an integer argument if you don't like 4
    endWithNewline()

    // you can also call out to your own function
    custom 'superFormatter', {
      // when writing a custom step, it will be helpful to know
      // how the formatting process works, which is as follows:

      // 1) Load each target file, and convert it to unix-style line endings ('\n')
      // 2) Pass its content through a series of steps, feeding the output of each step to the next
      // 3) Put the correct line endings back on, then either check or apply

      // each step receives a string as input, and should output
      // a formatted string as output.  Each step can trust that its
      // input will have unix newlines, and it must promise to output
      // only unix newlines.  Other than that, anything is fair game!
    }
  }
}
```

If you use `custom` or `customLazy`, you might want to take a look at [this javadoc](https://diffplug.github.io/spotless/javadoc/spotless-plugin-gradle/3.15.0/com/diffplug/gradle/spotless/FormatExtension.html#bumpThisNumberIfACustomStepChanges-int-) for a big performance win.

See [`JavaExtension.java`](src/main/java/com/diffplug/gradle/spotless/java/JavaExtension.java?ts=4) if you'd like to see how a language-specific set of custom rules is implemented.  We'd love PR's which add support for other languages.

<a name="invisible"></a>

## Line endings and encodings (invisible stuff)

Spotless uses UTF-8 by default, but you can use [any encoding which Java supports](https://docs.oracle.com/javase/8/docs/technotes/guides/intl/encoding.doc.html).  You can set it globally, and you can also set it per-format.

```gradle
spotless {
  java {
    ...
    encoding 'Cp1252' // java will have Cp1252
  }
  encoding 'US-ASCII'   // but all other formats will be interpreted as US-ASCII
}
```

Line endings can also be set globally or per-format using the `lineEndings` property.  Spotless supports four line ending modes: `UNIX`, `WINDOWS`, `PLATFORM_NATIVE`, and `GIT_ATTRIBUTES`.  The default value is `GIT_ATTRIBUTES`, and *we highly recommend that you* ***do not change*** *this value*.  Git has opinions about line endings, and if Spotless and git disagree, then you're going to have a bad time.

You can easily set the line endings of different files using [a `.gitattributes` file](https://help.github.com/articles/dealing-with-line-endings/).  Here's an example `.gitattributes` which sets all files to unix newlines: `* text eol=lf`.

<a name="enforceCheck"></a>

## Disabling warnings and error messages

The `check` task is Gradle's built-in task for grouping all verification tasks - unit tests, static analysis, etc.  By default, `spotlessCheck` is added as a dependency to `check`.

You might want to disable this behavior.  We [recommend against this](https://github.com/diffplug/spotless/issues/79#issuecomment-290844602), but it's easy to do if you'd like:

```gradle
spotless {
  enforceCheck false
}
```

If a formatter throws an exception, possibly because of malformed code or a bug in a formatter step, Spotless will report a build failure.  You can suppress these specific failures as such:

```gradle
spotless {
  java {
    googleJavaFormat()
    custom 'my-glitchy-step', { }

    ignoreErrorForStep('my-glitchy-step')   // ignore errors on all files thrown by a specific step
    ignoreErrorForPath('path/to/file.java') // ignore errors by all steps on this specific file
  }
}
```

Note that `enforceCheck` is a global property which affects all formats (outside the java block), while `ignoreErrorForStep/Path` are local to a single format (inside the java block).

<a name="preview"></a>

## How do I preview what `spotlessApply` will do?

- Save your working tree with `git add -A`, then `git commit -m "Checkpoint before spotless."`
- Run `gradlew spotlessApply`
- View the changes with `git diff`
- If you don't like what spotless did, `git reset --hard`
- If you'd like to remove the "checkpoint" commit, `git reset --soft head~1` will make the checkpoint commit "disappear" from history, but keeps the changes in your working directory.

<a name="examples"></a>

## Example configurations (from real-world projects)

Spotless is hosted on jcenter and at plugins.gradle.org. [Go here](https://plugins.gradle.org/plugin/com.diffplug.gradle.spotless) if you're not sure how to import the plugin.

* [One thousand github projects](https://github.com/search?l=gradle&q=spotless&type=Code)
* [JUnit 5](https://github.com/junit-team/junit-lambda/blob/151d52ffab07881de71a8396a9620f18072c65ec/build.gradle#L86-L101) (aka JUnit Lambda)
* [opentest4j](https://github.com/ota4j-team/opentest4j/blob/aab8c204be05609e9f76c2c964c3d6845cd0de14/build.gradle#L63-L80)
* [Durian](https://github.com/diffplug/durian) ([direct link to spotless section in its build.gradle](https://github.com/diffplug/durian/blob/v3.2.0/build.gradle#L65-L85))
* [DurianRx](https://github.com/diffplug/durian-rx) ([direct link to spotless section in its build.gradle](https://github.com/diffplug/durian-rx/blob/v1.1.0/build.gradle#L92-L113))
* [DurianSwt](https://github.com/diffplug/durian-swt) ([direct link to spotless section in its build.gradle](https://github.com/diffplug/durian-swt/blob/v1.3.0/build.gradle#L137-L158))
* [MatConsoleCtl](https://github.com/diffplug/matconsolectl) ([direct link to spotless section in its build.gradle](https://github.com/diffplug/matconsolectl/blob/v4.4.1/build.gradle#L169-L189))
* [MatFileRW](https://github.com/diffplug/matfilerw) ([direct link to spotless section in its build.gradle](https://github.com/diffplug/matfilerw/blob/v1.3.1/build.gradle#L129-L149))
* [Goomph](https://github.com/diffplug/goomph) ([direct link to spotless section in its build.gradle](https://github.com/diffplug/goomph/blob/v1.0.0/build.gradle#L78-L99))
* [FreshMark](https://github.com/diffplug/freshmark) ([direct link to spotless section in its build.gradle](https://github.com/diffplug/freshmark/blob/v1.3.0/build.gradle#L52-L73))
* [JScriptBox](https://github.com/diffplug/jscriptbox) ([direct link to spotless section in its build.gradle](https://github.com/diffplug/jscriptbox/blob/v3.0.0/build.gradle#L45-L65))
* (Your project here)

<!---freshmark /javadoc --><|MERGE_RESOLUTION|>--- conflicted
+++ resolved
@@ -369,8 +369,6 @@
 
 The Eclipse WTP formatter supports DTD/XSD restrictions on white spaces. For XSD/DTD lookup, relative and absolute XSD/DTD URIs are supported. Furthermore a user catalog can be configured using the `userCatalog` property key. Add the property to the preference file or add an additional preference or properties files as an additional argument to the `configFile`.
 
-<<<<<<< HEAD
-=======
 
 <a name="typescript"></a>
 
@@ -512,7 +510,6 @@
 
 Spotless uses npm to install necessary packages locally. It runs prettier using [J2V8](https://github.com/eclipsesource/J2V8) internally after that.
 
->>>>>>> 3c132d1f
 <a name="license-header"></a>
 
 ## License header options
