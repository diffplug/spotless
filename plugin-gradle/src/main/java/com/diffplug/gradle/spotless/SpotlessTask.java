--- conflicted
+++ resolved
@@ -70,15 +70,23 @@
 		this.lineEndingsPolicy = lineEndingsPolicy;
 	}
 
-	/** The sha of the tree at repository root, used for determining if an individual *file* is clean according to git. */
+	/**
+	 * The sha of the tree at repository root, used for determining if an individual
+	 * *file* is clean according to git.
+	 */
 	private transient ObjectId rootTreeSha;
 	/**
-	 * The sha of the tree at the root of *this project*, used to determine if the git baseline has changed within this folder.
-	 * Using a more fine-grained tree (rather than the project root) allows Gradle to mark more subprojects as up-to-date
+	 * The sha of the tree at the root of *this project*, used to determine if the
+	 * git baseline has changed within this folder.
+	 * Using a more fine-grained tree (rather than the project root) allows Gradle
+	 * to mark more subprojects as up-to-date
 	 * compared to using the project root.
 	 */
 	private transient ObjectId subtreeSha = ObjectId.zeroId();
-	/** Stored so that the configuration cache can recreate the GitRatchetGradle state. */
+	/**
+	 * Stored so that the configuration cache can recreate the GitRatchetGradle
+	 * state.
+	 */
 	protected String ratchetFrom;
 
 	public void setupRatchet(String ratchetFrom) {
@@ -142,7 +150,8 @@
 		}
 	}
 
-	protected File outputDirectory = new File(getProject().getLayout().getBuildDirectory().getAsFile().get(), "spotless/" + getName());
+	protected File outputDirectory = new File(getProject().getLayout().getBuildDirectory().getAsFile().get(),
+			"spotless/" + getName());
 
 	@OutputDirectory
 	public File getOutputDirectory() {
@@ -184,13 +193,7 @@
 		return Formatter.builder()
 				.lineEndingsPolicy(getLineEndingsPolicy().get())
 				.encoding(Charset.forName(encoding))
-<<<<<<< HEAD
-				.steps(steps)
-=======
-				.rootDir(getProjectDir().get().getAsFile().toPath())
 				.steps(stepsInternalRoundtrip.getSteps())
-				.exceptionPolicy(exceptionPolicy)
->>>>>>> 7aac0806
 				.build();
 	}
 }