/*
 * Copyright 2023-2024 DiffPlug
 *
 * Licensed under the Apache License, Version 2.0 (the "License");
 * you may not use this file except in compliance with the License.
 * You may obtain a copy of the License at
 *
 *     http://www.apache.org/licenses/LICENSE-2.0
 *
 * Unless required by applicable law or agreed to in writing, software
 * distributed under the License is distributed on an "AS IS" BASIS,
 * WITHOUT WARRANTIES OR CONDITIONS OF ANY KIND, either express or implied.
 * See the License for the specific language governing permissions and
 * limitations under the License.
 */
package com.diffplug.gradle.spotless;

import static org.assertj.core.api.Assertions.assertThat;
import static org.junit.jupiter.api.Assertions.assertEquals;
import static org.junit.jupiter.api.Assertions.assertTrue;

<<<<<<< HEAD
import java.io.IOException;

import org.junit.jupiter.api.Disabled;
import org.junit.jupiter.api.Test;
import org.owasp.encoder.Encode;

import com.diffplug.spotless.tag.ForLintRefactor;

=======
import org.junit.jupiter.api.Test;
import org.owasp.encoder.Encode;

/**
 * Tests for the Biome formatter used via the Gradle spotless plugin.
 */
>>>>>>> 7aac0806
class BiomeIntegrationTest extends GradleIntegrationHarness {
	/**
	 * Tests that biome can be used as a JSON formatting step, using biome 1.8.3 which
	 * requires opt-in.
	 *
	 * @throws Exception When a test failure occurs.
	 */
	@Test
	void asCssStepExperimental() throws Exception {
		setFile("build.gradle").toLines(
				"plugins {",
				"    id 'com.diffplug.spotless'",
				"}",
				"repositories { mavenCentral() }",
				"spotless {",
				"    css {",
				"        target '**/*.css'",
				"        biome('1.8.3').configPath('configs')",
				"    }",
				"}");
		setFile("biome_test.css").toResource("biome/css/fileBefore.css");
		setFile("configs/biome.json").toResource("biome/config/css-enabled.json");

		var spotlessApply = gradleRunner().withArguments("--stacktrace", "spotlessApply").build();
		assertThat(spotlessApply.getOutput()).contains("BUILD SUCCESSFUL");
		assertFile("biome_test.css").sameAsResource("biome/css/fileAfter.css");
	}

	/**
	 * Tests that biome can be used as a JSON formatting step, using biome 1.9.0 which
	 * does not require opt-in.
	 *
	 * @throws Exception When a test failure occurs.
	 */
	@Test
	void asCssStepStable() throws Exception {
		setFile("build.gradle").toLines(
				"plugins {",
				"    id 'com.diffplug.spotless'",
				"}",
				"repositories { mavenCentral() }",
				"spotless {",
				"    css {",
				"        target '**/*.css'",
				"        biome('1.9.0')",
				"    }",
				"}");
		setFile("biome_test.css").toResource("biome/css/fileBefore.css");

		var spotlessApply = gradleRunner().withArguments("--stacktrace", "spotlessApply").build();
		assertThat(spotlessApply.getOutput()).contains("BUILD SUCCESSFUL");
		assertFile("biome_test.css").sameAsResource("biome/css/fileAfter.css");
	}

	/**
	 * Tests that biome can be used as a generic formatting step.
	 *
	 * @throws Exception When a test failure occurs.
	 */
	@Test
	void asGenericStep() throws Exception {
		setFile("build.gradle").toLines(
				"plugins {",
				"    id 'com.diffplug.spotless'",
				"}",
				"repositories { mavenCentral() }",
				"spotless {",
				"    format 'mybiome', {",
				"        target '**/*.js'",
				"        biome('1.2.0')",
				"    }",
				"}");
		setFile("biome_test.js").toResource("biome/js/fileBefore.js");

		var spotlessApply = gradleRunner().withArguments("--stacktrace", "spotlessApply").build();
		assertThat(spotlessApply.getOutput()).contains("BUILD SUCCESSFUL");
		assertFile("biome_test.js").sameAsResource("biome/js/fileAfter.js");
	}

	/**
	 * Tests that biome can be used as a JavaScript formatting step.
	 *
	 * @throws Exception When a test failure occurs.
	 */
	@Test
	void asJavaScriptStep() throws Exception {
		setFile("build.gradle").toLines(
				"plugins {",
				"    id 'com.diffplug.spotless'",
				"}",
				"repositories { mavenCentral() }",
				"spotless {",
				"    javascript {",
				"        target '**/*.js'",
				"        biome('1.2.0')",
				"    }",
				"}");
		setFile("biome_test.js").toResource("biome/js/fileBefore.js");

		var spotlessApply = gradleRunner().withArguments("--stacktrace", "spotlessApply").build();
		assertThat(spotlessApply.getOutput()).contains("BUILD SUCCESSFUL");
		assertFile("biome_test.js").sameAsResource("biome/js/fileAfter.js");
	}

	/**
	 * Tests that biome can be used as a JSON formatting step.
	 *
	 * @throws Exception When a test failure occurs.
	 */
	@Test
	void asJsonStep() throws Exception {
		setFile("build.gradle").toLines(
				"plugins {",
				"    id 'com.diffplug.spotless'",
				"}",
				"repositories { mavenCentral() }",
				"spotless {",
				"    json {",
				"        target '**/*.json'",
				"        biome('1.2.0')",
				"    }",
				"}");
		setFile("biome_test.json").toResource("biome/json/fileBefore.json");

		var spotlessApply = gradleRunner().withArguments("--stacktrace", "spotlessApply").build();
		assertThat(spotlessApply.getOutput()).contains("BUILD SUCCESSFUL");
		assertFile("biome_test.json").sameAsResource("biome/json/fileAfter.json");
	}

	/**
	 * Tests that biome can be used as a TypeScript formatting step.
	 *
	 * @throws Exception When a test failure occurs.
	 */
	@Test
	void asTypeScriptStep() throws Exception {
		setFile("build.gradle").toLines(
				"plugins {",
				"    id 'com.diffplug.spotless'",
				"}",
				"repositories { mavenCentral() }",
				"spotless {",
				"    typescript {",
				"        target '**/*.ts'",
				"        biome('1.2.0')",
				"    }",
				"}");
		setFile("biome_test.ts").toResource("biome/ts/fileBefore.ts");

		var spotlessApply = gradleRunner().withArguments("--stacktrace", "spotlessApply").build();
		assertThat(spotlessApply.getOutput()).contains("BUILD SUCCESSFUL");
		assertFile("biome_test.ts").sameAsResource("biome/ts/fileAfter.ts");
	}

	/**
	 * Tests that the language can be specified for the generic format step.
	 *
	 * @throws Exception When a test failure occurs.
	 */
	@Test
	void canSetLanguageForGenericStep() throws Exception {
		setFile("build.gradle").toLines(
				"plugins {",
				"    id 'com.diffplug.spotless'",
				"}",
				"repositories { mavenCentral() }",
				"spotless {",
				"    format 'mybiome', {",
				"        target '**/*.nosj'",
				"        biome('1.2.0').language('json')",
				"    }",
				"}");
		setFile("biome_test.nosj").toResource("biome/json/fileBefore.json");

		var spotlessApply = gradleRunner().withArguments("--stacktrace", "spotlessApply").build();
		assertThat(spotlessApply.getOutput()).contains("BUILD SUCCESSFUL");
		assertFile("biome_test.nosj").sameAsResource("biome/json/fileAfter.json");
	}

	/**
	 * Tests that an absolute config path can be specified.
	 *
	 * @throws Exception When a test failure occurs.
	 */
	@Test
	void configPathAbsolute() throws Exception {
		var path = newFile("configs").getAbsolutePath();
		setFile("build.gradle").toLines(
				"plugins {",
				"    id 'com.diffplug.spotless'",
				"}",
				"repositories { mavenCentral() }",
				"spotless {",
				"    format 'mybiome', {",
				"        target '**/*.js'",
				"        biome('1.2.0').configPath('" + Encode.forJava(path) + "')",
				"    }",
				"}");
		setFile("biome_test.js").toResource("biome/js/longLineBefore.js");
		setFile("configs/biome.json").toResource("biome/config/line-width-120.json");

		var spotlessApply = gradleRunner().withArguments("--stacktrace", "spotlessApply").build();
		assertThat(spotlessApply.getOutput()).contains("BUILD SUCCESSFUL");
		assertFile("biome_test.js").sameAsResource("biome/js/longLineAfter120.js");
	}

	/**
	 * Tests that a path to the directory with the biome.json config file can be
	 * specified. Uses a config file with a line width of 120.
	 *
	 * @throws Exception When a test failure occurs.
	 */
	@Test
	void configPathLineWidth120() throws Exception {
		setFile("build.gradle").toLines(
				"plugins {",
				"    id 'com.diffplug.spotless'",
				"}",
				"repositories { mavenCentral() }",
				"spotless {",
				"    format 'mybiome', {",
				"        target '**/*.js'",
				"        biome('1.2.0').configPath('configs')",
				"    }",
				"}");
		setFile("biome_test.js").toResource("biome/js/longLineBefore.js");
		setFile("configs/biome.json").toResource("biome/config/line-width-120.json");

		var spotlessApply = gradleRunner().withArguments("--stacktrace", "spotlessApply").build();
		assertThat(spotlessApply.getOutput()).contains("BUILD SUCCESSFUL");
		assertFile("biome_test.js").sameAsResource("biome/js/longLineAfter120.js");
	}

	/**
	 * Tests that a path to the directory with the biome.json config file can be
	 * specified. Uses a config file with a line width of 80.
	 *
	 * @throws Exception When a test failure occurs.
	 */
	@Test
	void configPathLineWidth80() throws Exception {
		setFile("build.gradle").toLines(
				"plugins {",
				"    id 'com.diffplug.spotless'",
				"}",
				"repositories { mavenCentral() }",
				"spotless {",
				"    format 'mybiome', {",
				"        target '**/*.js'",
				"        biome('1.2.0').configPath('configs')",
				"    }",
				"}");
		setFile("biome_test.js").toResource("biome/js/longLineBefore.js");
		setFile("configs/biome.json").toResource("biome/config/line-width-80.json");

		var spotlessApply = gradleRunner().withArguments("--stacktrace", "spotlessApply").build();
		assertThat(spotlessApply.getOutput()).contains("BUILD SUCCESSFUL");
		assertFile("biome_test.js").sameAsResource("biome/js/longLineAfter80.js");
	}

	/**
	 * Tests that the download directory can be an absolute path.
	 *
	 * @throws Exception When a test failure occurs.
	 */
	@Test
	void downloadDirAbsolute() throws Exception {
		var path = newFile("target/bin/biome").getAbsoluteFile().toString();
		setFile("build.gradle").toLines(
				"plugins {",
				"    id 'com.diffplug.spotless'",
				"}",
				"repositories { mavenCentral() }",
				"spotless {",
				"    format 'mybiome', {",
				"        target '**/*.js'",
				"        biome('1.2.0').downloadDir('" + Encode.forJava(path) + "')",
				"    }",
				"}");
		setFile("biome_test.js").toResource("biome/js/fileBefore.js");
		assertTrue(!newFile("target/bin/biome").exists() || newFile("target/bin/biome").list().length == 0);

		var spotlessApply = gradleRunner().withArguments("--stacktrace", "spotlessApply").build();
		assertThat(spotlessApply.getOutput()).contains("BUILD SUCCESSFUL");
		assertFile("biome_test.js").sameAsResource("biome/js/fileAfter.js");
		assertEquals(2, newFile("target/bin/biome").list().length);
	}

	/**
	 * Tests that the download directory can be changed to a path relative to the
	 * project's base directory.
	 *
	 * @throws Exception When a test failure occurs.
	 */
	@Test
	void downloadDirRelative() throws Exception {
		setFile("build.gradle").toLines(
				"plugins {",
				"    id 'com.diffplug.spotless'",
				"}",
				"repositories { mavenCentral() }",
				"spotless {",
				"    format 'mybiome', {",
				"        target '**/*.js'",
				"        biome('1.2.0').downloadDir('target/bin/biome')",
				"    }",
				"}");
		setFile("biome_test.js").toResource("biome/js/fileBefore.js");
		assertTrue(!newFile("target/bin/biome").exists() || newFile("target/bin/biome").list().length == 0);

		var spotlessApply = gradleRunner().withArguments("--stacktrace", "spotlessApply").build();
		assertThat(spotlessApply.getOutput()).contains("BUILD SUCCESSFUL");
		assertFile("biome_test.js").sameAsResource("biome/js/fileAfter.js");
		assertEquals(2, newFile("target/bin/biome").list().length);
	}

	/**
	 * Tests that the build fails when given Biome executable does not exist.
	 *
	 * @throws Exception When a test failure occurs.
	 */
	@Test
	void failureWhenExeNotFound() throws Exception {
		setFile("build.gradle").toLines(
				"plugins {",
				"    id 'com.diffplug.spotless'",
				"}",
				"repositories { mavenCentral() }",
				"spotless {",
				"    format 'mybiome', {",
				"        target '**/*.js'",
				"        biome('1.2.0').pathToExe('biome/is/missing')",
				"    }",
				"}");
		setFile("biome_test.js").toResource("biome/js/fileBefore.js");

		var spotlessApply = gradleRunner().withArguments("--stacktrace", "spotlessApply").buildAndFail();
		assertThat(spotlessApply.getOutput()).contains("Build failed with an exception");
		assertFile("biome_test.js").sameAsResource("biome/js/fileBefore.js");
		assertThat(spotlessApply.getOutput()).contains("Execution failed for task ':spotlessMybiome'");
		assertThat(spotlessApply.getOutput()).contains("Biome executable does not exist");
	}

	/**
	 * Tests that the build fails when the input file could not be parsed.
	 *
	 * @throws Exception When a test failure occurs.
	 */
	@Test
	@Disabled
	@ForLintRefactor
	void failureWhenNotParseable() throws Exception {
		setFile("build.gradle").toLines(
				"plugins {",
				"    id 'com.diffplug.spotless'",
				"}",
				"repositories { mavenCentral() }",
				"spotless {",
				"    format 'mybiome', {",
				"        target '**/*.js'",
				"        biome('1.2.0').language('json')",
				"    }",
				"}");
		setFile("biome_test.js").toResource("biome/js/fileBefore.js");

		var spotlessApply = gradleRunner().withArguments("--stacktrace", "spotlessApply").buildAndFail();
		assertThat(spotlessApply.getOutput()).contains("spotlessMybiome FAILED");
		assertFile("biome_test.js").sameAsResource("biome/js/fileBefore.js");
		assertThat(spotlessApply.getOutput()).contains("Format with errors is disabled.");
		assertThat(spotlessApply.getOutput()).contains("Step 'biome' found problem in 'biome_test.js'");
	}

	/**
	 * Biome is hard-coded to ignore certain files, such as package.json. Since version 1.5.0,
	 * the biome CLI does not output any formatted code anymore, whereas previously it printed
	 * the input as-is. This tests checks that when the biome formatter outputs an empty string,
	 * the contents of the file to format are used instead.
	 *
	 * @throws Exception When a test failure occurs.
	 */
	@Test
	void preservesIgnoredFiles() throws Exception {
		setFile("build.gradle").toLines(
				"plugins {",
				"    id 'com.diffplug.spotless'",
				"}",
				"repositories { mavenCentral() }",
				"spotless {",
				"    json {",
				"        target '**/*.json'",
				"        biome('1.5.0')",
				"    }",
				"}");
		setFile("package.json").toResource("biome/json/packageBefore.json");

		var spotlessApply = gradleRunner().withArguments("--stacktrace", "spotlessApply").build();
		assertThat(spotlessApply.getOutput()).contains("BUILD SUCCESSFUL");
		assertFile("package.json").sameAsResource("biome/json/packageAfter.json");
	}
}<|MERGE_RESOLUTION|>--- conflicted
+++ resolved
@@ -19,7 +19,6 @@
 import static org.junit.jupiter.api.Assertions.assertEquals;
 import static org.junit.jupiter.api.Assertions.assertTrue;
 
-<<<<<<< HEAD
 import java.io.IOException;
 
 import org.junit.jupiter.api.Disabled;
@@ -28,17 +27,10 @@
 
 import com.diffplug.spotless.tag.ForLintRefactor;
 
-=======
-import org.junit.jupiter.api.Test;
-import org.owasp.encoder.Encode;
-
-/**
- * Tests for the Biome formatter used via the Gradle spotless plugin.
- */
->>>>>>> 7aac0806
 class BiomeIntegrationTest extends GradleIntegrationHarness {
 	/**
-	 * Tests that biome can be used as a JSON formatting step, using biome 1.8.3 which
+	 * Tests that biome can be used as a JSON formatting step, using biome 1.8.3
+	 * which
 	 * requires opt-in.
 	 *
 	 * @throws Exception When a test failure occurs.
@@ -65,7 +57,8 @@
 	}
 
 	/**
-	 * Tests that biome can be used as a JSON formatting step, using biome 1.9.0 which
+	 * Tests that biome can be used as a JSON formatting step, using biome 1.9.0
+	 * which
 	 * does not require opt-in.
 	 *
 	 * @throws Exception When a test failure occurs.
@@ -409,9 +402,12 @@
 	}
 
 	/**
-	 * Biome is hard-coded to ignore certain files, such as package.json. Since version 1.5.0,
-	 * the biome CLI does not output any formatted code anymore, whereas previously it printed
-	 * the input as-is. This tests checks that when the biome formatter outputs an empty string,
+	 * Biome is hard-coded to ignore certain files, such as package.json. Since
+	 * version 1.5.0,
+	 * the biome CLI does not output any formatted code anymore, whereas previously
+	 * it printed
+	 * the input as-is. This tests checks that when the biome formatter outputs an
+	 * empty string,
 	 * the contents of the file to format are used instead.
 	 *
 	 * @throws Exception When a test failure occurs.
