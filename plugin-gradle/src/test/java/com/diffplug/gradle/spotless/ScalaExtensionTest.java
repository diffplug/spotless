--- conflicted
+++ resolved
@@ -24,16 +24,12 @@
 	public void integrationScalafmt() throws IOException {
 		setFile("build.gradle").toLines(
 				"plugins {",
-<<<<<<< HEAD
-				"    id 'com.diffplug.gradle.spotless'",
+				"    id 'com.diffplug.spotless'",
 				"    id 'scala'",
 				"}",
 				"repositories { mavenCentral() }",
 				"dependencies {",
 				"    implementation 'org.scala-lang:scala-library:2.13.2'",
-=======
-				"    id 'com.diffplug.spotless'",
->>>>>>> 20b1f795
 				"}",
 				"spotless {",
 				"    scala {",
