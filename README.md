# <img align="left" src="_images/spotless_logo.png"> Spotless: Keep your code spotless

[![Gradle Plugin](https://img.shields.io/gradle-plugin-portal/v/com.diffplug.spotless?color=blue&label=gradle%20plugin)](plugin-gradle)
[![Maven Plugin](https://img.shields.io/maven-central/v/com.diffplug.spotless/spotless-maven-plugin?color=blue&label=maven%20plugin)](plugin-maven)
[![SBT Plugin](https://img.shields.io/badge/sbt%20plugin-0.1.3-blue)](https://github.com/moznion/sbt-spotless)

Spotless can format &lt;antlr | c | c# | c++ | css | flow | graphql | groovy | html | java | javascript | json | jsx | kotlin | less | license headers | markdown | objective-c | protobuf | python | scala | scss | sql | typeScript | vue | yaml | anything> using &lt;gradle | maven | sbt | anything>.

You probably want one of the links below:

## [❇️ Spotless for Gradle](plugin-gradle) (with integrations for [VS Code](https://marketplace.visualstudio.com/items?itemName=richardwillis.vscode-spotless-gradle) and [IntelliJ](https://plugins.jetbrains.com/plugin/18321-spotless-gradle))

```console
user@machine repo % ./gradlew build
:spotlessJavaCheck FAILED
  The following files had format violations:
  src\main\java\com\diffplug\gradle\spotless\FormatExtension.java
    -\t\t····if·(targets.length·==·0)·{
    +\t\tif·(targets.length·==·0)·{
  Run './gradlew spotlessApply' to fix these violations.
user@machine repo % ./gradlew spotlessApply
:spotlessApply
BUILD SUCCESSFUL
user@machine repo % ./gradlew build
BUILD SUCCESSFUL
```

## [❇️ Spotless for Maven](plugin-maven)

```console
user@machine repo % mvn spotless:check
[ERROR]  > The following files had format violations:
[ERROR]  src\main\java\com\diffplug\gradle\spotless\FormatExtension.java
[ERROR]    -\t\t····if·(targets.length·==·0)·{
[ERROR]    +\t\tif·(targets.length·==·0)·{
[ERROR]  Run 'mvn spotless:apply' to fix these violations.
user@machine repo % mvn spotless:apply
[INFO] BUILD SUCCESS
user@machine repo % mvn spotless:check
[INFO] BUILD SUCCESS
```

## [❇️ Spotless for SBT (external for now)](https://github.com/moznion/sbt-spotless)
## [Other build systems](CONTRIBUTING.md#how-to-add-a-new-plugin-for-a-build-system)

## How it works (for potential contributors)

Ideally, a code formatter can do more than just find formatting errors - it should fix them as well. Such a formatter is just a `Function<String, String>`, which returns a formatted version of its potentially unformatted input.

It's easy to build such a function, but there are some gotchas and lots of integration work ([newlines](https://github.com/diffplug/spotless/tree/main/plugin-gradle#line-endings-and-encodings-invisible-stuff), character [encodings](https://github.com/diffplug/spotless/blob/08340a11566cdf56ecf50dbd4d557ed84a70a502/testlib/src/test/java/com/diffplug/spotless/EncodingErrorMsgTest.java#L34-L38), [idempotency](https://github.com/diffplug/spotless/blob/main/PADDEDCELL.md), git [ratcheting](https://github.com/diffplug/spotless/tree/main/plugin-gradle#ratchet), and build-system integration). Spotless tackles those for you **so you can focus on just a simple `Function<String, String>` which can compose with any of the other formatters and build tools in Spotless' arsenal**.

## Current feature matrix

<!---freshmark matrix
function lib(className)   { return '| [`' + className + '`](lib/src/main/java/com/diffplug/spotless/' + className.replaceAll('\\.', '/') + '.java) | ' }
function extra(className) { return '| [`' + className + '`](lib-extra/src/main/java/com/diffplug/spotless/extra/' + className.replaceAll('\\.', '/') + '.java) | ' }

//                                               | GRADLE        | MAVEN        | SBT          | (new)   |
output = [
'| Feature / FormatterStep                       | [gradle](plugin-gradle/README.md) | [maven](plugin-maven/README.md) | [sbt](https://github.com/moznion/sbt-spotless) | [(Your build tool here)](CONTRIBUTING.md#how-to-add-a-new-plugin-for-a-build-system) |',
'| --------------------------------------------- | ------------- | ------------ | ------------ | --------|',
'| Automatic [idempotency safeguard](PADDEDCELL.md) | {{yes}}    | {{yes}}      | {{yes}}      | {{no}}  |',
'| Misconfigured [encoding safeguard](https://github.com/diffplug/spotless/blob/08340a11566cdf56ecf50dbd4d557ed84a70a502/testlib/src/test/java/com/diffplug/spotless/EncodingErrorMsgTest.java#L34-L38) | {{yes}}    | {{yes}}      | {{yes}}       | {{no}}  |',
'| Toggle with [`spotless:off` and `spotless:on`](plugin-gradle/#spotlessoff-and-spotlesson) | {{yes}}    | {{yes}}      | {{no}}       | {{no}}  |',
'| [Ratchet from](https://github.com/diffplug/spotless/tree/main/plugin-gradle#ratchet) `origin/main` or other git ref | {{yes}}    | {{yes}}      | {{no}}       | {{no}}  |',
'| Define [line endings using git](https://github.com/diffplug/spotless/tree/main/plugin-gradle#line-endings-and-encodings-invisible-stuff) | {{yes}}    | {{yes}}      | {{yes}}       | {{no}}  |',
'| Fast incremental format and up-to-date check   | {{yes}}      | {{yes}}      | {{no}}       | {{no}}  |',
'| Fast format on fresh checkout using buildcache | {{yes}}      | {{no}}       | {{no}}       | {{no}}  |',
lib('generic.EndWithNewlineStep')                +'{{yes}}       | {{yes}}      | {{no}}       | {{no}}  |',
lib('generic.IndentStep')                        +'{{yes}}       | {{yes}}      | {{no}}       | {{no}}  |',
lib('generic.Jsr223Step')                        +'{{no}}        | {{yes}}      | {{no}}       | {{no}}  |',
lib('generic.LicenseHeaderStep')                 +'{{yes}}       | {{yes}}      | {{yes}}      | {{no}}  |',
lib('generic.NativeCmdStep')                     +'{{yes}}       | {{yes}}      | {{no}}       | {{no}}  |',
lib('generic.ReplaceRegexStep')                  +'{{yes}}       | {{yes}}      | {{no}}       | {{no}}  |',
lib('generic.ReplaceStep')                       +'{{yes}}       | {{yes}}      | {{no}}       | {{no}}  |',
lib('generic.TrimTrailingWhitespaceStep')        +'{{yes}}       | {{yes}}      | {{no}}       | {{no}}  |',
lib('antlr4.Antlr4FormatterStep')                +'{{yes}}       | {{yes}}      | {{no}}       | {{no}}  |',
lib('cpp.ClangFormatStep')                       +'{{yes}}       | {{no}}       | {{no}}       | {{no}}  |',
extra('cpp.EclipseFormatterStep')                +'{{yes}}       | {{yes}}      | {{yes}}      | {{no}}  |',
lib('gherkin.GherkinUtilsStep')                  +'{{yes}}       | {{yes}}      | {{no}}       | {{no}}  |',
extra('groovy.GrEclipseFormatterStep')           +'{{yes}}       | {{yes}}      | {{yes}}      | {{no}}  |',
lib('java.GoogleJavaFormatStep')                 +'{{yes}}       | {{yes}}      | {{yes}}      | {{no}}  |',
lib('java.ImportOrderStep')                      +'{{yes}}       | {{yes}}      | {{yes}}      | {{no}}  |',
lib('java.PalantirJavaFormatStep')               +'{{yes}}       | {{yes}}      | {{no}}       | {{no}}  |',
lib('java.RemoveUnusedImportsStep')              +'{{yes}}       | {{yes}}      | {{yes}}      | {{no}}  |',
extra('java.EclipseJdtFormatterStep')            +'{{yes}}       | {{yes}}      | {{yes}}      | {{no}}  |',
lib('java.FormatAnnotationsStep')                +'{{yes}}       | {{yes}}      | {{no}}       | {{no}}  |',
lib('java.CleanthatJavaStep')                    +'{{yes}}       | {{yes}}      | {{no}}       | {{no}}  |',
lib('json.gson.GsonStep')                        +'{{yes}}       | {{yes}}      | {{no}}       | {{no}}  |',
lib('json.JacksonJsonStep')                      +'{{yes}}       | {{yes}}      | {{no}}       | {{no}}  |',
lib('json.JsonSimpleStep')                       +'{{yes}}       | {{yes}}      | {{no}}       | {{no}}  |',
lib('kotlin.KtLintStep')                         +'{{yes}}       | {{yes}}      | {{yes}}      | {{no}}  |',
lib('kotlin.KtfmtStep')                          +'{{yes}}       | {{yes}}      | {{no}}       | {{no}}  |',
lib('kotlin.DiktatStep')                         +'{{yes}}       | {{yes}}      | {{no}}       | {{no}}  |',
lib('markdown.FreshMarkStep')                    +'{{yes}}       | {{no}}       | {{no}}       | {{no}}  |',
lib('markdown.FlexmarkStep')                     +'{{no}}        | {{yes}}      | {{no}}       | {{no}}  |',
lib('npm.EslintFormatterStep')                   +'{{yes}}       | {{yes}}      | {{no}}       | {{no}}  |',
lib('npm.PrettierFormatterStep')                 +'{{yes}}       | {{yes}}      | {{no}}       | {{no}}  |',
lib('npm.TsFmtFormatterStep')                    +'{{yes}}       | {{yes}}      | {{no}}       | {{no}}  |',
<<<<<<< HEAD
lib('pom.SortPomStepStep')                       +'{{no}}        | {{yes}}      | {{no}}       | {{no}}  |',
lib('protobuf.BufStep')                          +'{{yes}}       | {{no}}       | {{no}}       | {{no}}  |',
=======
lib('pom.SortPomStep')                           +'{{no}}        | {{yes}}      | {{no}}       | {{no}}  |',
>>>>>>> 1b24f485
lib('python.BlackStep')                          +'{{yes}}       | {{no}}       | {{no}}       | {{no}}  |',
lib('rome.RomeStep')                             +'{{yes}}       | {{yes}}      | {{no}}       | {{no}}  |',
lib('scala.ScalaFmtStep')                        +'{{yes}}       | {{yes}}      | {{yes}}      | {{no}}  |',
lib('sql.DBeaverSQLFormatterStep')               +'{{yes}}       | {{yes}}      | {{yes}}      | {{no}}  |',
extra('wtp.EclipseWtpFormatterStep')             +'{{yes}}       | {{yes}}      | {{no}}       | {{no}}  |',
lib('yaml.JacksonYamlStep')                      +'{{yes}}       | {{yes}}      | {{no}}       | {{no}}  |',
'| [(Your FormatterStep here)](CONTRIBUTING.md#how-to-add-a-new-formatterstep) | {{no}} | {{no}} | {{no}} | {{no}} |',
].join('\n');
-->
| Feature / FormatterStep                       | [gradle](plugin-gradle/README.md) | [maven](plugin-maven/README.md) | [sbt](https://github.com/moznion/sbt-spotless) | [(Your build tool here)](CONTRIBUTING.md#how-to-add-a-new-plugin-for-a-build-system) |
| --------------------------------------------- | ------------- | ------------ | ------------ | --------|
| Automatic [idempotency safeguard](PADDEDCELL.md) | :+1:    | :+1:      | :+1:      | :white_large_square:  |
| Misconfigured [encoding safeguard](https://github.com/diffplug/spotless/blob/08340a11566cdf56ecf50dbd4d557ed84a70a502/testlib/src/test/java/com/diffplug/spotless/EncodingErrorMsgTest.java#L34-L38) | :+1:    | :+1:      | :+1:       | :white_large_square:  |
| Toggle with [`spotless:off` and `spotless:on`](plugin-gradle/#spotlessoff-and-spotlesson) | :+1:    | :+1:      | :white_large_square:       | :white_large_square:  |
| [Ratchet from](https://github.com/diffplug/spotless/tree/main/plugin-gradle#ratchet) `origin/main` or other git ref | :+1:    | :+1:      | :white_large_square:       | :white_large_square:  |
| Define [line endings using git](https://github.com/diffplug/spotless/tree/main/plugin-gradle#line-endings-and-encodings-invisible-stuff) | :+1:    | :+1:      | :+1:       | :white_large_square:  |
| Fast incremental format and up-to-date check   | :+1:      | :+1:      | :white_large_square:       | :white_large_square:  |
| Fast format on fresh checkout using buildcache | :+1:      | :white_large_square:       | :white_large_square:       | :white_large_square:  |
| [`generic.EndWithNewlineStep`](lib/src/main/java/com/diffplug/spotless/generic/EndWithNewlineStep.java) | :+1:       | :+1:      | :white_large_square:       | :white_large_square:  |
| [`generic.IndentStep`](lib/src/main/java/com/diffplug/spotless/generic/IndentStep.java) | :+1:       | :+1:      | :white_large_square:       | :white_large_square:  |
| [`generic.Jsr223Step`](lib/src/main/java/com/diffplug/spotless/generic/Jsr223Step.java) | :white_large_square:        | :+1:      | :white_large_square:       | :white_large_square:  |
| [`generic.LicenseHeaderStep`](lib/src/main/java/com/diffplug/spotless/generic/LicenseHeaderStep.java) | :+1:       | :+1:      | :+1:      | :white_large_square:  |
| [`generic.NativeCmdStep`](lib/src/main/java/com/diffplug/spotless/generic/NativeCmdStep.java) | :+1:       | :+1:      | :white_large_square:       | :white_large_square:  |
| [`generic.ReplaceRegexStep`](lib/src/main/java/com/diffplug/spotless/generic/ReplaceRegexStep.java) | :+1:       | :+1:      | :white_large_square:       | :white_large_square:  |
| [`generic.ReplaceStep`](lib/src/main/java/com/diffplug/spotless/generic/ReplaceStep.java) | :+1:       | :+1:      | :white_large_square:       | :white_large_square:  |
| [`generic.TrimTrailingWhitespaceStep`](lib/src/main/java/com/diffplug/spotless/generic/TrimTrailingWhitespaceStep.java) | :+1:       | :+1:      | :white_large_square:       | :white_large_square:  |
| [`antlr4.Antlr4FormatterStep`](lib/src/main/java/com/diffplug/spotless/antlr4/Antlr4FormatterStep.java) | :+1:       | :+1:      | :white_large_square:       | :white_large_square:  |
| [`cpp.ClangFormatStep`](lib/src/main/java/com/diffplug/spotless/cpp/ClangFormatStep.java) | :+1:       | :white_large_square:       | :white_large_square:       | :white_large_square:  |
| [`cpp.EclipseFormatterStep`](lib-extra/src/main/java/com/diffplug/spotless/extra/cpp/EclipseFormatterStep.java) | :+1:       | :+1:      | :+1:      | :white_large_square:  |
| [`gherkin.GherkinUtilsStep`](lib/src/main/java/com/diffplug/spotless/gherkin/GherkinUtilsStep.java) | :+1:       | :+1:      | :white_large_square:       | :white_large_square:  |
| [`groovy.GrEclipseFormatterStep`](lib-extra/src/main/java/com/diffplug/spotless/extra/groovy/GrEclipseFormatterStep.java) | :+1:       | :+1:      | :+1:      | :white_large_square:  |
| [`java.GoogleJavaFormatStep`](lib/src/main/java/com/diffplug/spotless/java/GoogleJavaFormatStep.java) | :+1:       | :+1:      | :+1:      | :white_large_square:  |
| [`java.ImportOrderStep`](lib/src/main/java/com/diffplug/spotless/java/ImportOrderStep.java) | :+1:       | :+1:      | :+1:      | :white_large_square:  |
| [`java.PalantirJavaFormatStep`](lib/src/main/java/com/diffplug/spotless/java/PalantirJavaFormatStep.java) | :+1:       | :+1:      | :white_large_square:       | :white_large_square:  |
| [`java.RemoveUnusedImportsStep`](lib/src/main/java/com/diffplug/spotless/java/RemoveUnusedImportsStep.java) | :+1:       | :+1:      | :+1:      | :white_large_square:  |
| [`java.EclipseJdtFormatterStep`](lib-extra/src/main/java/com/diffplug/spotless/extra/java/EclipseJdtFormatterStep.java) | :+1:       | :+1:      | :+1:      | :white_large_square:  |
| [`java.FormatAnnotationsStep`](lib/src/main/java/com/diffplug/spotless/java/FormatAnnotationsStep.java) | :+1:       | :+1:      | :white_large_square:       | :white_large_square:  |
| [`java.CleanthatJavaStep`](lib/src/main/java/com/diffplug/spotless/java/CleanthatJavaStep.java) | :+1:       | :+1:      | :white_large_square:       | :white_large_square:  |
| [`json.gson.GsonStep`](lib/src/main/java/com/diffplug/spotless/json/gson/GsonStep.java) | :+1:       | :+1:      | :white_large_square:       | :white_large_square:  |
| [`json.JacksonJsonStep`](lib/src/main/java/com/diffplug/spotless/json/JacksonJsonStep.java) | :+1:       | :+1:      | :white_large_square:       | :white_large_square:  |
| [`json.JsonSimpleStep`](lib/src/main/java/com/diffplug/spotless/json/JsonSimpleStep.java) | :+1:       | :+1:      | :white_large_square:       | :white_large_square:  |
| [`kotlin.KtLintStep`](lib/src/main/java/com/diffplug/spotless/kotlin/KtLintStep.java) | :+1:       | :+1:      | :+1:      | :white_large_square:  |
| [`kotlin.KtfmtStep`](lib/src/main/java/com/diffplug/spotless/kotlin/KtfmtStep.java) | :+1:       | :+1:      | :white_large_square:       | :white_large_square:  |
| [`kotlin.DiktatStep`](lib/src/main/java/com/diffplug/spotless/kotlin/DiktatStep.java) | :+1:       | :+1:      | :white_large_square:       | :white_large_square:  |
| [`markdown.FreshMarkStep`](lib/src/main/java/com/diffplug/spotless/markdown/FreshMarkStep.java) | :+1:       | :white_large_square:       | :white_large_square:       | :white_large_square:  |
| [`markdown.FlexmarkStep`](lib/src/main/java/com/diffplug/spotless/markdown/FlexmarkStep.java) | :white_large_square:        | :+1:      | :white_large_square:       | :white_large_square:  |
| [`npm.EslintFormatterStep`](lib/src/main/java/com/diffplug/spotless/npm/EslintFormatterStep.java) | :+1:       | :+1:      | :white_large_square:       | :white_large_square:  |
| [`npm.PrettierFormatterStep`](lib/src/main/java/com/diffplug/spotless/npm/PrettierFormatterStep.java) | :+1:       | :+1:      | :white_large_square:       | :white_large_square:  |
| [`npm.TsFmtFormatterStep`](lib/src/main/java/com/diffplug/spotless/npm/TsFmtFormatterStep.java) | :+1:       | :+1:      | :white_large_square:       | :white_large_square:  |
<<<<<<< HEAD
| [`pom.SortPomStepStep`](lib/src/main/java/com/diffplug/spotless/pom/SortPomStepStep.java) | :white_large_square:        | :+1:      | :white_large_square:       | :white_large_square:  |
| [`protobuf.BufStep`](lib/src/main/java/com/diffplug/spotless/protobuf/BufStep.java) | :+1:       | :white_large_square:       | :white_large_square:       | :white_large_square:  |
=======
| [`pom.SortPomStep`](lib/src/main/java/com/diffplug/spotless/pom/SortPomStep.java) | :white_large_square:        | :+1:      | :white_large_square:       | :white_large_square:  |
>>>>>>> 1b24f485
| [`python.BlackStep`](lib/src/main/java/com/diffplug/spotless/python/BlackStep.java) | :+1:       | :white_large_square:       | :white_large_square:       | :white_large_square:  |
| [`rome.RomeStep`](lib/src/main/java/com/diffplug/spotless/rome/RomeStep.java) | :+1:       | :+1:      | :white_large_square:       | :white_large_square:  |
| [`scala.ScalaFmtStep`](lib/src/main/java/com/diffplug/spotless/scala/ScalaFmtStep.java) | :+1:       | :+1:      | :+1:      | :white_large_square:  |
| [`sql.DBeaverSQLFormatterStep`](lib/src/main/java/com/diffplug/spotless/sql/DBeaverSQLFormatterStep.java) | :+1:       | :+1:      | :+1:      | :white_large_square:  |
| [`wtp.EclipseWtpFormatterStep`](lib-extra/src/main/java/com/diffplug/spotless/extra/wtp/EclipseWtpFormatterStep.java) | :+1:       | :+1:      | :white_large_square:       | :white_large_square:  |
| [`yaml.JacksonYamlStep`](lib/src/main/java/com/diffplug/spotless/yaml/JacksonYamlStep.java) | :+1:       | :+1:      | :white_large_square:       | :white_large_square:  |
| [(Your FormatterStep here)](CONTRIBUTING.md#how-to-add-a-new-formatterstep) | :white_large_square: | :white_large_square: | :white_large_square: | :white_large_square: |
<!---freshmark /matrix -->

### Why are there empty squares?

Many projects get harder to work on as they get bigger. Spotless is easier to work on than ever, and one of the reasons why is that we don't require contributors to "fill the matrix". If you want to [add Bazel support](https://github.com/diffplug/spotless/issues/76), we'd happily accept the PR even if it only supports the one formatter you use. And if you want to add FooFormatter support, we'll happily accept the PR even if it only supports the one build system you use.

Once someone has filled in one square of the formatter/build system matrix, it's easy for interested parties to fill in any empty squares, since you'll now have a working example for every piece needed.

## Acknowledgements

- Thanks to [Konstantin Lutovich](https://github.com/lutovich) for [implementing and maintaining the maven plugin](https://github.com/diffplug/spotless/pull/188), as well as fixing [remote-build cache support for Gradle](https://github.com/diffplug/spotless/pull/571).
- Thanks to [Frank Vennemeyer](https://github.com/fvgh) for [Groovy support via greclipse](https://github.com/diffplug/spotless/issues/13), [C++ support via CDT](https://github.com/diffplug/spotless/issues/232), [XML support via WTP](https://github.com/diffplug/spotless/pull/241) and a huge body of work with other eclipse-based formatters.
- Thanks to [Jonathan Bluett-Duncan](https://github.com/jbduncan) for
  - implementing up-to-date checking [#31](https://github.com/diffplug/spotless/issues/31)
  - breaking spotless into libraries [#56](https://github.com/diffplug/spotless/issues/56)
  - lots of other things, but especially the diff support in `spotlessCheck`
  - constant improvements on a variety of topics with high-quality code reviews
- Thanks to [Daz DeBoer](https://github.com/bigdaz) for the reworking the guts of our gradle plugin to support [buildcache](https://github.com/diffplug/spotless/pull/576), [InputChanges](https://github.com/diffplug/spotless/pull/607), and [lazy configuration](https://github.com/diffplug/spotless/pull/617).
- Thanks to [Richard Willis](https://github.com/badsyntax) for creating the [VS Code extension for Spotless Gradle](https://marketplace.visualstudio.com/items?itemName=richardwillis.vscode-spotless-gradle).
- Thanks to [Ryan Gurney](https://github.com/ragurney) for creating the [IntelliJ plugin for Spotless Gradle](https://plugins.jetbrains.com/plugin/18321-spotless-gradle).
- Thanks to [Markus Heberling](https://github.com/tisoft) for adding [generic native formatters](https://github.com/diffplug/spotless/pull/949), [jsr-223 formatters](https://github.com/diffplug/spotless/pull/945), and [maven pom sorting](https://github.com/diffplug/spotless/pull/946).
- Thanks to [Matthias Balke](https://github.com/matthiasbalke) for [adding support for Antlr](https://github.com/diffplug/spotless/pull/328).
- Thanks to [Matthias Andreas Benkard](https://github.com/benkard) for adding support for google-java-format 1.8+ ([#563](https://github.com/diffplug/spotless/pull/563))
- Thanks to [Thomas Broyer](https://github.com/tbroyer) for adding support for google-java-format's [skip-reflowing-long-strings option](https://github.com/diffplug/spotless/pull/929).
- Thanks to [Ranadeep Polavarapu](https://github.com/RanadeepPolavarapu) for adding support for ktfmt ([#569](https://github.com/diffplug/spotless/pull/569))
- Thanks to [Simon Gamma](https://github.com/simschla) for [adding support for npm-based formatters](https://github.com/diffplug/spotless/pull/283), [twice](https://github.com/diffplug/spotless/pull/606) including `prettier` and `tsfmt`.
- Thanks to [Hakanai](https://github.com/hakanai) for adding [wildcards last support to the import sorter](https://github.com/diffplug/spotless/pull/956).
- Thanks to [Kevin Brooks](https://github.com/k-brooks) for [updating all eclipse-based formatters to 4.13](https://github.com/diffplug/spotless/pull/482) and [fixing Groovy for multiproject](https://github.com/diffplug/spotless/issues/877).
- Thanks to [Dylan Baroody](https://github.com/dylanbaroody) for fixing [sql formatting support for JDBI bind list params](https://github.com/diffplug/spotless/pull/955).
- Thanks to [figroc](https://github.com/figroc) for adding [custom mavenCoordinate support to google-java-format](https://github.com/diffplug/spotless/pull/944#issuecomment-927565149).
- Thanks to [Thomas Glaeser](https://github.com/tglaeser) for [finding](https://github.com/diffplug/spotless/issues/654) and [fixing](https://github.com/diffplug/spotless/pull/656) a file-permissions-clobbering bug.
- Thanks to [Joan Goyeau](https://github.com/joan38) for [fixing scalafmt integration](https://github.com/diffplug/spotless/pull/260).
- Thanks to [Nick Sutcliffe](https://github.com/nsutcliffe) for [fixing scalafmt post-2.0](https://github.com/diffplug/spotless/pull/416).
- Thanks to [Baptiste Mesta](https://github.com/baptistemesta) for
  - porting the DBeaver formatter to Spotless, and thanks to [DBeaver](https://dbeaver.jkiss.org/) and [its authors](https://github.com/serge-rider/dbeaver/graphs/contributors) for their excellent SQL formatter.
  - making license headers date-aware [#179](https://github.com/diffplug/spotless/pull/179)
- Thanks to [vmdominguez](https://github.com/vmdominguez) and [Luis Fors](https://github.com/luis-fors-cb) for adding the ability to limit formatting to specific files in gradle ([#322](https://github.com/diffplug/spotless/pull/322)) and maven ([#392](https://github.com/diffplug/spotless/pull/392)), respectively.
- Thanks to [bender316](https://github.com/bender316) for fixing classloading on Java 9 ([#426](https://github.com/diffplug/spotless/pull/426)).
- Thanks to [Stefan Oehme](https://github.com/oehme) for tons of help on the internal mechanics of Gradle.
- Thanks to [eyalkaspi](https://github.com/eyalkaspi) for adding configurable date ranges to the date-aware license headers.
- Thanks to [Andrew Parmet](https://github.com/andrewparmet) for adding [ktfmt support for kotlin gradle](https://github.com/diffplug/spotless/pull/583).
- Thanks to [Oliver Horn](https://github.com/ohorn) for adding AOSP support for Spotless' google-java-format integration.
- Formatting by Eclipse
  - Special thanks to [Mateusz Matela](https://waynebeaton.wordpress.com/2015/03/15/great-fixes-for-mars-winners-part-i/) for huge improvements to the eclipse code formatter!
- Thanks to [Zac Sweers](https://github.com/ZacSweers) for fixing the highly requested ktlint 0.34+ support ([#469](https://github.com/diffplug/spotless/pull/469)), multiple build updates and fixing a gradle deprecation warning ([#434](https://github.com/diffplug/spotless/pull/434) and others).
- Thanks to [Stephen Panaro](https://github.com/smpanaro) for adding support for ktlint FilenameRule ([#974](https://github.com/diffplug/spotless/pull/974)).
- Thanks to [Nelson Osacky](https://github.com/runningcode) for android doc improvements, versions bump, and a build improvement.
- Thanks to [Stanley Shyiko](https://github.com/shyiko) for his help integrating [ktlint](https://github.com/shyiko/ktlint).
- Thanks to [Jonathan Leitschuh](https://github.com/JLLeitschuh) for adding [ktlint](https://github.com/shyiko/ktlint) support for [Gradle Kotlin DSL](https://github.com/gradle/kotlin-dsl) files.
- Originally forked from [gradle-format-plugin](https://github.com/youribonnaffe/gradle-format-plugin) by Youri Bonnaffé.
- Thanks to Ismaël Mejía for bumping eclipse-jdt deps to 4.11. [PR #60](https://github.com/diffplug/spotless/issues/381).
- Thanks to Gábor Bernát for improvements to logging and multi-project support.
- Thanks to [Oliver Szymanski](https://github.com/source-knights) for porting [tsfmt](https://github.com/diffplug/spotless/pull/553) and [prettier](https://github.com/diffplug/spotless/pull/555) to maven.
- Thanks to Andrew Oberstar for improvements to formatting java source in non-java source sets. [PR #60](https://github.com/diffplug/spotless/pull/60).
- Thanks to [Sameer Balasubrahmanyam](https://github.com/sameer-b) for [adding support for IntelliJ-style year placeholders](https://github.com/diffplug/spotless/pull/542).
- Thanks to [Jamie Tanna](https://github.com/jamietanna) for [adding a simple JSON formatter](https://github.com/diffplug/spotless/pull/853).
- Thanks to [Adib Saikali](https://github.com/asaikali) and [Paul Merlin](https://github.com/eskatos) for tracking down the tricky cause of [#506](https://github.com/diffplug/spotless/issues/506).
- Import ordering from [EclipseCodeFormatter](https://github.com/krasa/EclipseCodeFormatter).
- Built by [gradle](https://gradle.org/).
- Tested by [junit](https://junit.org/).
- Maintained by [DiffPlug](https://www.diffplug.com/).<|MERGE_RESOLUTION|>--- conflicted
+++ resolved
@@ -97,12 +97,8 @@
 lib('npm.EslintFormatterStep')                   +'{{yes}}       | {{yes}}      | {{no}}       | {{no}}  |',
 lib('npm.PrettierFormatterStep')                 +'{{yes}}       | {{yes}}      | {{no}}       | {{no}}  |',
 lib('npm.TsFmtFormatterStep')                    +'{{yes}}       | {{yes}}      | {{no}}       | {{no}}  |',
-<<<<<<< HEAD
 lib('pom.SortPomStepStep')                       +'{{no}}        | {{yes}}      | {{no}}       | {{no}}  |',
 lib('protobuf.BufStep')                          +'{{yes}}       | {{no}}       | {{no}}       | {{no}}  |',
-=======
-lib('pom.SortPomStep')                           +'{{no}}        | {{yes}}      | {{no}}       | {{no}}  |',
->>>>>>> 1b24f485
 lib('python.BlackStep')                          +'{{yes}}       | {{no}}       | {{no}}       | {{no}}  |',
 lib('rome.RomeStep')                             +'{{yes}}       | {{yes}}      | {{no}}       | {{no}}  |',
 lib('scala.ScalaFmtStep')                        +'{{yes}}       | {{yes}}      | {{yes}}      | {{no}}  |',
@@ -152,12 +148,8 @@
 | [`npm.EslintFormatterStep`](lib/src/main/java/com/diffplug/spotless/npm/EslintFormatterStep.java) | :+1:       | :+1:      | :white_large_square:       | :white_large_square:  |
 | [`npm.PrettierFormatterStep`](lib/src/main/java/com/diffplug/spotless/npm/PrettierFormatterStep.java) | :+1:       | :+1:      | :white_large_square:       | :white_large_square:  |
 | [`npm.TsFmtFormatterStep`](lib/src/main/java/com/diffplug/spotless/npm/TsFmtFormatterStep.java) | :+1:       | :+1:      | :white_large_square:       | :white_large_square:  |
-<<<<<<< HEAD
 | [`pom.SortPomStepStep`](lib/src/main/java/com/diffplug/spotless/pom/SortPomStepStep.java) | :white_large_square:        | :+1:      | :white_large_square:       | :white_large_square:  |
 | [`protobuf.BufStep`](lib/src/main/java/com/diffplug/spotless/protobuf/BufStep.java) | :+1:       | :white_large_square:       | :white_large_square:       | :white_large_square:  |
-=======
-| [`pom.SortPomStep`](lib/src/main/java/com/diffplug/spotless/pom/SortPomStep.java) | :white_large_square:        | :+1:      | :white_large_square:       | :white_large_square:  |
->>>>>>> 1b24f485
 | [`python.BlackStep`](lib/src/main/java/com/diffplug/spotless/python/BlackStep.java) | :+1:       | :white_large_square:       | :white_large_square:       | :white_large_square:  |
 | [`rome.RomeStep`](lib/src/main/java/com/diffplug/spotless/rome/RomeStep.java) | :+1:       | :+1:      | :white_large_square:       | :white_large_square:  |
 | [`scala.ScalaFmtStep`](lib/src/main/java/com/diffplug/spotless/scala/ScalaFmtStep.java) | :+1:       | :+1:      | :+1:      | :white_large_square:  |
