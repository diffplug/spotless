# <img align="left" src="_images/spotless_logo.png"> Spotless: Keep your code spotless

<!---freshmark shields
output = [
  link(image('Travis CI', 'https://travis-ci.org/{{org}}/{{name}}.svg?branch=main'), 'https://travis-ci.org/{{org}}/{{name}}'),
  link(shield('Live chat', 'gitter', 'chat', 'brightgreen'), 'https://gitter.im/{{org}}/{{name}}'),
  link(shield('License Apache', 'license', 'apache', 'brightgreen'), 'https://tldrlegal.com/license/apache-license-2.0-(apache-2.0)')
  ].join('\n');
-->
[![Travis CI](https://travis-ci.org/diffplug/spotless.svg?branch=main)](https://travis-ci.org/diffplug/spotless)
[![Live chat](https://img.shields.io/badge/gitter-chat-brightgreen.svg)](https://gitter.im/diffplug/spotless)
[![License Apache](https://img.shields.io/badge/license-apache-brightgreen.svg)](https://tldrlegal.com/license/apache-license-2.0-(apache-2.0))
<!---freshmark /shields -->

Spotless can format &lt;java | kotlin | scala | sql | groovy | javascript | flow | typeScript | css | scss | less | jsx | vue | graphql | json | yaml | markdown | license headers | anything> using &lt;gradle | maven | anything>.

- [Spotless for Gradle](plugin-gradle)
  - [VS Code extension](https://marketplace.visualstudio.com/items?itemName=richardwillis.vscode-spotless-gradle)
- [Spotless for Maven](plugin-maven)
- [Other build systems](CONTRIBUTING.md#how-to-add-a-new-plugin-for-a-build-system)

Ideally, a code formatter can do more than just find formatting errors - it should fix them as well. Such a formatter is really just a `Function<String, String>`, which returns a formatted version of its potentially unformatted input.

It's easy to build such a function, but there are some gotchas and lots of integration work (newlines, character encodings, idempotency, and build-system integration). Spotless tackles those for you so you can focus on just a simple `Function<String, String>` which can compose with any of the other formatters and build tools in Spotless' arsenal.

## Current feature matrix

<!---freshmark matrix
function lib(className)   { return '| [`' + className + '`](lib/src/main/java/com/diffplug/spotless/' + className.replace('.', '/') + '.java) | ' }
function extra(className) { return '| [`' + className + '`](lib-extra/src/main/java/com/diffplug/spotless/extra/' + className.replace('.', '/') + '.java) | ' }

//                                               | GRADLE        | MAVEN        | (new)   |
output = [
'| Feature / FormatterStep                       | [plugin-gradle](plugin-gradle/README.md) | [plugin-maven](plugin-maven/README.md) | [(Your build tool here)](CONTRIBUTING.md#how-to-add-a-new-plugin-for-a-build-system) |',
'| --------------------------------------------- | ------------- | ------------ | --------|',
'| Automatic [idempotency safeguard](PADDEDCELL.md) | {{yes}}    | {{yes}}      | {{no}}  |',
'| Misconfigured [encoding safeguard](https://github.com/diffplug/spotless/blob/08340a11566cdf56ecf50dbd4d557ed84a70a502/testlib/src/test/java/com/diffplug/spotless/EncodingErrorMsgTest.java#L34-L38) | {{yes}}    | {{yes}}      | {{no}}  |',
'| [Ratchet from](https://github.com/diffplug/spotless/tree/main/plugin-gradle#ratchet) `origin/main` or other git ref | {{yes}}    | {{yes}}      | {{no}}  |',
'| Define [line endings using git](https://github.com/diffplug/spotless/tree/main/plugin-gradle#line-endings-and-encodings-invisible-stuff) | {{yes}}    | {{yes}}      | {{no}}  |',
'| Fast incremental format and up-to-date check   | {{yes}}      | {{no}}       | {{no}}  |',
'| Fast format on fresh checkout using buildcache | {{yes}}      | {{no}}       | {{no}}  |',
lib('generic.EndWithNewlineStep')                +'{{yes}}       | {{yes}}      | {{no}}  |',
lib('generic.IndentStep')                        +'{{yes}}       | {{yes}}      | {{no}}  |',
lib('generic.LicenseHeaderStep')                 +'{{yes}}       | {{yes}}      | {{no}}  |',
lib('generic.ReplaceRegexStep')                  +'{{yes}}       | {{yes}}      | {{no}}  |',
lib('generic.ReplaceStep')                       +'{{yes}}       | {{yes}}      | {{no}}  |',
lib('generic.TrimTrailingWhitespaceStep')        +'{{yes}}       | {{yes}}      | {{no}}  |',
lib('antlr4.Antlr4FormatterStep')                +'{{yes}}       | {{yes}}      | {{no}}  |',
extra('cpp.EclipseFormatterStep')                +'{{yes}}       | {{yes}}      | {{no}}  |',
extra('groovy.GrEclipseFormatterStep')           +'{{yes}}       | {{no}}       | {{no}}  |',
lib('java.GoogleJavaFormatStep')                 +'{{yes}}       | {{yes}}      | {{no}}  |',
lib('java.ImportOrderStep')                      +'{{yes}}       | {{yes}}      | {{no}}  |',
lib('java.RemoveUnusedImportsStep')              +'{{yes}}       | {{yes}}      | {{no}}  |',
extra('java.EclipseFormatterStep')               +'{{yes}}       | {{yes}}      | {{no}}  |',
lib('kotlin.KtLintStep')                         +'{{yes}}       | {{yes}}      | {{no}}  |',
lib('kotlin.KtfmtStep')                          +'{{yes}}       | {{yes}}      | {{no}}  |',
lib('markdown.FreshMarkStep')                    +'{{yes}}       | {{no}}       | {{no}}  |',
<<<<<<< HEAD
lib('npm.PrettierFormatterStep')                 +'{{yes}}       | {{yes}}       | {{no}}  |',
lib('npm.TsFmtFormatterStep')                    +'{{yes}}       | {{yes}}       | {{no}}  |',
lib('scala.ScalaFmtStep')                        +'{{yes}}       | {{yes}}       | {{no}}  |',
lib('scala.ScalaFixStep')                        +'{{yes}}       | {{no}}       | {{no}}  |',
=======
lib('npm.PrettierFormatterStep')                 +'{{yes}}       | {{yes}}      | {{no}}  |',
lib('npm.TsFmtFormatterStep')                    +'{{yes}}       | {{yes}}      | {{no}}  |',
lib('scala.ScalaFmtStep')                        +'{{yes}}       | {{yes}}      | {{no}}  |',
>>>>>>> 6d43bccc
lib('sql.DBeaverSQLFormatterStep')               +'{{yes}}       | {{no}}       | {{no}}  |',
extra('wtp.EclipseWtpFormatterStep')             +'{{yes}}       | {{yes}}      | {{no}}  |',
'| [(Your FormatterStep here)](CONTRIBUTING.md#how-to-add-a-new-formatterstep) | {{no}} | {{no}} | {{no}} |',
].join('\n');
-->
| Feature / FormatterStep                       | [plugin-gradle](plugin-gradle/README.md) | [plugin-maven](plugin-maven/README.md) | [(Your build tool here)](CONTRIBUTING.md#how-to-add-a-new-plugin-for-a-build-system) |
| --------------------------------------------- | ------------- | ------------ | --------|
| Automatic [idempotency safeguard](PADDEDCELL.md) | :+1:    | :+1:      | :white_large_square:  |
| Misconfigured [encoding safeguard](https://github.com/diffplug/spotless/blob/08340a11566cdf56ecf50dbd4d557ed84a70a502/testlib/src/test/java/com/diffplug/spotless/EncodingErrorMsgTest.java#L34-L38) | :+1:    | :+1:      | :white_large_square:  |
| [Ratchet from](https://github.com/diffplug/spotless/tree/main/plugin-gradle#ratchet) `origin/main` or other git ref | :+1:    | :+1:      | :white_large_square:  |
| Define [line endings using git](https://github.com/diffplug/spotless/tree/main/plugin-gradle#line-endings-and-encodings-invisible-stuff) | :+1:    | :+1:      | :white_large_square:  |
| Fast incremental format and up-to-date check   | :+1:      | :white_large_square:       | :white_large_square:  |
| Fast format on fresh checkout using buildcache | :+1:      | :white_large_square:       | :white_large_square:  |
| [`generic.EndWithNewlineStep`](lib/src/main/java/com/diffplug/spotless/generic/EndWithNewlineStep.java) | :+1:       | :+1:      | :white_large_square:  |
| [`generic.IndentStep`](lib/src/main/java/com/diffplug/spotless/generic/IndentStep.java) | :+1:       | :+1:      | :white_large_square:  |
| [`generic.LicenseHeaderStep`](lib/src/main/java/com/diffplug/spotless/generic/LicenseHeaderStep.java) | :+1:       | :+1:      | :white_large_square:  |
| [`generic.ReplaceRegexStep`](lib/src/main/java/com/diffplug/spotless/generic/ReplaceRegexStep.java) | :+1:       | :+1:      | :white_large_square:  |
| [`generic.ReplaceStep`](lib/src/main/java/com/diffplug/spotless/generic/ReplaceStep.java) | :+1:       | :+1:      | :white_large_square:  |
| [`generic.TrimTrailingWhitespaceStep`](lib/src/main/java/com/diffplug/spotless/generic/TrimTrailingWhitespaceStep.java) | :+1:       | :+1:      | :white_large_square:  |
| [`antlr4.Antlr4FormatterStep`](lib/src/main/java/com/diffplug/spotless/antlr4/Antlr4FormatterStep.java) | :+1:       | :+1:      | :white_large_square:  |
| [`cpp.EclipseFormatterStep`](lib-extra/src/main/java/com/diffplug/spotless/extra/cpp/EclipseFormatterStep.java) | :+1:       | :+1:      | :white_large_square:  |
| [`groovy.GrEclipseFormatterStep`](lib-extra/src/main/java/com/diffplug/spotless/extra/groovy/GrEclipseFormatterStep.java) | :+1:       | :white_large_square:       | :white_large_square:  |
| [`java.GoogleJavaFormatStep`](lib/src/main/java/com/diffplug/spotless/java/GoogleJavaFormatStep.java) | :+1:       | :+1:      | :white_large_square:  |
| [`java.ImportOrderStep`](lib/src/main/java/com/diffplug/spotless/java/ImportOrderStep.java) | :+1:       | :+1:      | :white_large_square:  |
| [`java.RemoveUnusedImportsStep`](lib/src/main/java/com/diffplug/spotless/java/RemoveUnusedImportsStep.java) | :+1:       | :+1:      | :white_large_square:  |
| [`java.EclipseFormatterStep`](lib-extra/src/main/java/com/diffplug/spotless/extra/java/EclipseFormatterStep.java) | :+1:       | :+1:      | :white_large_square:  |
| [`kotlin.KtLintStep`](lib/src/main/java/com/diffplug/spotless/kotlin/KtLintStep.java) | :+1:       | :+1:      | :white_large_square:  |
| [`kotlin.KtfmtStep`](lib/src/main/java/com/diffplug/spotless/kotlin/KtfmtStep.java) | :+1:       | :+1:      | :white_large_square:  |
| [`markdown.FreshMarkStep`](lib/src/main/java/com/diffplug/spotless/markdown/FreshMarkStep.java) | :+1:       | :white_large_square:       | :white_large_square:  |
<<<<<<< HEAD
| [`npm.PrettierFormatterStep`](lib/src/main/java/com/diffplug/spotless/npm/PrettierFormatterStep.java) | :+1:       | :+1:       | :white_large_square:  |
| [`npm.TsFmtFormatterStep`](lib/src/main/java/com/diffplug/spotless/npm/TsFmtFormatterStep.java) | :+1:       | :+1:       | :white_large_square:  |
| [`scala.ScalaFmtStep`](lib/src/main/java/com/diffplug/spotless/scala/ScalaFmtStep.java) | :+1:       | :+1:       | :white_large_square:  |
| [`scala.ScalaFixStep`](lib/src/main/java/com/diffplug/spotless/scala/ScalaFixStep.java) | :+1:       | :white_large_square:       | :white_large_square:  |
=======
| [`npm.PrettierFormatterStep`](lib/src/main/java/com/diffplug/spotless/npm/PrettierFormatterStep.java) | :+1:       | :+1:      | :white_large_square:  |
| [`npm.TsFmtFormatterStep`](lib/src/main/java/com/diffplug/spotless/npm/TsFmtFormatterStep.java) | :+1:       | :+1:      | :white_large_square:  |
| [`scala.ScalaFmtStep`](lib/src/main/java/com/diffplug/spotless/scala/ScalaFmtStep.java) | :+1:       | :+1:      | :white_large_square:  |
>>>>>>> 6d43bccc
| [`sql.DBeaverSQLFormatterStep`](lib/src/main/java/com/diffplug/spotless/sql/DBeaverSQLFormatterStep.java) | :+1:       | :white_large_square:       | :white_large_square:  |
| [`wtp.EclipseWtpFormatterStep`](lib-extra/src/main/java/com/diffplug/spotless/extra/wtp/EclipseWtpFormatterStep.java) | :+1:       | :+1:      | :white_large_square:  |
| [(Your FormatterStep here)](CONTRIBUTING.md#how-to-add-a-new-formatterstep) | :white_large_square: | :white_large_square: | :white_large_square: |
<!---freshmark /matrix -->

*Why are there empty squares?* Many projects get harder to work on as they get bigger. Spotless is easier to work on than ever, and one of the reasons why is that we don't require contributors to "fill the matrix". If you want to [add Bazel support](https://github.com/diffplug/spotless/issues/76), we'd happily accept the PR even if it only supports the one formatter you use. And if you want to add FooFormatter support, we'll happily accept the PR even if it only supports the one build system you use.

Once someone has filled in one square of the formatter/build system matrix, it's easy for interested parties to fill in any empty squares, since you'll now have a working example for every piece needed.

## Acknowledgements

- Thanks to [Konstantin Lutovich](https://github.com/lutovich) for [implementing and maintaining the maven plugin](https://github.com/diffplug/spotless/pull/188), as well as fixing [remote-build cache support for Gradle](https://github.com/diffplug/spotless/pull/571).
- Thanks to [Frank Vennemeyer](https://github.com/fvgh) for [Groovy support via greclipse](https://github.com/diffplug/spotless/issues/13), [C++ support via CDT](https://github.com/diffplug/spotless/issues/232), [XML support via WTP](https://github.com/diffplug/spotless/pull/241) and a huge body of work with other eclipse-based formatters.
- Thanks to [Jonathan Bluett-Duncan](https://github.com/jbduncan) for
  - implementing up-to-date checking [#31](https://github.com/diffplug/spotless/issues/31)
  - breaking spotless into libraries [#56](https://github.com/diffplug/spotless/issues/56)
  - lots of other things, but especially the diff support in `spotlessCheck`
  - constant improvements on a variety of topics with high-quality code reviews
- Thanks to [Daz DeBoer](https://github.com/bigdaz) for the reworking the guts of our gradle plugin to support [buildcache](https://github.com/diffplug/spotless/pull/576), [InputChanges](https://github.com/diffplug/spotless/pull/607), and [lazy configuration](https://github.com/diffplug/spotless/pull/617).
- Thanks to [Richard Willis](https://github.com/badsyntax) for creating the [VS Code extension for Spotless Gradle](https://marketplace.visualstudio.com/items?itemName=richardwillis.vscode-spotless-gradle).
- Thanks to [Matthias Balke](https://github.com/matthiasbalke) for [adding support for Antlr](https://github.com/diffplug/spotless/pull/328).
- Thanks to [Matthias Andreas Benkard](https://github.com/benkard) for adding support for google-java-format 1.8+ ([#563](https://github.com/diffplug/spotless/pull/563))
- Thanks to [Ranadeep Polavarapu](https://github.com/RanadeepPolavarapu) for adding support for ktfmt ([#569](https://github.com/diffplug/spotless/pull/569))
- Thanks to [Simon Gamma](https://github.com/simschla) for [adding support for npm-based formatters](https://github.com/diffplug/spotless/pull/283), [twice](https://github.com/diffplug/spotless/pull/606) including `prettier` and `tsfmt`.
- Thanks to [Kevin Brooks](https://github.com/k-brooks) for [updating all eclipse-based formatters to 4.13](https://github.com/diffplug/spotless/pull/482).
- Thanks to [Joan Goyeau](https://github.com/joan38) for [fixing scalafmt integration](https://github.com/diffplug/spotless/pull/260).
- Thanks to [Nick Sutcliffe](https://github.com/nsutcliffe) for [fixing scalafmt post-2.0](https://github.com/diffplug/spotless/pull/416).
- Thanks to [Baptiste Mesta](https://github.com/baptistemesta) for
  - porting the DBeaver formatter to Spotless, and thanks to [DBeaver](https://dbeaver.jkiss.org/) and [its authors](https://github.com/serge-rider/dbeaver/graphs/contributors) for their excellent SQL formatter.
  - making license headers date-aware [#179](https://github.com/diffplug/spotless/pull/179)
- Thanks to [vmdominguez](https://github.com/vmdominguez) and [Luis Fors](https://github.com/luis-fors-cb) for adding the ability to limit formatting to specific files in gradle ([#322](https://github.com/diffplug/spotless/pull/322)) and maven ([#392](https://github.com/diffplug/spotless/pull/392)), respectively.
- Thanks to [bender316](https://github.com/bender316) for fixing classloading on Java 9 ([#426](https://github.com/diffplug/spotless/pull/426)).
- Thanks to [Stefan Oehme](https://github.com/oehme) for tons of help on the internal mechanics of Gradle.
- Thanks to [eyalkaspi](https://github.com/eyalkaspi) for adding configurable date ranges to the date-aware license headers.
- Thanks to [Andrew Parmet](https://github.com/andrewparmet) for adding [ktfmt support for kotlin gradle](https://github.com/diffplug/spotless/pull/583).
- Thanks to [Oliver Horn](https://github.com/ohorn) for adding AOSP support for Spotless' google-java-format integration.
- Formatting by Eclipse
  - Special thanks to [Mateusz Matela](https://waynebeaton.wordpress.com/2015/03/15/great-fixes-for-mars-winners-part-i/) for huge improvements to the eclipse code formatter!
- Thanks to [Zac Sweers](https://github.com/ZacSweers) for fixing the highly requested ktlint 0.34+ support ([#469](https://github.com/diffplug/spotless/pull/469)), multiple build updates and fixing a gradle deprecation warning ([#434](https://github.com/diffplug/spotless/pull/434) and others).
- Thanks to [Nelson Osacky](https://github.com/runningcode) for android doc improvements, versions bump, and a build improvement.
- Thanks to [Stanley Shyiko](https://github.com/shyiko) for his help integrating [ktlint](https://github.com/shyiko/ktlint).
- Thanks to [Jonathan Leitschuh](https://github.com/JLLeitschuh) for adding [ktlint](https://github.com/shyiko/ktlint) support for [Gradle Kotlin DSL](https://github.com/gradle/kotlin-dsl) files.
- Originally forked from [gradle-format-plugin](https://github.com/youribonnaffe/gradle-format-plugin) by Youri Bonnaffé.
- Thanks to Ismaël Mejía for bumping eclipse-jdt deps to 4.11. [PR #60](https://github.com/diffplug/spotless/issues/381).
- Thanks to Gábor Bernát for improvements to logging and multi-project support.
- Thanks to [Oliver Szymanski](https://github.com/source-knights) for porting [tsfmt](https://github.com/diffplug/spotless/pull/553) and [prettier](https://github.com/diffplug/spotless/pull/555) to maven.
- Thanks to Andrew Oberstar for improvements to formatting java source in non-java source sets. [PR #60](https://github.com/diffplug/spotless/pull/60).
- Thanks to [Sameer Balasubrahmanyam](https://github.com/sameer-b) for [adding support for IntelliJ-style year placeholders](https://github.com/diffplug/spotless/pull/542).
- Thanks to [Adib Saikali](https://github.com/asaikali) and [Paul Merlin](https://github.com/eskatos) for tracking down the tricky cause of [#506](https://github.com/diffplug/spotless/issues/506).
- Import ordering from [EclipseCodeFormatter](https://github.com/krasa/EclipseCodeFormatter).
- Built by [gradle](https://gradle.org/).
- Tested by [junit](https://junit.org/).
- Maintained by [DiffPlug](https://www.diffplug.com/).<|MERGE_RESOLUTION|>--- conflicted
+++ resolved
@@ -55,16 +55,10 @@
 lib('kotlin.KtLintStep')                         +'{{yes}}       | {{yes}}      | {{no}}  |',
 lib('kotlin.KtfmtStep')                          +'{{yes}}       | {{yes}}      | {{no}}  |',
 lib('markdown.FreshMarkStep')                    +'{{yes}}       | {{no}}       | {{no}}  |',
-<<<<<<< HEAD
-lib('npm.PrettierFormatterStep')                 +'{{yes}}       | {{yes}}       | {{no}}  |',
-lib('npm.TsFmtFormatterStep')                    +'{{yes}}       | {{yes}}       | {{no}}  |',
-lib('scala.ScalaFmtStep')                        +'{{yes}}       | {{yes}}       | {{no}}  |',
-lib('scala.ScalaFixStep')                        +'{{yes}}       | {{no}}       | {{no}}  |',
-=======
 lib('npm.PrettierFormatterStep')                 +'{{yes}}       | {{yes}}      | {{no}}  |',
 lib('npm.TsFmtFormatterStep')                    +'{{yes}}       | {{yes}}      | {{no}}  |',
+lib('scala.ScalaFixStep')                        +'{{yes}}       | {{no}}       | {{no}}  |',
 lib('scala.ScalaFmtStep')                        +'{{yes}}       | {{yes}}      | {{no}}  |',
->>>>>>> 6d43bccc
 lib('sql.DBeaverSQLFormatterStep')               +'{{yes}}       | {{no}}       | {{no}}  |',
 extra('wtp.EclipseWtpFormatterStep')             +'{{yes}}       | {{yes}}      | {{no}}  |',
 '| [(Your FormatterStep here)](CONTRIBUTING.md#how-to-add-a-new-formatterstep) | {{no}} | {{no}} | {{no}} |',
@@ -94,16 +88,10 @@
 | [`kotlin.KtLintStep`](lib/src/main/java/com/diffplug/spotless/kotlin/KtLintStep.java) | :+1:       | :+1:      | :white_large_square:  |
 | [`kotlin.KtfmtStep`](lib/src/main/java/com/diffplug/spotless/kotlin/KtfmtStep.java) | :+1:       | :+1:      | :white_large_square:  |
 | [`markdown.FreshMarkStep`](lib/src/main/java/com/diffplug/spotless/markdown/FreshMarkStep.java) | :+1:       | :white_large_square:       | :white_large_square:  |
-<<<<<<< HEAD
 | [`npm.PrettierFormatterStep`](lib/src/main/java/com/diffplug/spotless/npm/PrettierFormatterStep.java) | :+1:       | :+1:       | :white_large_square:  |
 | [`npm.TsFmtFormatterStep`](lib/src/main/java/com/diffplug/spotless/npm/TsFmtFormatterStep.java) | :+1:       | :+1:       | :white_large_square:  |
+| [`scala.ScalaFixStep`](lib/src/main/java/com/diffplug/spotless/scala/ScalaFixStep.java) | :+1:       | :white_large_square:       | :white_large_square:  |
 | [`scala.ScalaFmtStep`](lib/src/main/java/com/diffplug/spotless/scala/ScalaFmtStep.java) | :+1:       | :+1:       | :white_large_square:  |
-| [`scala.ScalaFixStep`](lib/src/main/java/com/diffplug/spotless/scala/ScalaFixStep.java) | :+1:       | :white_large_square:       | :white_large_square:  |
-=======
-| [`npm.PrettierFormatterStep`](lib/src/main/java/com/diffplug/spotless/npm/PrettierFormatterStep.java) | :+1:       | :+1:      | :white_large_square:  |
-| [`npm.TsFmtFormatterStep`](lib/src/main/java/com/diffplug/spotless/npm/TsFmtFormatterStep.java) | :+1:       | :+1:      | :white_large_square:  |
-| [`scala.ScalaFmtStep`](lib/src/main/java/com/diffplug/spotless/scala/ScalaFmtStep.java) | :+1:       | :+1:      | :white_large_square:  |
->>>>>>> 6d43bccc
 | [`sql.DBeaverSQLFormatterStep`](lib/src/main/java/com/diffplug/spotless/sql/DBeaverSQLFormatterStep.java) | :+1:       | :white_large_square:       | :white_large_square:  |
 | [`wtp.EclipseWtpFormatterStep`](lib-extra/src/main/java/com/diffplug/spotless/extra/wtp/EclipseWtpFormatterStep.java) | :+1:       | :+1:      | :white_large_square:  |
 | [(Your FormatterStep here)](CONTRIBUTING.md#how-to-add-a-new-formatterstep) | :white_large_square: | :white_large_square: | :white_large_square: |
