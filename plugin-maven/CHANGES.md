# spotless-plugin-maven releases

We adhere to the [keepachangelog](https://keepachangelog.com/en/1.0.0/) format (starting after version `1.27.0`).

## [Unreleased]
<<<<<<< HEAD
### Added
* Support for `rdf` ([#2261](https://github.com/diffplug/spotless/pull/2261))
=======
### Changed
* Leverage local repository for Equo P2 cache. ([#2238](https://github.com/diffplug/spotless/pull/2238))

* Add explicit support for CSS via biome. Formatting CSS via biome was already supported as a general
  formatting step. Biome supports formatting CSS as of 1.8.0 (experimental, opt-in) and 1.9.0 (stable).
  ([#2259](https://github.com/diffplug/spotless/pull/2259))

>>>>>>> 1108c14f
## [2.44.0.BETA2] - 2024-08-25
### Changed
* Support toning down sortPom logging. ([#2185](https://github.com/diffplug/spotless/pull/2185))
* Bump default `ktlint` version to latest `1.2.1` -> `1.3.0`. ([#2165](https://github.com/diffplug/spotless/pull/2165))
* Bump default `ktfmt` version to latest `0.49` -> `0.52`. ([#2172](https://github.com/diffplug/spotless/pull/2172), [#2231](https://github.com/diffplug/spotless/pull/2231))
* Rename property `ktfmt` option `removeUnusedImport` -> `removeUnusedImports` to match `ktfmt`. ([#2172](https://github.com/diffplug/spotless/pull/2172))
* Bump default `eclipse` version to latest `4.29` -> `4.32`. ([#2179](https://github.com/diffplug/spotless/pull/2179))
* Bump default `greclipse` version to latest `4.29` -> `4.32`. ([#2179](https://github.com/diffplug/spotless/pull/2179), [#2190](https://github.com/diffplug/spotless/pull/2190))
* Bump default `cdt` version to latest `11.3` -> `11.6`. ([#2179](https://github.com/diffplug/spotless/pull/2179))
* Bump default `gson` version to latest `2.10.1` -> `2.11.0`. ([#2128](https://github.com/diffplug/spotless/pull/2128))
* Bump default `jackson` version to latest `2.17.1` -> `2.17.2`. ([#2195](https://github.com/diffplug/spotless/pull/2195))
* Bump default `cleanthat` version to latest `2.20` -> `2.21`. ([#2210](https://github.com/diffplug/spotless/pull/2210))
* Bump default `google-java-format` version to latest `1.22.0` -> `1.23.0`. ([#2212](https://github.com/diffplug/spotless/pull/2212))
### Fixed
* Fix compatibility issue introduced by `ktfmt` `0.51`. ([#2172](https://github.com/diffplug/spotless/issues/2172))
### Added
* Add option `manageTrailingCommas` to `ktfmt`. ([#2177](https://github.com/diffplug/spotless/pull/2177))

## [2.44.0.BETA1] - 2024-06-04
### Added
* Respect `.editorconfig` settings for formatting shell via `shfmt` ([#2031](https://github.com/diffplug/spotless/pull/2031))
* Skip execution in M2E (incremental) builds by default ([#1814](https://github.com/diffplug/spotless/issues/1814), [#2037](https://github.com/diffplug/spotless/issues/2037))
### Fixed
* Check if ktlint_code_style is set in .editorconfig before overriding it ([#2143](https://github.com/diffplug/spotless/issues/2143))
* Default EditorConfig path to ".editorconfig" ([#2143](https://github.com/diffplug/spotless/issues/2143))
* Ignore system git config when running tests ([#1990](https://github.com/diffplug/spotless/issues/1990))
* Correctly provide EditorConfig property types for Ktlint ([#2052](https://github.com/diffplug/spotless/issues/2052))
* Made ShadowCopy (`npmInstallCache`) more robust by re-creating the cache dir if it goes missing ([#1984](https://github.com/diffplug/spotless/issues/1984),[2096](https://github.com/diffplug/spotless/pull/2096))
* scalafmt.conf fileOverride section now works correctly ([#1854](https://github.com/diffplug/spotless/pull/1854))
* Fix stdin pipe is being closed exception on Windows for large .proto files ([#2147](https://github.com/diffplug/spotless/issues/2147))
* Reworked ShadowCopy (`npmInstallCache`) to use atomic filesystem operations, resolving several race conditions that could arise ([#2151](https://github.com/diffplug/spotless/pull/2151))
### Changed
* Bump default `cleanthat` version to latest `2.16` -> `2.20`. ([#1725](https://github.com/diffplug/spotless/pull/1725))
* Bump default `gherkin-utils` version to latest `8.0.2` -> `9.0.0`. ([#1703](https://github.com/diffplug/spotless/pull/1703))
* Bump default `google-java-format` version to latest `1.19.2` -> `1.22.0`. ([#2129](https://github.com/diffplug/spotless/pull/2129))
* Bump default `jackson` version to latest `2.14.2` -> `2.17.1`. ([#1685](https://github.com/diffplug/spotless/pull/1685))
* Bump default `ktfmt` version to latest `0.46` -> `0.49`. ([#2045](https://github.com/diffplug/spotless/pull/2045), [#2127](https://github.com/diffplug/spotless/pull/2127))
* Bump default `ktlint` version to latest `1.1.1` -> `1.2.1`. ([#2057](https://github.com/diffplug/spotless/pull/2057))
* Bump default `scalafmt` version to latest `3.7.3` -> `3.8.1`. ([#1730](https://github.com/diffplug/spotless/pull/1730))
* Bump default `shfmt` version to latest `3.7.0` -> `3.8.0`. ([#2050](https://github.com/diffplug/spotless/pull/2050))
* Bump default `sortpom` version to latest `3.2.1` -> `4.0.0`. ([#2049](https://github.com/diffplug/spotless/pull/2049), [#2078](https://github.com/diffplug/spotless/pull/2078), [#2115](https://github.com/diffplug/spotless/pull/2115))
* Bump default `zjsonpatch` version to latest `0.4.14` -> `0.4.16`. ([#1969](https://github.com/diffplug/spotless/pull/1969))
### Removed
* **BREAKING** Fully removed `Rome`, use `Biome` instead. ([#2119](https://github.com/diffplug/spotless/pull/2119))

## [2.43.0] - 2024-01-23
### Added
* Support for formatting shell scripts via [shfmt](https://github.com/mvdan/sh). ([#1998](https://github.com/diffplug/spotless/issues/1998))
* Support for `gofmt` ([#2001](https://github.com/diffplug/spotless/pull/2001))
* Support for formatting Java Docs for the Palantir formatter ([#2009](https://github.com/diffplug/spotless/pull/2009))

## [2.42.0] - 2024-01-15
### Added
* M2E support: Emit file specific errors during incremental build. ([#1960](https://github.com/diffplug/spotless/issues/1960))
### Fixed
* Fix empty files with biome >= 1.5.0 when formatting files that are in the ignore list of the biome configuration file. ([#1989](https://github.com/diffplug/spotless/pull/1989) fixes [#1987](https://github.com/diffplug/spotless/issues/1987))
### Changed
* Use palantir-java-format 2.39.0 on Java 21. ([#1948](https://github.com/diffplug/spotless/pull/1948))
* Bump default `ktlint` version to latest `1.0.1` -> `1.1.1`. ([#1973](https://github.com/diffplug/spotless/pull/1973))
* Bump default `googleJavaFormat` version to latest `1.18.1` -> `1.19.2`. ([#1971](https://github.com/diffplug/spotless/pull/1971))
* Bump default `diktat` version to latest `1.2.5` -> `2.0.0`. ([#1972](https://github.com/diffplug/spotless/pull/1972))

## [2.41.1] - 2023-12-04
### Fixed
* Revert [#1846](https://github.com/diffplug/spotless/issues/1846) from 2.41.0 which causes the plugin to format generated sources in the `target` directory. ([#1928](https://github.com/diffplug/spotless/pull/1928))
* Eclipse-based steps which contained any jars with a `+` in their path were broken, now fixed. ([#1860](https://github.com/diffplug/spotless/issues/1860#issuecomment-1826113332))
### Changed
* Bump default `palantir-java-format` version to latest `2.28.0` -> `2.38.0` on Java 21. ([#1920](https://github.com/diffplug/spotless/pull/1920))
* Bump default `googleJavaFormat` version to latest `1.17.0` -> `1.18.1`. ([#1920](https://github.com/diffplug/spotless/pull/1920))
* Bump default `ktfmt` version to latest `0.44` -> `0.46`. ([#1927](https://github.com/diffplug/spotless/pull/1927))
* Bump default `eclipse` version to latest `4.27` -> `4.29`. ([#1939](https://github.com/diffplug/spotless/pull/1939))
* Bump default `greclipse` version to latest `4.28` -> `4.29`. ([#1939](https://github.com/diffplug/spotless/pull/1939))
* Bump default `cdt` version to latest `11.1` -> `11.3`. ([#1939](https://github.com/diffplug/spotless/pull/1939))

## [2.41.0] - 2023-11-27
### Added
* ~~CompileSourceRoots and TestCompileSourceRoots are now respected as default includes. These properties are commonly set when adding extra source directories.~~ ([#1846](https://github.com/diffplug/spotless/issues/1846))
  * Reverted in the next release (`2.41.1`) due to backward compatibility problems, see [#1914](https://github.com/diffplug/spotless/issues/1914).
* Support custom rule sets for Ktlint. ([#1896](https://github.com/diffplug/spotless/pull/1896))
### Fixed
* Fix crash when build dir is a softlink to another directory. ([#1859](https://github.com/diffplug/spotless/pull/1859))
* Fix Eclipse JDT on some settings files. ([#1864](https://github.com/diffplug/spotless/pull/1864) fixes [#1638](https://github.com/diffplug/spotless/issues/1638))
### Changed
* Bump default `ktlint` version to latest `1.0.0` -> `1.0.1`. ([#1855](https://github.com/diffplug/spotless/pull/1855))
* Add a Step to remove semicolons from Groovy files. ([#1881](https://github.com/diffplug/spotless/pull/1881))

## [2.40.0] - 2023-09-28
### Added
* Add `-DspotlessIdeHook` that provides the ability to apply Spotless exclusively to a specified file. It accepts the absolute path of the file. ([#1782](https://github.com/diffplug/spotless/pull/1782))
  * BETA, subject to change until we have proven compatibility with some IDE plugins.
* Added support for `google-java-format`'s `skip-javadoc-formatting` option ([#1793](https://github.com/diffplug/spotless/pull/1793))
* Added support for biome. The Rome project [was renamed to Biome](https://biomejs.dev/blog/annoucing-biome/).
  The configuration is still the same, but you should switch to the new `<biome>` tag and adjust
  the version accordingly. ([#1804](https://github.com/diffplug/spotless/issues/1804)).
* Support configuration of mirrors for P2 repositories ([#1697](https://github.com/diffplug/spotless/issues/1697)):
  ```
  <eclipse>
    <p2Mirrors>
      <p2Mirror>
        <prefix>https://download.eclipse.org/</prefix>
        <url>https://some.internal.mirror/eclipse</url>
      </p2Mirror>
    </p2Mirrors>
  </eclipse>
  ```
  Mirrors are selected by prefix match, for example `https://download.eclipse.org/eclipse/updates/4.26/` will be redirected to `https://some.internal.mirror/eclipse/eclipse/updates/4.26/`.
  The same configuration exists for `<greclipse>` and `<eclipseCdt>`.
### Fixed
* Fixed support for plugins when using Prettier version `3.0.0` and newer. ([#1802](https://github.com/diffplug/spotless/pull/1802))
### Changed
* Bump default `flexmark` version to latest `0.64.0` -> `0.64.8`. ([#1801](https://github.com/diffplug/spotless/pull/1801))
* Bump default `ktlint` version to latest `0.50.0` -> `1.0.0`. ([#1808](https://github.com/diffplug/spotless/pull/1808))
* **POSSIBLY BREAKING** the default line endings are now `GIT_ATTRIBUTES_FAST_ALLSAME` instead of `GIT_ATTRIBUTES`. ([#1838](https://github.com/diffplug/spotless/pull/1838))
  * If all the files within a format have the same line endings, then there is no change in behavior.
  * Fixes large performance regression. ([#1527](https://github.com/diffplug/spotless/issues/1527))

## [2.39.0] - 2023-08-29
### Added
* Add a `jsonPatch` step to `json` formatter configurations. This allows patching of JSON documents using [JSON Patches](https://jsonpatch.com). ([#1753](https://github.com/diffplug/spotless/pull/1753))
* Support GJF own import order. ([#1780](https://github.com/diffplug/spotless/pull/1780))
### Fixed
* Add support for `prettier` version `3.0.0` and newer. ([#1760](https://github.com/diffplug/spotless/pull/1760), [#1751](https://github.com/diffplug/spotless/issues/1751))
* Fix npm install calls when npm cache is not up-to-date. ([#1760](https://github.com/diffplug/spotless/pull/1760), [#1750](https://github.com/diffplug/spotless/issues/1750))
### Changed
* Bump default `eslint` version to latest `8.31.0` -> `8.45.0` ([#1761](https://github.com/diffplug/spotless/pull/1761))
* Bump default `prettier` version to latest (v2) `2.8.1` -> `2.8.8`. ([#1760](https://github.com/diffplug/spotless/pull/1760))
* Bump default `greclipse` version to latest `4.27` -> `4.28`. ([#1775](https://github.com/diffplug/spotless/pull/1775))

## [2.38.0] - 2023-07-17
### Added
* Support pass skip (`-Dspotless.skip=true`) from command-line. ([#1729](https://github.com/diffplug/spotless/pull/1729))
### Fixed
* Update documented default `semanticSort` to `false`. ([#1728](https://github.com/diffplug/spotless/pull/1728))
### Changed
* Bump default `cleanthat` version to latest `2.13` -> `2.17`. ([#1734](https://github.com/diffplug/spotless/pull/1734))
* Bump default `ktlint` version to latest `0.49.1` -> `0.50.0`. ([#1741](https://github.com/diffplug/spotless/issues/1741))
  * Dropped support for `ktlint 0.47.x` following our policy of supporting two breaking changes at a time.
  * Dropped support for deprecated `useExperimental` parameter in favor of the `ktlint_experimental` property.

## [2.37.0] - 2023-05-24
### Added
* Support Rome as a formatter for JavaScript and TypeScript code. Adds a new `rome` step to `javascript` and `typescript` formatter configurations. ([#1663](https://github.com/diffplug/spotless/pull/1663))
* Add semantics-aware Java import ordering (i.e. sort by package, then class, then member). ([#522](https://github.com/diffplug/spotless/issues/522))
### Fixed
* `palantir` step now accepts a `style` parameter, which is documentation had already claimed to do. ([#1694](https://github.com/diffplug/spotless/pull/1694))
* Fixed a regression which changed the import sorting order in `googleJavaFormat` introduced in `2.36.0`. ([#1680](https://github.com/diffplug/spotless/pull/1680))
* Equo-based formatters now work on platforms unsupported by Eclipse such as PowerPC (fixes [durian-swt#20](https://github.com/diffplug/durian-swt/issues/20))
* When P2 download fails, indicate the responsible formatter. ([#1698](https://github.com/diffplug/spotless/issues/1698))
### Changed
* Equo-based formatters now download metadata to `~/.m2/repository/dev/equo/p2-data` rather than `~/.equo`, and for CI machines without a home directory the p2 data goes to `$GRADLE_USER_HOME/caches/p2-data`. ([#1714](https://github.com/diffplug/spotless/pull/1714))
* Bump default `googleJavaFormat` version to latest `1.16.0` -> `1.17.0`. ([#1710](https://github.com/diffplug/spotless/pull/1710))
* Bump default `ktfmt` version to latest `0.43` -> `0.44`. ([#1691](https://github.com/diffplug/spotless/pull/1691))
* Bump default `ktlint` version to latest `0.48.2` -> `0.49.1`. ([#1696](https://github.com/diffplug/spotless/issues/1696))
  * Dropped support for `ktlint 0.46.x` following our policy of supporting two breaking changes at a time.
* Bump default `sortpom` version to latest `3.0.0` -> `3.2.1`. ([#1675](https://github.com/diffplug/spotless/pull/1675))

## [2.36.0] - 2023-04-06
### Added
* `removeUnusedImport` can be configured to rely on `cleanthat-javaparser-unnecessaryimport`. Default remains `google-java-format`. ([#1589](https://github.com/diffplug/spotless/pull/1589))
* The `style` option in Palantir Java Format ([#1654](https://github.com/diffplug/spotless/pull/1654)).
* Added formatter for Gherkin feature files ([#1649](https://github.com/diffplug/spotless/issues/1649)).
### Fixed
* Fix non deterministic computation of cache fingerprint when using multiple formatters. ([#1643](https://github.com/diffplug/spotless/pull/1643) fixes [#1642](https://github.com/diffplug/spotless/pull/1642))
### Changed
* **POTENTIALLY BREAKING** Drop support for `googleJavaFormat` versions &lt; `1.8`. ([#1630](https://github.com/diffplug/spotless/pull/1630))
* Bump default `cleanthat` version to latest `2.6` -> `2.13`. ([#1589](https://github.com/diffplug/spotless/pull/1589) and [#1661](https://github.com/diffplug/spotless/pull/1661))
* Bump default `diktat` version `1.2.4.2` -> `1.2.5`. ([#1631](https://github.com/diffplug/spotless/pull/1631))
* Bump default `flexmark` version `0.62.2` -> `0.64.0`. ([#1302](https://github.com/diffplug/spotless/pull/1302))
* Bump default `googleJavaFormat` version `1.15.0` -> `1.16.0`. ([#1630](https://github.com/diffplug/spotless/pull/1630))
* Bump default `scalafmt` version `3.7.1` -> `3.7.3`. ([#1584](https://github.com/diffplug/spotless/pull/1584))
* Bump default Eclipse formatters for the 2023-03 release. ([#1662](https://github.com/diffplug/spotless/pull/1662))
  * JDT and GrEclipse `4.26` -> `4.27`
    * Improve GrEclipse error reporting. ([#1660](https://github.com/diffplug/spotless/pull/1660))
  * CDT `11.0` -> `11.1`

## [2.35.0] - 2023-03-13
### Added
* You can now put the filename into a license header template with `$FILE`. ([#1605](https://github.com/diffplug/spotless/pull/1605) fixes [#1147](https://github.com/diffplug/spotless/issues/1147))
### Fixed
* `licenseHeader` default pattern for Java files is updated to `(package|import|public|class|module) `. ([#1614](https://github.com/diffplug/spotless/pull/1614))
### Changed
* Enable incremental up-to-date checking by default. ([#1621](https://github.com/diffplug/spotless/pull/1621))
* All Eclipse formatters are now based on [Equo Solstice OSGi and p2 shim](https://github.com/equodev/equo-ide/tree/main/solstice). ([#1524](https://github.com/diffplug/spotless/pull/1524))
  * Eclipse JDT bumped default to `4.26` from `4.21`, oldest supported is `4.9`.
    * We now recommend dropping the last `.0`, e.g. `4.26` instead of `4.26.0`, you'll get warnings to help you switch.
  * Eclipse Groovy bumped default to `4.26` from `4.21`, oldest supported is `4.18`.
  * Eclipse CDT bumped default to `11.0` from `4.21`, oldest supported is `10.6`.
  * Eclipse WTP is still WIP at [#1622](https://github.com/diffplug/spotless/pull/1622).

## [2.34.0] - 2023-02-27
### Added
* `cleanthat` added `includeDraft` option, to include draft mutators from composite mutators. ([#1574](https://github.com/diffplug/spotless/pull/1574))
* `npm`-based formatters (`prettier`, `tsfmt` and `eslint`) now support caching of `node_modules` directory.
  To enable it, provide the `<npmInstallCache>` option. ([#1590](https://github.com/diffplug/spotless/pull/1590))
### Fixed
* `<json><jackson>` can now handle `Array` as a root element. ([#1585](https://github.com/diffplug/spotless/pull/1585))
* Reduce logging-noise created by `npm`-based formatters ([#1590](https://github.com/diffplug/spotless/pull/1590) fixes [#1582](https://github.com/diffplug/spotless/issues/1582))
### Changed
* Bump default `cleanthat` version to latest `2.1` -> `2.6` ([#1569](https://github.com/diffplug/spotless/pull/1569) and [#1574](https://github.com/diffplug/spotless/pull/1574))

## [2.33.0] - 2023-02-10
### Added
* CleanThat Java Refactorer. ([#1560](https://github.com/diffplug/spotless/pull/1560))
### Fixed
* Allow multiple instances of the same npm-based formatter to be used simultaneously. E.g. use prettier for typescript
  *and* Java (using the community prettier-plugin-java) without messing up their respective `node_module` dependencies. ([#1565](https://github.com/diffplug/spotless/pull/1565))
* `ktfmt` default style uses correct continuation indent. ([#1562](https://github.com/diffplug/spotless/pull/1562))
### Changed
* Bump default `ktfmt` version to latest `0.42` -> `0.43` ([#1561](https://github.com/diffplug/spotless/pull/1561))
* Bump default `jackson` version to latest `2.14.1` -> `2.14.2` ([#1536](https://github.com/diffplug/spotless/pull/1536))

## [2.32.0] - 2023-02-05
### Added
* A synthesis log with the number of considered files is added after each formatter execution ([#1507](https://github.com/diffplug/spotless/pull/1507))
### Fixed
* Respect `sourceDirectory` and `testSourceDirectory` POM configurations for Java formatters ([#1553](https://github.com/diffplug/spotless/pull/1553))
* **POTENTIALLY BREAKING** `sortByKeys` for JSON formatting now takes into account objects inside arrays ([#1546](https://github.com/diffplug/spotless/pull/1546))
* Any commit of the Spotless Maven plugin now available via JitPack ([#1547](https://github.com/diffplug/spotless/pull/1547))

## [2.31.0] - 2023-01-26
### Added
* Prettier will now suggest to install plugins if a parser cannot be inferred from the file extension ([#1511](https://github.com/diffplug/spotless/pull/1511))
* Jackson (`json` and `yaml`) has new `spaceBeforeSeparator` option
  * **POTENTIALLY BREAKING** `spaceBeforeSeparator` is defaulted to false while the formatter was behaving with `<spaceBeforeSeparator>true<spaceBeforeSeparator/>`
* Introduce `<json><jackson/></json>` ([#1492](https://github.com/diffplug/spotless/pull/1492))
  * **POTENTIALLY BREAKING** `JacksonYaml` is now configured with a `Map<String, Boolean>` to configure features
* Allow to specify node executable for node-based formatters using `nodeExecutable` parameter ([#1500](https://github.com/diffplug/spotless/pull/1500))
### Fixed
* The default list of type annotations used by `formatAnnotations` has had 8 more annotations from the Checker Framework added [#1494](https://github.com/diffplug/spotless/pull/1494)
* **POTENTIALLY BREAKING** Generate the correct qualifiedRuleId for Ktlint 0.48.x [#1495](https://github.com/diffplug/spotless/pull/1495)
### Changed
* **POTENTIALLY BREAKING** Bump minimum JRE from 8 to 11 ([#1514](https://github.com/diffplug/spotless/pull/1514) part 1 of [#1337](https://github.com/diffplug/spotless/issues/1337))
  * You can bump your build JRE without bumping your requirements ([docs](https://maven.apache.org/plugins/maven-compiler-plugin/examples/set-compiler-source-and-target.html)).
* Spotless' custom build was replaced by [`maven-plugin-development`](https://github.com/britter/maven-plugin-development). ([#1496](https://github.com/diffplug/spotless/pull/1496) fixes [#554](https://github.com/diffplug/spotless/issues/554))
* **POTENTIALLY BREAKING** Removed support for KtLint 0.3x and 0.45.2 ([#1475](https://github.com/diffplug/spotless/pull/1475))
  * `KtLint` does not maintain a stable API - before this PR, we supported every breaking change in the API since 2019.
  * From now on, we will support no more than 2 breaking changes at a time.
* `npm`-based formatters `ESLint`, `prettier` and `tsfmt` delay their `npm install` call until the formatters are first used. ([#1522](https://github.com/diffplug/spotless/pull/1522)
* Bump default `ktlint` version to latest `0.48.1` -> `0.48.2` ([#1529](https://github.com/diffplug/spotless/pull/1529))
* Bump default `scalafmt` version to latest `3.6.1` -> `3.7.1` ([#1529](https://github.com/diffplug/spotless/pull/1529))

## [2.30.0] - 2023-01-13
### Added
* Add option `editorConfigFile` for `ktLint` [#142](https://github.com/diffplug/spotless/issues/142)
  * **POTENTIALLY BREAKING** `ktlint` step now modifies license headers. Make sure to put `licenseHeader` *after* `ktlint`.
* Added `skipLinesMatching` option to `licenseHeader` to support formats where license header cannot be immediately added to the top of the file (e.g. xml, sh). ([#1441](https://github.com/diffplug/spotless/pull/1441))
* Add JSON support ([#1446](https://github.com/diffplug/spotless/pull/1446))
* Add YAML support through Jackson ([#1478](https://github.com/diffplug/spotless/pull/1478))
* Added support for npm-based [ESLint](https://eslint.org/)-formatter for javascript and typescript ([#1453](https://github.com/diffplug/spotless/pull/1453))
* Better suggested messages when user's default is set by JVM limitation. ([#995](https://github.com/diffplug/spotless/pull/995))
### Fixed
* Support `ktlint` 0.48+ new rule disabling syntax ([#1456](https://github.com/diffplug/spotless/pull/1456)) fixes ([#1444](https://github.com/diffplug/spotless/issues/1444))
* Fix subgroups leading catch all matcher.
### Changed
* Bump default `ktlint` version to latest `0.47.1` -> `0.48.1` ([#1456](https://github.com/diffplug/spotless/pull/1456))
* Reduce spurious invalidations of the up-to-date index file ([#1461](https://github.com/diffplug/spotless/pull/1461))
* Bump default version for `prettier` from `2.0.5` to `2.8.1` ([#1453](https://github.com/diffplug/spotless/pull/1453))

## [2.29.0] - 2023-01-02
### Added
* Added support for M2E's incremental compilation ([#1414](https://github.com/diffplug/spotless/pull/1414) fixes [#1413](https://github.com/diffplug/spotless/issues/1413))
### Fixed
* Improve memory usage when using git ratchet ([#1426](https://github.com/diffplug/spotless/pull/1426))
* Support `ktlint` 0.48+ ([#1432](https://github.com/diffplug/spotless/pull/1432)) fixes ([#1430](https://github.com/diffplug/spotless/issues/1430))
### Changed
* Bump default `ktlint` version to latest `0.47.1` -> `0.48.0` ([#1432](https://github.com/diffplug/spotless/pull/1432))
* Bump default `ktfmt` version to latest `0.41` -> `0.42` ([#1421](https://github.com/diffplug/spotless/pull/1421))

## [2.28.0] - 2022-11-24
### Added
* `importOrder` now support groups of imports without blank lines ([#1401](https://github.com/diffplug/spotless/pull/1401))
### Fixed
* Don't treat `@Value` as a type annotation [#1367](https://github.com/diffplug/spotless/pull/1367)
* Support `ktlint_disabled_rules` in `ktlint` 0.47.x [#1378](https://github.com/diffplug/spotless/pull/1378)
* Share git repositories across projects when using ratchet ([#1426](https://github.com/diffplug/spotless/pull/1426))
### Changed
* Bump default `ktfmt` version to latest `0.40` -> `0.41` ([#1340](https://github.com/diffplug/spotless/pull/1340))
* Bump default `scalafmt` version to latest `3.5.9` -> `3.6.1` ([#1373](https://github.com/diffplug/spotless/pull/1373))
* Bump default `diktat` version to latest `1.2.3` -> `1.2.4.2` ([#1393](https://github.com/diffplug/spotless/pull/1393))
* Bump default `palantir-java-format` version to latest `2.10` -> `2.28` ([#1393](https://github.com/diffplug/spotless/pull/1393))

## [2.27.2] - 2022-10-10
### Fixed
* `replace` and `replaceRegex` steps now allow you to replace something with an empty string, previously this would generate a null pointer exception. (fixes [#1359](https://github.com/diffplug/spotless/issues/1359))

## [2.27.1] - 2022-09-28
### Fixed
* `skip` config key should work again now. ([#1353](https://github.com/diffplug/spotless/pull/1353) fixes [#1227](https://github.com/diffplug/spotless/issues/1227) and [#491](https://github.com/diffplug/spotless/issues/491))

## [2.27.0] - 2022-09-19
### Added
* Support for `editorConfigOverride` in `ktlint`, `plugin-maven`. ([#1335](https://github.com/diffplug/spotless/pull/1335) fixes [#1334](https://github.com/diffplug/spotless/issues/1334))

## [2.26.0] - 2022-09-14
### Added
* `formatAnnotations` step to correct formatting of Java type annotations.  It puts type annotations on the same line as the type that they qualify.  Run it after a Java formatting step, such as `googleJavaFormat`. ([#1275](https://github.com/diffplug/spotless/pull/1275))
### Changed
* Bump default `ktfmt` version to latest `0.39` -> `0.40` ([#1312](https://github.com/diffplug/spotless/pull/1312))
* Bump default `ktlint` version to latest `0.46.1` -> `0.47.1` ([#1303](https://github.com/diffplug/spotless/pull/1303))
  * Also restored support for older versions of ktlint back to `0.31.0`

## [2.25.0] - 2022-08-23
### Added
* `scalafmt` integration now has a configuration option `majorScalaVersion` that allows you to configure the Scala version that gets resolved from the Maven artifact ([#1283](https://github.com/diffplug/spotless/pull/1283))
### Changed
* Add the `ktlint` rule in error messages when `ktlint` fails to apply a fix ([#1279](https://github.com/diffplug/spotless/pull/1279))
* Bump default `scalafmt` to latest `3.0.8` -> `3.5.9` (removed support for pre-`3.0.0`) ([#1283](https://github.com/diffplug/spotless/pull/1283))

## [2.24.1] - 2022-08-10
### Fixed
* Fix Clang not knowing the filename and changing the format ([#1268](https://github.com/diffplug/spotless/pull/1268) fixes [#1267](https://github.com/diffplug/spotless/issues/1267)).
### Changed
* Bump default `diktat` version to latest `1.2.1` -> `1.2.3` ([#1266](https://github.com/diffplug/spotless/pull/1266))

## [2.24.0] - 2022-07-28
### Added
* Clang and Black no longer break the build when the binary is unavailable, if they will not be run during that build ([#1257](https://github.com/diffplug/spotless/pull/1257)).
* License header support for Kotlin files without `package` or `@file` but do at least have `import` ([#1263](https://github.com/diffplug/spotless/pull/1263)).

## [2.23.0] - 2022-06-30
### Added
* Support for `MAC_CLASSIC` (`\r`) line ending ([#1243](https://github.com/diffplug/spotless/pull/1243) fixes [#1196](https://github.com/diffplug/spotless/issues/1196))
### Changed
* Bump default `ktlint` version to latest `0.45.2` -> `0.46.1` ([#1239](https://github.com/diffplug/spotless/issues/1239))
  * Minimum supported version also bumped to `0.46.0` (we have abandoned strong backward compatibility for `ktlint`, from here on out Spotless will only support the most-recent breaking change).
* Bump default `diktat` version to latest `1.1.0` -> `1.2.1` ([#1246](https://github.com/diffplug/spotless/pull/1246))
  * Minimum supported version also bumped to `1.2.1` (diktat is based on ktlint and has the same backward compatibility issues).
* Bump default `ktfmt` version to latest `0.37` -> `0.39` ([#1240](https://github.com/diffplug/spotless/pull/1240))

## [2.22.8] - 2022-06-11
### Fixed
* `PalantirJavaFormatStep` no longer needs the `--add-exports` calls in `MAVEN_OPTS` or `.mvn/jvm.config`. ([#1233](https://github.com/diffplug/spotless/pull/1233))

## [2.22.7] - 2022-06-10
### Fixed
* (Second try) `googleJavaFormat` and `removeUnusedImports` works on JDK16+ without jvm args workaround. ([#1228](https://github.com/diffplug/spotless/pull/1228))
  * If you have a bunch of `--add-exports` calls in `MAVEN_OPTS` or `.mvn/jvm.config`, you should be able to remove them. (fixes [#834](https://github.com/diffplug/spotless/issues/834#issuecomment-817524058))

## [2.22.6] - 2022-06-05
### Fixed
* `googleJavaFormat` and `removeUnusedImports` works on JDK16+ without jvm args workaround. ([#1224](https://github.com/diffplug/spotless/pull/1224))
  * If you have a bunch of `--add-exports` calls in `MAVEN_OPTS` or `.mvn/jvm.config`, you should be able to remove them. (fixes [#834](https://github.com/diffplug/spotless/issues/834#issuecomment-817524058))

## [2.22.5] - 2022-05-10
### Fixed
* Update the `black` version regex to fix `19.10b0` and earlier. (fixes [#1195](https://github.com/diffplug/spotless/issues/1195), regression introduced in `2.22.2`)
### Changed
* Bump default `ktfmt` version to latest `0.36` -> `0.37`. ([#1200](https://github.com/diffplug/spotless/pull/1200))

## [2.22.4] - 2022-05-03
### Changed
* Bump default `diktat` version to latest `1.0.1` -> `1.1.0`. ([#1190](https://github.com/diffplug/spotless/pull/1190))
  * Converted `diktat` integration to use a compile-only source set. (fixes [#524](https://github.com/diffplug/spotless/issues/524))
  * Use the full path to a file in `diktat` integration. (fixes [#1189](https://github.com/diffplug/spotless/issues/1189))

## [2.22.3] - 2022-04-27
### Changed
* Bump default `ktfmt` version to latest `0.35` -> `0.36`. ([#1183](https://github.com/diffplug/spotless/issues/1183))
* Bump default `google-java-format` version to latest `1.13.0` -> `1.15.0`.
  * ~~This means it is no longer necessary to use the `--add-exports` workaround (fixes [#834](https://github.com/diffplug/spotless/issues/834)).~~ `--add-exports` workaround is still needed.

## [2.22.2] - 2022-04-22
### Fixed
* Fixed support for Python Black's new version reporting. ([#1170](https://github.com/diffplug/spotless/issues/1170))
* Error messages for unexpected file encoding now works on Java 8. (fixes [#1081](https://github.com/diffplug/spotless/issues/1081))
### Changed
* Bump default `black` version to latest `19.10b0` -> `22.3.0`. ([#1170](https://github.com/diffplug/spotless/issues/1170))
* Bump default `ktfmt` version to latest `0.34` -> `0.35`. ([#1159](https://github.com/diffplug/spotless/pull/1159))
* Bump default `ktlint` version to latest `0.43.2` -> `0.45.2`. ([#1177](https://github.com/diffplug/spotless/pull/1177))

## [2.22.1] - 2022-04-06
### Fixed
* Git user config and system config also included for defaultEndings configuration. ([#540](https://github.com/diffplug/spotless/issues/540))

## [2.22.0] - 2022-03-28
### Added
* Added support for setting custom parameters for Kotlin ktfmt in Maven plugin. ([#1145](https://github.com/diffplug/spotless/pull/1145))

## [2.21.0] - 2022-02-19
### Added
* Magic value 'NONE' for disabling ratchet functionality ([#1134](https://github.com/diffplug/spotless/issues/1134))

### Changed
* Use SLF4J for logging ([#1116](https://github.com/diffplug/spotless/issues/1116))

## [2.20.2] - 2022-02-09
### Changed
* Bump default ktfmt `0.30` -> `0.31` ([#1118](https://github.com/diffplug/spotless/pull/1118)).
### Fixed
* Add full support for git worktrees ([#1119](https://github.com/diffplug/spotless/pull/1119)).

## [2.20.1] - 2022-02-01
* Bump default versions of formatters ([#1095](https://github.com/diffplug/spotless/pull/1095)).
  * google-java-format `1.12.0` -> `1.13.0`
  * ktfmt `0.29` -> `0.30`
* Added support for git property `core.autocrlf` ([#540](https://github.com/diffplug/spotless/issues/540))

## [2.20.0] - 2022-01-13
### Added
* Added support for the [palantir-java-format](https://github.com/palantir/palantir-java-format) Java formatter ([#1083](https://github.com/diffplug/spotless/pull/1083)).

## [2.19.2] - 2022-01-10
### Fixed
* Enabling the upToDateChecking with the plugin configured inside pluginManagement, with an additional dependency and running under Maven 3.6.3 leads to a java.io.NotSerializableException. ([#1074](https://github.com/diffplug/spotless/pull/1074)).

## [2.19.1] - 2022-01-07
### Fixed
* Update IndentStep to allow leading space on multiline comments ([#1072](https://github.com/diffplug/spotless/pull/1072)).

## [2.19.0] - 2022-01-06
### Added
* Support custom index files for incremental up-to-date checking ([#1055](https://github.com/diffplug/spotless/pull/1055)).
### Fixed
* Remove Java files from default Maven Groovy formatting ([#1051](https://github.com/diffplug/spotless/pull/1051)).
  * Before this release, the default target of groovy was
    * `src/main/groovy/**/*.groovy`
    * `src/test/groovy/**/*.groovy`
    * `src/main/java/**/*.java`
    * `src/test/java/**/*.java`
  * This release removes the `.java` includes.
### Changed
* Bumped default DiKTat from `0.4.0` to `1.0.1`. This is a breaking change for DiKTat users on the default version, because some rules were renamed/changed. Check [DiKTat changelog](https://github.com/analysis-dev/diktat/releases) for details.

## [2.18.0] - 2021-12-23
### Added
* Incremental up-to-date checking ([#935](https://github.com/diffplug/spotless/pull/935)).
* Support for Markdown with `flexmark` at `0.62.2` ([#1011](https://github.com/diffplug/spotless/pull/1011)).

## [2.17.7] - 2021-12-16
### Fixed
* `ratchetFrom` is now faster ([#1038](https://github.com/diffplug/spotless/pull/1038)).

## [2.17.6] - 2021-12-05
### Changed
* Bumped default ktlint from `0.43.0` to `0.43.2`.

## [2.17.5] - 2021-12-01
### Changed
* Bump jgit version ([#992](https://github.com/diffplug/spotless/pull/992)).
  * jgit `5.10.0.202012080955-r` -> `5.13.0.202109080827-r`

## [2.17.4] - 2021-11-09
### Changed
* Bump default formatter versions ([#989](https://github.com/diffplug/spotless/pull/989))
  * google-java-format `1.11.0` -> `1.12.0`
  * ktlint `0.42.1` -> `0.43.0`
  * ktfmt `0.27` -> `0.29`
  * scalafmt `3.0.0` -> `3.0.8`

## [2.17.3] - 2021-10-26
### Changed
* Added support and bump Eclipse formatter default versions to `4.21` for `eclipse-groovy`. Change is only applied for JVM 11+.
* Added support for ktlint's FilenameRule ([#974](https://github.com/diffplug/spotless/pull/974)).

### Fixed
 * Revert change from 2.17.2 regarding [skip bug](https://github.com/diffplug/spotless/pull/969) because fixing the skip bug caused inconsistent behavior between `check.skip` and `apply.skip`.
 * [skip bug](https://github.com/diffplug/spotless/issues/968) if ratchetFrom is specified, the build will still fail in if no Git repository is found, even if `skip` is true (new fix).

### Fixed
 * Temporary workspace deletion for Eclipse based formatters on JVM shutdown ([#967](https://github.com/diffplug/spotless/issues/967)). Change is only applied for Eclipse versions using JVM 11+, no back-port to older versions is planned.

## [2.17.2] - 2021-10-14
### Fixed
 * [skip bug](https://github.com/diffplug/spotless/issues/968) if ratchetFrom is specified, the build will still fail in if no Git repository is found, even if `skip` is true.

## [2.17.1] - 2021-10-13
### Fixed
 * [module-info formatting](https://github.com/diffplug/spotless/pull/958) in `eclipse-jdt` versions `4.20` and `4.21`. Note that the problem also affects older versions.
 * Added workaround to support projects using git worktrees ([#965](https://github.com/diffplug/spotless/pull/965))

## [2.17.0] - 2021-10-04
### Added
* Added `wildcardsLast` option for Java `importOrder` ([#956](https://github.com/diffplug/spotless/pull/956))

## [2.16.0] - 2021-10-02
### Added
* Added support for JBDI bind list params in sql formatter ([#955](https://github.com/diffplug/spotless/pull/955))

## [2.15.0] - 2021-09-30
### Added
* Added support for custom JSR223 formatters ([#945](https://github.com/diffplug/spotless/pull/945))
* Added support for formatting and sorting Maven POMs ([#946](https://github.com/diffplug/spotless/pull/946))

## [2.14.0] - 2021-09-27
### Added
* Added support for calling local binary formatters ([#949](https://github.com/diffplug/spotless/pull/949))
### Changed
* Added support and bump Eclipse formatter default versions to `4.21` for `eclipse-cdt`, `eclipse-jdt`, `eclipse-wtp`. Change is only applied for JVM 11+.
* Added `groupArtifact` option for `google-java-format` ([#944](https://github.com/diffplug/spotless/pull/944))

## [2.13.1] - 2021-09-20
### Changed
* Added support and bump Eclipse formatter default versions for JVM 11+. For older JVMs the previous defaults remain.
  * `eclipse-cdt` from `4.16` to `4.20`
  * `eclipse-groovy` from `4.19` to `4.20`
  * `eclipse-jdt` from `4.19` to `4.20`
  * `eclipse-wtp` from `4.18` to `4.20`

## [2.13.0] - 2021-09-04
### Added
* Added support for `google-java-format`'s `skip-reflowing-long-strings` option ([#929](https://github.com/diffplug/spotless/pull/929))

## [2.12.3] - 2021-08-20
### Changed
* Added support for [scalafmt 3.0.0](https://github.com/scalameta/scalafmt/releases/tag/v3.0.0) and bump default scalafmt version to `3.0.0` ([#913](https://github.com/diffplug/spotless/pull/913)).
* Bump default versions ([#915](https://github.com/diffplug/spotless/pull/915))
  * `ktfmt` from `0.24` to `0.27`
  * `ktlint` from `0.35.0` to `0.42.1`
  * `google-java-format` from `1.10.0` to `1.11.0`

## [2.12.2] - 2021-07-20
### Fixed
 * Improved [SQL formatting](https://github.com/diffplug/spotless/pull/897) with respect to comments

## [2.12.1] - 2021-06-17

### Fixed
* Fixed IndexOutOfBoundsException in parallel execution of `eclipse-groovy` formatter ([#877](https://github.com/diffplug/spotless/issues/877))

## [2.12.0] - 2021-06-10
### Added
* Added support for `eclipse-cdt` at `4.19.0`. Note that version requires Java 11 or higher.
* Added support for `eclipse-groovy` at `4.18.0` and `4.19.0`.
* Added support for `eclipse-wtp` at `4.19.0`. Note that version requires Java 11 or higher.
### Changed
* Bump `eclipse-groovy` default version from `4.17.0` to `4.19.0`.

## [2.11.1] - 2021-05-13
### Fixed
* Node is re-installed if some other build step removed it ([#863](https://github.com/diffplug/spotless/issues/863))

## [2.11.0] - 2021-05-03
### Added
* Added support for [python](README.md#python), specifically [black](README.md#black).
### Changed
* Update ktfmt from 0.21 to 0.24
### Fixed
* The `<url>` field in the Maven POM is now set correctly ([#798](https://github.com/diffplug/spotless/issues/798))

## [2.10.3] - 2021-04-21
### Fixed
* Explicitly separate target file from git arguments when parsing year for license header to prevent command from failing on argument-like paths ([#847](https://github.com/diffplug/spotless/pull/847))

## [2.10.2] - 2021-04-20
### Fixed
* LicenseHeaderStep treats address as copyright year ([#716](https://github.com/diffplug/spotless/issues/716))

## [2.10.1] - 2021-04-13
### Fixed
* Fix license header bug for years in range ([#840](https://github.com/diffplug/spotless/pull/840)).

## [2.10.0] - 2021-04-10
### Added
* Added support for `eclipse-jdt` at `4.19.0`.
### Changed
* Bump `eclipse-jdt` default version from `4.18.0` to `4.19.0`.
* Bump `google-java-format` default version from `1.9` to `1.10.0`.
* Expose configuration exceptions from scalafmt ([#837](https://github.com/diffplug/spotless/issues/837))

## [2.9.0] - 2021-03-05
### Added
* Bump ktfmt to 0.21 and add support to Google and Kotlinlang formats ([#812](https://github.com/diffplug/spotless/pull/812))

## [2.8.1] - 2021-02-16
### Fixed
* Allow licence headers to be blank ([#801](https://github.com/diffplug/spotless/pull/801)).

## [2.8.0] - 2021-02-09
### Added
* Support for diktat ([#789](https://github.com/diffplug/spotless/pull/789))

## [2.7.0] - 2021-01-04
### Added
* Added ability to specify dropbox style for ktfmt `<style>DROPBOX</style>` ([#764](https://github.com/diffplug/spotless/pull/764))
* Added support for `eclipse-cdt`, `eclipse-jdt`, and `eclipse-wtp` at `4.18.0`.
### Changed
* Bump `eclipse-jdt` default version from `4.17.0` to `4.18.0`.
* Bump `eclipse-wtp` default version from `4.17.0` to `4.18.0`.
* Bump `ktfmt` default version from `0.16` to `0.19` ([#748](https://github.com/diffplug/spotless/issues/748) and [#773](https://github.com/diffplug/spotless/issues/773)).
### Fixed
* Fixed `ratchetFrom` support for git-submodule ([#746](https://github.com/diffplug/spotless/issues/746)).
* Fixed `ratchetFrom` excess memory consumption ([#735](https://github.com/diffplug/spotless/issues/735)).
* `ktfmt` v0.19+ with dropbox-style works again ([#765](https://github.com/diffplug/spotless/pull/765)).
* `prettier` no longer throws errors on empty files ([#751](https://github.com/diffplug/spotless/pull/751)).
* Fixed error when running on root of windows mountpoint ([#760](https://github.com/diffplug/spotless/pull/760)).
* Fix broken test for spotlessFiles parameter on windows ([#737](https://github.com/diffplug/spotless/pull/737)).

## [2.6.1] - 2020-11-16
### Fixed
* Fixed a bug which occurred if the root directory of the project was also the filesystem root ([#732](https://github.com/diffplug/spotless/pull/732)).
* Upgraded org.codehaus.plexus:plexus-utils to its latest version (3.3.0) to improve directory scanning time ([#729](https://github.com/diffplug/spotless/pull/729)).
  * Whether this helps with the directory scanning time is unconfirmed, please report your experience in the issue above.

## [2.6.0] - 2020-11-13
### Added
* Added support to npm-based steps for picking up `.npmrc` files ([#727](https://github.com/diffplug/spotless/pull/727))
### Fixed
* Fixed bug in import order which woudld cause trailing empty strings to get dropped ([731](https://github.com/diffplug/spotless/issues/731))
  * e.g. `<importorder><order>java,javafx,com.mycompany,</order></importorder>`
* Bump JGit from `5.8.0` to `5.9.0` to improve performance ([#726](https://github.com/diffplug/spotless/issues/726))

## [2.5.0] - 2020-10-20
### Added
* Added support for eclipse-cdt 4.14.0, 4.16.0 and 4.17.0 ([#722](https://github.com/diffplug/spotless/pull/722)).
* Added support for eclipse-groovy 4.14.0, 4.15.0, 4.16.0 and 4.17.0 ([#722](https://github.com/diffplug/spotless/pull/722)).
* Added support for eclipse-jdt 4.17.0 ([#722](https://github.com/diffplug/spotless/pull/722)).
* Added support for eclipse-wtp 4.14.0, 4.15.0, 4.16.0 and 4.17.0 ([#722](https://github.com/diffplug/spotless/pull/722)).
### Changed
* Updated default eclipse-cdt from 4.13.0 to 4.16.0 ([#722](https://github.com/diffplug/spotless/pull/722)). Note that version 4.17.0 is supported, but requires Java 11 or higher.
* Updated default eclipse-groovy from 4.13.0 to 4.17.0 ([#722](https://github.com/diffplug/spotless/pull/722)).
* Updated default eclipse-jdt from 4.16.0 to 4.17.0 ([#722](https://github.com/diffplug/spotless/pull/722)).
* Updated default eclipse-wtp from 4.13.0 to 4.17.0 ([#722](https://github.com/diffplug/spotless/pull/722)).

## [2.4.2] - 2020-10-05
### Fixed
* Improve speed by ~4x when using `<ratchetFrom>` ([#701](https://github.com/diffplug/spotless/pull/706)).

## [2.4.1] - 2020-09-18
### Fixed
* Don't assume that file content passed into Prettier is at least 50 characters (https://github.com/diffplug/spotless/pull/699).

## [2.4.0] - 2020-09-17
### Added
* Added support for groovy formatting ([#698](https://github.com/diffplug/spotless/pull/697)).
* Added support for sql formatting ([#698](https://github.com/diffplug/spotless/pull/698)).

## [2.3.1] - 2020-09-12
### Fixed
* Improved JRE parsing to handle strings like `16-loom` (fixes [#693](https://github.com/diffplug/spotless/issues/693)).
* Added support for groovy formatting ([#697](https://github.com/diffplug/spotless/pull/697))

## [2.3.0] - 2020-09-11
### Added
* New option [`<toggleOffOn />`](README.md#spotlessoff-and-spotlesson) which allows the tags `spotless:off` and `spotless:on` to protect sections of code from the rest of the formatters ([#691](https://github.com/diffplug/spotless/pull/691)).
### Changed
* When applying license headers for the first time, we are now more lenient about parsing existing years from the header ([#690](https://github.com/diffplug/spotless/pull/690)).

## [2.2.0] - 2020-09-08
### Added
* `<googleJavaFormat>` default version is now `1.9` on JDK 11+, while continuing to be `1.7` on earlier JDKs. This is especially helpful to `<removeUnusedImports />`, since it always uses the default version of GJF (fixes [#681](https://github.com/diffplug/spotless/issues/681)).

## [2.1.0] - 2020-08-29
### Added
* Added support for  eclipse-jdt 4.14.0, 4.15.0 and 4.16.0 ([#678](https://github.com/diffplug/spotless/pull/678)).
### Changed
* Updated default eclipse-jdt from 4.13.0 to 4.16.0 ([#678](https://github.com/diffplug/spotless/pull/678)).

## [2.0.3] - 2020-08-21
### Fixed
* `<ktlint>` is now more robust when parsing version string for version-dependent implementation details, fixes [#668](https://github.com/diffplug/spotless/issues/668).

## [2.0.2] - 2020-08-10
### Changed
*  Bump default ktfmt from 0.13 to 0.16 ([#642](https://github.com/diffplug/spotless/pull/648)).

### Fixed
* `<importOrder />` was broken (fixes [#663](https://github.com/diffplug/spotless/issues/663)).
* `<ratchetFrom>` was broken when set at global level (fixes [#664](https://github.com/diffplug/spotless/issues/664)).

## [2.0.1] - 2020-07-04
### Fixed
* Git-native handling of line endings was broken, now fixed ([#639](https://github.com/diffplug/spotless/pull/639)).

## [2.0.0] - 2020-07-02
### Added
* You can now ratchet a project's style by limiting Spotless only to files which have changed since a given [git reference](https://javadoc.io/doc/org.eclipse.jgit/org.eclipse.jgit/5.6.1.202002131546-r/org/eclipse/jgit/lib/Repository.html#resolve-java.lang.String-), e.g. `ratchetFrom 'origin/main'`. ([#590](https://github.com/diffplug/spotless/pull/590))
* Huge speed improvement for multi-module projects thanks to improved cross-project classloader caching ([#571](https://github.com/diffplug/spotless/pull/571), fixes [#559](https://github.com/diffplug/spotless/issues/559)).
* If you specify `-DspotlessSetLicenseHeaderYearsFromGitHistory=true`, Spotless will perform an expensive search through git history to determine the oldest and newest commits for each file, and uses that to determine license header years. ([#626](https://github.com/diffplug/spotless/pull/626))
* `prettier` will now autodetect the parser (and formatter) to use based on the filename, unless you override this using `config` or `configFile` with the option `parser` or `filepath` ([#620](https://github.com/diffplug/spotless/pull/620)).
* Added ANTLR4 support ([#326](https://github.com/diffplug/spotless/issues/326)).
### Removed
* **BREAKING** the default includes for `<typescript>` and `<cpp>` were removed, and will now generate an error if an `<include>` is not specified.  There is no well-established convention for these languages in the Maven ecosystem, and the performance of the default includes is far worse than a user-provided one.  If you dislike this change, please complain in [#634](https://github.com/diffplug/spotless/pull/634), it would not be a breaking change to bring the defaults back.
* **BREAKING** inside the `<cpp>` block, `<eclipse>` has been renamed to `<eclipseCdt>` to avoid any confusion with the java `<eclipse>` ([#636](https://github.com/diffplug/spotless/pull/636)).
* **BREAKING** the long-deprecated `<xml>` and `<css>` formats have been removed, in favor of the long-available [`<eclipseWtp>`](https://github.com/diffplug/spotless/tree/main/plugin-maven#eclipse-wtp) step which is available in every generic format ([#630](https://github.com/diffplug/spotless/pull/630)).
  * This probably doesn't affect you, but if it does, you just need to change `<xml>...` into `<formats><format><eclipseWtp><type>XML</type>...`
  * In [`1.15.0` (released 2018-09-23)](#1150---2018-09-23), we added support for `xml` and `css` formats using the Eclipse WTP.
  * In [`1.18.0` (released 2019-02-11)](#1180---2019-02-11), we deprecated these, in favor of the generic `eclipseWtp` step which is available for all generic formats.  This allows you to have multiple XML and CSS formats, rather than just one.
  * And now we removed them entirely.

## [1.31.3] - 2020-06-17
### Changed
* Nodejs-based formatters `prettier` and `tsfmt` now use native node instead of the J2V8 approach. ([#606](https://github.com/diffplug/spotless/pull/606))
  * This removes the dependency to the no-longer-maintained Linux/Windows/macOs variants of J2V8.
  * This enables spotless to use the latest `prettier` versions (instead of being stuck at prettier version <= `1.19.0`)
  * Bumped default versions, prettier `1.16.4` -> `2.0.5`, tslint `5.12.1` -> `6.1.2`
### Fixed
* `licenseHeader` is now more robust when parsing years from existing license headers. ([#593](https://github.com/diffplug/spotless/pull/593))

## [1.31.2] - 2020-06-01
### Fixed
* Shared library used by the nodejs-based steps used to be extracted into the user home directory, but now it is extracted into a temporary directory and deleted on VM shutdown. ([#586](https://github.com/diffplug/spotless/pull/586))
* If you specified a config file for a formatter, it used to be needlessly copied to a randomly-named file in the build folder.  This could cause performance to suffer, especially for [large multi-project builds that use eclipse](https://github.com/diffplug/spotless/issues/559). ([#572](https://github.com/diffplug/spotless/pull/572))
  * Note: if you are extracting config files from resource jars, we still have bad performance for this case, see [#559](https://github.com/diffplug/spotless/issues/559) for details.

## [1.31.1] - 2020-05-21
### Fixed
* If the encoding was set incorrectly, `spotless:apply` could clobber special characters.  Spotless now prevents this, and helps to suggest the correct encoding. ([#575](https://github.com/diffplug/spotless/pull/575))

## [1.31.0] - 2020-05-05
### Added
* Support for google-java-format 1.8 (requires build to run on Java 11+) ([#562](https://github.com/diffplug/spotless/issues/562))
* Support for ktfmt 0.13 (requires build to run on Java 11+) ([#569](https://github.com/diffplug/spotless/pull/569))
* `mvn spotless:apply` is now guaranteed to be idempotent, even if some of the formatters are not.  See [`PADDEDCELL.md` for details](https://github.com/diffplug/spotless/blob/main/PADDEDCELL.md) if you're curious. ([#565](https://github.com/diffplug/spotless/pull/565))
* Updated a bunch of dependencies, most notably jgit `5.5.0.201909110433-r` -> `5.7.0.202003110725-r`. ([#564](https://github.com/diffplug/spotless/pull/564))

## [1.30.0] - 2020-04-10
### Added
* Support for prettier ([#555](https://github.com/diffplug/spotless/pull/555)).

## [1.29.0] - 2020-04-02
### Added
* Support for tsfmt ([#548](https://github.com/diffplug/spotless/pull/548)).
### Fixed
* Eclipse-WTP formatter (web tools platform, not java) handles some character encodings incorrectly on OS with non-unicode default file encoding [#545](https://github.com/diffplug/spotless/issues/545). Fixed for Eclipse-WTP formatter Eclipse version 4.13.0 (default version).

## [1.28.0] - 2020-03-20
### Added
* Enable IntelliJ-compatible token `$today.year` for specifying the year in license header files. ([#542](https://github.com/diffplug/spotless/pull/542))
### Fixed
* Fix scala and kotlin Maven config documentation.
* Eclipse-WTP formatter (web tools platform, not java) could encounter errors in parallel multiproject builds [#492](https://github.com/diffplug/spotless/issues/492). Fixed for Eclipse-WTP formatter Eclipse version 4.13.0 (default version).

## [1.27.0] - 2020-01-01
* Should be no changes whatsoever!  Released only for consistency with lib and plugin-gradle.

## [1.26.1] - 2019-11-27
* Revert the change in console display of errors from 1.26.0 ([#485](https://github.com/diffplug/spotless/pull/485)) because [of these problems](https://github.com/diffplug/spotless/pull/485#issuecomment-552925932).
* Bugfix: Fix NPE in EclipseXmlFormatterStepImpl ([#489](https://github.com/diffplug/spotless/pull/489))

## [1.26.0] - 2019-11-11
* Fix project URLs in poms. ([#478](https://github.com/diffplug/spotless/pull/478))
* Fix `ImportSorter` crashing with empty files. ([#474](https://github.com/diffplug/spotless/pull/474))
  * Fixes [#305](https://github.com/diffplug/spotless/issues/305) StringIndexOutOfBoundsException for empty Groovy file when performing importOrder
* Bugfix: CDT version `4.12.0` now properly uses `9.8`, whereas before it used `9.7`. ([#482](https://github.com/diffplug/spotless/pull/482#discussion_r341380884))
* Updated default eclipse-wtp from 4.12.0 to 4.13.0 ([#482](https://github.com/diffplug/spotless/pull/482))
* Updated default eclipse-groovy from 4.12.0 to 4.13.0 ([#482](https://github.com/diffplug/spotless/pull/482))
* Updated default eclipse-jdt from 4.12.0 to 4.13.0 ([#482](https://github.com/diffplug/spotless/pull/482))
* Updated default eclipse-cdt from 4.12.0 to 4.13.0 ([#482](https://github.com/diffplug/spotless/pull/482))
* Bump default version of KtLint from `0.34.2` to `0.35.0`. ([#473](https://github.com/diffplug/spotless/issues/473))
* Several improvements to the console display of formatting errors. ([#465](https://github.com/diffplug/spotless/pull/465))
    * Visualize \r and \n as ␍ and ␊ when possible ([#465](https://github.com/diffplug/spotless/pull/465))
    * Make end-of-lines visible when file contains whitespace and end-of-line issues at the same time ([#465](https://github.com/diffplug/spotless/pull/465))
    * Print actual diff line instead of "1 more lines that didn't fit" ([#467](https://github.com/diffplug/spotless/issues/467))

## [1.25.1] - 2019-10-07
* Fixed problem which could cause a stale `.jar` to be published. ([#471](https://github.com/diffplug/spotless/pull/471))

## [1.25.0] - 2019-10-06
* **KNOWN ISSUE:** published jar is the same as `1.24.3`, causes `Invalid plugin descriptor`. ([#470](https://github.com/diffplug/spotless/issues/470))
* Add support for ktlint `0.34+`, and bump default version from `0.32.0` to `0.34.2`. ([#469](https://github.com/diffplug/spotless/pull/469))

## [1.24.3] - 2019-09-23
* Update jgit from `5.3.2.201906051522-r` to `5.5.0.201909110433-r`. ([#445](https://github.com/diffplug/spotless/pull/445))
  * Fixes [#410](https://github.com/diffplug/spotless/issues/410) AccessDeniedException in MinGW/ GitBash.
  * Also fixes occasional [hang on NFS due to filesystem timers](https://github.com/diffplug/spotless/pull/407#issuecomment-514824364).
* Eclipse-based formatters used to leave temporary files around ([#447](https://github.com/diffplug/spotless/issues/447)). This is now fixed, but only for eclipse 4.12+, no back-port to older Eclipse formatter versions is planned. ([#451](https://github.com/diffplug/spotless/issues/451))
* Bumped `scalafmt` default version from `1.1.0` to `2.0.1`, since there are [bugs](https://github.com/diffplug/spotless/issues/454) in the old default ([#458](https://github.com/diffplug/spotless/pull/458)).

## [1.24.1] - 2019-08-12
* Fixes class loading issue with Java 9+ ([#426](https://github.com/diffplug/spotless/pull/426)).

## [1.24.0] - 2019-07-29
* Updated default eclipse-wtp from 4.8.0 to 4.12.0 ([#423](https://github.com/diffplug/spotless/pull/423)).
* Updated default eclipse-groovy from 4.10 to 4.12.0 ([#423](https://github.com/diffplug/spotless/pull/423)).
* Updated default eclipse-jdt from 4.11.0 to 4.12.0 ([#423](https://github.com/diffplug/spotless/pull/423)).
* Updated default eclipse-cdt from 4.11.0 to 4.12.0 ([#423](https://github.com/diffplug/spotless/pull/423)).
    * **KNOWN BUG - accidentally published CDT 9.7 rather than 9.8 fixed in 1.26.0**
* Added new Maven coordinates for scalafmt 2.0.0+, maintains backwards compatability ([#415](https://github.com/diffplug/spotless/issues/415))

## [1.23.1] - 2019-06-17
* Fixes incorrect M2 cache directory path handling of Eclipse based formatters ([#401](https://github.com/diffplug/spotless/issues/401))
* Update jgit from `4.9.0.201710071750-r` to `5.3.2.201906051522-r` because Gradle project is sometimes broken by `apache httpcomponents` in transitive dependency. ([#407](https://github.com/diffplug/spotless/pull/407))

## [1.23.0] - 2019-04-24
* Updated default ktlint from 0.21.0 to 0.32.0, and Maven coords to com.pinterest ([#394](https://github.com/diffplug/spotless/pull/394))

## [1.22.0] - 2019-04-15
* Updated default eclipse-cdt from 4.7.3a to 4.11.0 ([#390](https://github.com/diffplug/spotless/pull/390)).
* Added `-DspotlessFiles` switch to allow targeting specific files ([#392](https://github.com/diffplug/spotless/pull/392))

## [1.21.1] - 2019-03-29
* Fixes incorrect plugin and pom metadata in `1.21.0` ([#388](https://github.com/diffplug/spotless/issues/388)).

## [1.21.0] - 2019-03-28
* Updated default eclipse-wtp from 4.7.3b to 4.8.0 ([#382](https://github.com/diffplug/spotless/pull/382)).
* Updated default eclipse-groovy from 4.8.1 to 4.10.0 ([#382](https://github.com/diffplug/spotless/pull/382)).
* Updated default eclipse-jdt from 4.10.0 to 4.11.0 ([#384](https://github.com/diffplug/spotless/pull/384)).

## [1.20.0] - 2019-03-14
* Updated default eclipse-wtp from 4.7.3a to 4.7.3b ([#371](https://github.com/diffplug/spotless/pull/371)).
* Default behavior of XML formatter changed to ignore  external URIs ([#369](https://github.com/diffplug/spotless/issues/369)).
  * **WARNING RESOLVED: By default, xml formatter no longer downloads external entities. You can opt-in to resolve external entities by setting resolveExternalURI to true. However, if you do opt-in, be sure that all external entities are referenced over https and not http, or you may be vulnerable to XXE attacks.**

## [1.19.0] - 2019-03-11
**WARNING: xml formatter in this version may be vulnerable to XXE attacks, fixed in 1.20.0 (see [#358](https://github.com/diffplug/spotless/issues/358)).**

* Security fix: Updated groovy, c/c++, and eclipse WTP formatters so that they download their source jars securely using `https` rather than `http` ([#360](https://github.com/diffplug/spotless/issues/360)).
* Updated default eclipse-jdt from 4.9.0 to 4.10.0 ([#368](https://github.com/diffplug/spotless/pull/368))
* Add a skip parameter to apply mojo to enable to bypass it if desired. ([#367](https://github.com/diffplug/spotless/pull/367)).

## [1.18.0] - 2019-02-11
**WARNING: xml formatter in this version may be vulnerable to XXE attacks, fixed in 1.20.0 (see [#358](https://github.com/diffplug/spotless/issues/358)).**

* Provided eclipse-wtp formatters as part of custom source format element. ([#325](https://github.com/diffplug/spotless/pull/325)). This change obsoletes the CSS and XML source elements.
* Updated default google-java-format from 1.5 to 1.7 ([#335](https://github.com/diffplug/spotless/issues/335)).
* `<importOrder><file>somefile</file></importOrder>` is now lazy ([#218](https://github.com/diffplug/spotless/issues/218)).

## [1.17.0] - 2018-12-13
**WARNING: xml formatter in this version may be vulnerable to XXE attacks, fixed in 1.20.0 (see [#358](https://github.com/diffplug/spotless/issues/358)).**

* Updated default eclipse-jdt from 4.7.3a to 4.9.0 ([#316](https://github.com/diffplug/spotless/pull/316)). New version addresses enum-tab formatting bug in 4.8 ([#314](https://github.com/diffplug/spotless/issues/314)).

## [1.16.0] - 2018-10-30
**WARNING: xml formatter in this version may be vulnerable to XXE attacks, fixed in 1.20.0 (see [#358](https://github.com/diffplug/spotless/issues/358)).**

* Added support for Eclipse's CSS formatter from WTP ([#311](https://github.com/diffplug/spotless/pull/311)).

## [1.15.0] - 2018-09-23
**WARNING: xml formatter in this version may be vulnerable to XXE attacks, fixed in 1.20.0 (see [#358](https://github.com/diffplug/spotless/issues/358)).**

* Added `xml` support ([#140](https://github.com/diffplug/spotless/issues/140)) using formatter of Eclipse WTP 3.9.5 ([#241](https://github.com/diffplug/spotless/pull/241)).
* Added C/C++ support using formatter of Eclipse CDT 9.4.3 ([#232](https://github.com/diffplug/spotless/issues/232)).
* Skip `package-info.java` and `module-info.java` files from license header formatting. ([#273](https://github.com/diffplug/spotless/pull/273))
* Updated JSR305 annotation from 3.0.0 to 3.0.2 ([#274](https://github.com/diffplug/spotless/pull/274))
* Migrated from FindBugs annotations 3.0.0 to SpotBugs annotations 3.1.6 ([#274](https://github.com/diffplug/spotless/pull/274))
* Fix Maven version prerequisite in the generated POM ([#289](https://github.com/diffplug/spotless/pull/289))

## [1.14.0] - 2018-07-24
* Updated default eclipse-jdt from 4.7.2 to 4.7.3a ([#263](https://github.com/diffplug/spotless/issues/263)). New version fixes a bug preventing Java code formatting within JavaDoc comments ([#191](https://github.com/diffplug/spotless/issues/191)).
* Updated default groovy-eclipse from 4.6.3 to 4.8.0 ([#244](https://github.com/diffplug/spotless/pull/244)). New version allows to ignore internal formatter errors/warnings.
* Require 3.1.0+ version of Maven. ([#259](https://github.com/diffplug/spotless/pull/259))
* Fixed integration with latest versions of scalafmt. ([#260](https://github.com/diffplug/spotless/pull/260))

## [1.13.0] - 2018-06-01
* Fixed a bug in configuration file resolution on Windows when file is denoted by a URL. ([#254](https://github.com/diffplug/spotless/pull/254))

## [1.0.0.BETA5] - 2018-05-14
* Fixed a bug in `LicenseHeaderStep` which caused an exception with some malformed date-aware licenses. ([#222](https://github.com/diffplug/spotless/pull/222))
* Added support for Kotlin and Ktlint in Maven plugin ([#223](https://github.com/diffplug/spotless/pull/223)).
* Updated default ktlint from 0.14.0 to 0.21.0
* Added support for multiple generic formatters in Maven plugin ([#242](https://github.com/diffplug/spotless/pull/242)).

## [1.0.0.BETA4] - 2018-02-27
* Fixed published POM to include dependency on plexus-resources ([#213](https://github.com/diffplug/spotless/pull/213)).

## [1.0.0.BETA3] - 2018-02-26
* Improved support for multi-module Maven projects ([#210](https://github.com/diffplug/spotless/pull/210)).
* Added generic format support for maven-plugin ([#209](https://github.com/diffplug/spotless/pull/209)).

## [1.0.0.BETA2] - 2018-02-15
* Fix build to ensure that published versions never have snapshot deps ([#205](https://github.com/diffplug/spotless/pull/205)).

## [1.0.0.BETA1] - 2018-02-11
* Maven plugin written by [Konstantin Lutovich](https://github.com/lutovich).
* Full support for the Java and Scala formatters.
* Initial release, after user feedback we will ship `1.x`.<|MERGE_RESOLUTION|>--- conflicted
+++ resolved
@@ -3,18 +3,14 @@
 We adhere to the [keepachangelog](https://keepachangelog.com/en/1.0.0/) format (starting after version `1.27.0`).
 
 ## [Unreleased]
-<<<<<<< HEAD
 ### Added
 * Support for `rdf` ([#2261](https://github.com/diffplug/spotless/pull/2261))
-=======
 ### Changed
 * Leverage local repository for Equo P2 cache. ([#2238](https://github.com/diffplug/spotless/pull/2238))
-
 * Add explicit support for CSS via biome. Formatting CSS via biome was already supported as a general
   formatting step. Biome supports formatting CSS as of 1.8.0 (experimental, opt-in) and 1.9.0 (stable).
   ([#2259](https://github.com/diffplug/spotless/pull/2259))
 
->>>>>>> 1108c14f
 ## [2.44.0.BETA2] - 2024-08-25
 ### Changed
 * Support toning down sortPom logging. ([#2185](https://github.com/diffplug/spotless/pull/2185))
