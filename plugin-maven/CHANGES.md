# spotless-plugin-maven releases

We adhere to the [keepachangelog](https://keepachangelog.com/en/1.0.0/) format (starting after version `1.27.0`).

## [Unreleased]
### Added
* A synthesis log with the number of considered files is added after each formatter execution ([#1507](https://github.com/diffplug/spotless/pull/1507))
<<<<<<< HEAD
### Changes
* **POTENTIALLY BREAKING** `sortByKeys` for JSON formatting now takes into account objects inside arrays ([#1546](https://github.com/diffplug/spotless/pull/1546))
=======
* Any commit of the Spotless maven plugin now available via JitPack ([#1547](https://github.com/diffplug/spotless/pull/1547))
>>>>>>> 51ee9d4d

## [2.31.0] - 2023-01-26
### Added
* Prettier will now suggest to install plugins if a parser cannot be inferred from the file extension ([#1511](https://github.com/diffplug/spotless/pull/1511))
* Jackson (`json` and `yaml`) has new `spaceBeforeSeparator` option
  * **POTENTIALLY BREAKING** `spaceBeforeSeparator` is defaulted to false while the formatter was behaving with `<spaceBeforeSeparator>true<spaceBeforeSeparator/>`
* Introduce `<json><jackson/></json>` ([#1492](https://github.com/diffplug/spotless/pull/1492))
  * **POTENTIALLY BREAKING** `JacksonYaml` is now configured with a `Map<String, Boolean>` to configure features
* Allow to specify node executable for node-based formatters using `nodeExecutable` parameter ([#1500](https://github.com/diffplug/spotless/pull/1500))
### Fixed
* The default list of type annotations used by `formatAnnotations` has had 8 more annotations from the Checker Framework added [#1494](https://github.com/diffplug/spotless/pull/1494)
* **POTENTIALLY BREAKING** Generate the correct qualifiedRuleId for Ktlint 0.48.x [#1495](https://github.com/diffplug/spotless/pull/1495)
### Changes
* **POTENTIALLY BREAKING** Bump minimum JRE from 8 to 11 ([#1514](https://github.com/diffplug/spotless/pull/1514) part 1 of [#1337](https://github.com/diffplug/spotless/issues/1337))
  * You can bump your build JRE without bumping your requirements ([docs](https://maven.apache.org/plugins/maven-compiler-plugin/examples/set-compiler-source-and-target.html)).
* Spotless' custom build was replaced by [`maven-plugin-development`](https://github.com/britter/maven-plugin-development). ([#1496](https://github.com/diffplug/spotless/pull/1496) fixes [#554](https://github.com/diffplug/spotless/issues/554))
* **POTENTIALLY BREAKING** Removed support for KtLint 0.3x and 0.45.2 ([#1475](https://github.com/diffplug/spotless/pull/1475))
  * `KtLint` does not maintain a stable API - before this PR, we supported every breaking change in the API since 2019.
  * From now on, we will support no more than 2 breaking changes at a time.
* `npm`-based formatters `ESLint`, `prettier` and `tsfmt` delay their `npm install` call until the formatters are first used. ([#1522](https://github.com/diffplug/spotless/pull/1522)
* Bump default `ktlint` version to latest `0.48.1` -> `0.48.2` ([#1529](https://github.com/diffplug/spotless/pull/1529))
* Bump default `scalafmt` version to latest `3.6.1` -> `3.7.1` ([#1529](https://github.com/diffplug/spotless/pull/1529))

## [2.30.0] - 2023-01-13
### Added
* Add option `editorConfigFile` for `ktLint` [#142](https://github.com/diffplug/spotless/issues/142)
  * **POTENTIALLY BREAKING** `ktlint` step now modifies license headers. Make sure to put `licenseHeader` *after* `ktlint`.
* Added `skipLinesMatching` option to `licenseHeader` to support formats where license header cannot be immediately added to the top of the file (e.g. xml, sh). ([#1441](https://github.com/diffplug/spotless/pull/1441))
* Add JSON support ([#1446](https://github.com/diffplug/spotless/pull/1446))
* Add YAML support through Jackson ([#1478](https://github.com/diffplug/spotless/pull/1478))
* Added support for npm-based [ESLint](https://eslint.org/)-formatter for javascript and typescript ([#1453](https://github.com/diffplug/spotless/pull/1453))
* Better suggested messages when user's default is set by JVM limitation. ([#995](https://github.com/diffplug/spotless/pull/995))
### Fixed
* Support `ktlint` 0.48+ new rule disabling syntax ([#1456](https://github.com/diffplug/spotless/pull/1456)) fixes ([#1444](https://github.com/diffplug/spotless/issues/1444))
* Fix subgroups leading catch all matcher.
### Changes
* Bump default `ktlint` version to latest `0.47.1` -> `0.48.1` ([#1456](https://github.com/diffplug/spotless/pull/1456))
* Reduce spurious invalidations of the up-to-date index file ([#1461](https://github.com/diffplug/spotless/pull/1461))
* Bump default version for `prettier` from `2.0.5` to `2.8.1` ([#1453](https://github.com/diffplug/spotless/pull/1453))

## [2.29.0] - 2023-01-02
### Added
* Added support for M2E's incremental compilation ([#1414](https://github.com/diffplug/spotless/pull/1414) fixes [#1413](https://github.com/diffplug/spotless/issues/1413))
### Fixed
* Improve memory usage when using git ratchet ([#1426](https://github.com/diffplug/spotless/pull/1426))
* Support `ktlint` 0.48+ ([#1432](https://github.com/diffplug/spotless/pull/1432)) fixes ([#1430](https://github.com/diffplug/spotless/issues/1430))
### Changes
* Bump default `ktlint` version to latest `0.47.1` -> `0.48.0` ([#1432](https://github.com/diffplug/spotless/pull/1432))
* Bump default `ktfmt` version to latest `0.41` -> `0.42` ([#1421](https://github.com/diffplug/spotless/pull/1421))

## [2.28.0] - 2022-11-24
### Added
* `importOrder` now support groups of imports without blank lines ([#1401](https://github.com/diffplug/spotless/pull/1401))
### Fixed
* Don't treat `@Value` as a type annotation [#1367](https://github.com/diffplug/spotless/pull/1367)
* Support `ktlint_disabled_rules` in `ktlint` 0.47.x [#1378](https://github.com/diffplug/spotless/pull/1378)
* Share git repositories across projects when using ratchet ([#1426](https://github.com/diffplug/spotless/pull/1426))
### Changes
* Bump default `ktfmt` version to latest `0.40` -> `0.41` ([#1340](https://github.com/diffplug/spotless/pull/1340))
* Bump default `scalafmt` version to latest `3.5.9` -> `3.6.1` ([#1373](https://github.com/diffplug/spotless/pull/1373))
* Bump default `diktat` version to latest `1.2.3` -> `1.2.4.2` ([#1393](https://github.com/diffplug/spotless/pull/1393))
* Bump default `palantir-java-format` version to latest `2.10` -> `2.28` ([#1393](https://github.com/diffplug/spotless/pull/1393))

## [2.27.2] - 2022-10-10
### Fixed
* `replace` and `replaceRegex` steps now allow you to replace something with an empty string, previously this would generate a null pointer exception. (fixes [#1359](https://github.com/diffplug/spotless/issues/1359))

## [2.27.1] - 2022-09-28
### Fixed
* `skip` config key should work again now. ([#1353](https://github.com/diffplug/spotless/pull/1353) fixes [#1227](https://github.com/diffplug/spotless/issues/1227) and [#491](https://github.com/diffplug/spotless/issues/491))

## [2.27.0] - 2022-09-19
### Added
* Support for `editorConfigOverride` in `ktlint`, `plugin-maven`. ([#1335](https://github.com/diffplug/spotless/pull/1335) fixes [#1334](https://github.com/diffplug/spotless/issues/1334))

## [2.26.0] - 2022-09-14
### Added
* `formatAnnotations` step to correct formatting of Java type annotations.  It puts type annotations on the same line as the type that they qualify.  Run it after a Java formatting step, such as `googleJavaFormat`. ([#1275](https://github.com/diffplug/spotless/pull/1275))
### Changes
* Bump default `ktfmt` version to latest `0.39` -> `0.40` ([#1312](https://github.com/diffplug/spotless/pull/1312))
* Bump default `ktlint` version to latest `0.46.1` -> `0.47.1` ([#1303](https://github.com/diffplug/spotless/pull/1303))
  * Also restored support for older versions of ktlint back to `0.31.0`

## [2.25.0] - 2022-08-23
### Added
* `scalafmt` integration now has a configuration option `majorScalaVersion` that allows you to configure the Scala version that gets resolved from the maven artifact ([#1283](https://github.com/diffplug/spotless/pull/1283))
### Changes
* Add the `ktlint` rule in error messages when `ktlint` fails to apply a fix ([#1279](https://github.com/diffplug/spotless/pull/1279))
* Bump default `scalafmt` to latest `3.0.8` -> `3.5.9` (removed support for pre-`3.0.0`) ([#1283](https://github.com/diffplug/spotless/pull/1283))

## [2.24.1] - 2022-08-10
### Fixed
* Fix Clang not knowing the filename and changing the format ([#1268](https://github.com/diffplug/spotless/pull/1268) fixes [#1267](https://github.com/diffplug/spotless/issues/1267)).
### Changes
* Bump default `diktat` version to latest `1.2.1` -> `1.2.3` ([#1266](https://github.com/diffplug/spotless/pull/1266))

## [2.24.0] - 2022-07-28
### Added
* Clang and Black no longer break the build when the binary is unavailable, if they will not be run during that build ([#1257](https://github.com/diffplug/spotless/pull/1257)).
* License header support for Kotlin files without `package` or `@file` but do at least have `import` ([#1263](https://github.com/diffplug/spotless/pull/1263)).

## [2.23.0] - 2022-06-30
### Added
* Support for `MAC_CLASSIC` (`\r`) line ending ([#1243](https://github.com/diffplug/spotless/pull/1243) fixes [#1196](https://github.com/diffplug/spotless/issues/1196))
### Changes
* Bump default `ktlint` version to latest `0.45.2` -> `0.46.1` ([#1239](https://github.com/diffplug/spotless/issues/1239))
  * Minimum supported version also bumped to `0.46.0` (we have abandoned strong backward compatibility for `ktlint`, from here on out Spotless will only support the most-recent breaking change).
* Bump default `diktat` version to latest `1.1.0` -> `1.2.1` ([#1246](https://github.com/diffplug/spotless/pull/1246))
  * Minimum supported version also bumped to `1.2.1` (diktat is based on ktlint and has the same backward compatibility issues).
* Bump default `ktfmt` version to latest `0.37` -> `0.39` ([#1240](https://github.com/diffplug/spotless/pull/1240))

## [2.22.8] - 2022-06-11
### Fixed
* `PalantirJavaFormatStep` no longer needs the `--add-exports` calls in `MAVEN_OPTS` or `.mvn/jvm.config`. ([#1233](https://github.com/diffplug/spotless/pull/1233))

## [2.22.7] - 2022-06-10
### Fixed
* (Second try) `googleJavaFormat` and `removeUnusedImports` works on JDK16+ without jvm args workaround. ([#1228](https://github.com/diffplug/spotless/pull/1228))
  * If you have a bunch of `--add-exports` calls in `MAVEN_OPTS` or `.mvn/jvm.config`, you should be able to remove them. (fixes [#834](https://github.com/diffplug/spotless/issues/834#issuecomment-817524058))

## [2.22.6] - 2022-06-05
### Fixed
* `googleJavaFormat` and `removeUnusedImports` works on JDK16+ without jvm args workaround. ([#1224](https://github.com/diffplug/spotless/pull/1224))
  * If you have a bunch of `--add-exports` calls in `MAVEN_OPTS` or `.mvn/jvm.config`, you should be able to remove them. (fixes [#834](https://github.com/diffplug/spotless/issues/834#issuecomment-817524058))

## [2.22.5] - 2022-05-10
### Fixed
* Update the `black` version regex to fix `19.10b0` and earlier. (fixes [#1195](https://github.com/diffplug/spotless/issues/1195), regression introduced in `2.22.2`)
### Changes
* Bump default `ktfmt` version to latest `0.36` -> `0.37`. ([#1200](https://github.com/diffplug/spotless/pull/1200))

## [2.22.4] - 2022-05-03
### Changes
* Bump default `diktat` version to latest `1.0.1` -> `1.1.0`. ([#1190](https://github.com/diffplug/spotless/pull/1190))
  * Converted `diktat` integration to use a compile-only source set. (fixes [#524](https://github.com/diffplug/spotless/issues/524))
  * Use the full path to a file in `diktat` integration. (fixes [#1189](https://github.com/diffplug/spotless/issues/1189))

## [2.22.3] - 2022-04-27
### Changes
* Bump default `ktfmt` version to latest `0.35` -> `0.36`. ([#1183](https://github.com/diffplug/spotless/issues/1183))
* Bump default `google-java-format` version to latest `1.13.0` -> `1.15.0`.
  * ~~This means it is no longer necessary to use the `--add-exports` workaround (fixes [#834](https://github.com/diffplug/spotless/issues/834)).~~ `--add-exports` workaround is still needed.

## [2.22.2] - 2022-04-22
### Fixed
* Fixed support for Python Black's new version reporting. ([#1170](https://github.com/diffplug/spotless/issues/1170))
* Error messages for unexpected file encoding now works on Java 8. (fixes [#1081](https://github.com/diffplug/spotless/issues/1081))
### Changes
* Bump default `black` version to latest `19.10b0` -> `22.3.0`. ([#1170](https://github.com/diffplug/spotless/issues/1170))
* Bump default `ktfmt` version to latest `0.34` -> `0.35`. ([#1159](https://github.com/diffplug/spotless/pull/1159))
* Bump default `ktlint` version to latest `0.43.2` -> `0.45.2`. ([#1177](https://github.com/diffplug/spotless/pull/1177))

## [2.22.1] - 2022-04-06
### Fixed
* Git user config and system config also included for defaultEndings configuration. ([#540](https://github.com/diffplug/spotless/issues/540))

## [2.22.0] - 2022-03-28
### Added
* Added support for setting custom parameters for Kotlin ktfmt in Maven plugin. ([#1145](https://github.com/diffplug/spotless/pull/1145))

## [2.21.0] - 2022-02-19
### Added
* Magic value 'NONE' for disabling ratchet functionality ([#1134](https://github.com/diffplug/spotless/issues/1134))

### Changed
* Use SLF4J for logging ([#1116](https://github.com/diffplug/spotless/issues/1116))

## [2.20.2] - 2022-02-09
### Changed
* Bump default ktfmt `0.30` -> `0.31` ([#1118](https://github.com/diffplug/spotless/pull/1118)).
### Fixed
* Add full support for git worktrees ([#1119](https://github.com/diffplug/spotless/pull/1119)).

## [2.20.1] - 2022-02-01
* Bump default versions of formatters ([#1095](https://github.com/diffplug/spotless/pull/1095)).
  * google-java-format `1.12.0` -> `1.13.0`
  * ktfmt `0.29` -> `0.30`
* Added support for git property `core.autocrlf` ([#540](https://github.com/diffplug/spotless/issues/540))

## [2.20.0] - 2022-01-13
### Added
* Added support for the [palantir-java-format](https://github.com/palantir/palantir-java-format) Java formatter ([#1083](https://github.com/diffplug/spotless/pull/1083)).

## [2.19.2] - 2022-01-10
### Fixed
* Enabling the upToDateChecking with the plugin configured inside pluginManagement, with an additional dependency and running under Maven 3.6.3 leads to a java.io.NotSerializableException. ([#1074](https://github.com/diffplug/spotless/pull/1074)).

## [2.19.1] - 2022-01-07
### Fixed
* Update IndentStep to allow leading space on multiline comments ([#1072](https://github.com/diffplug/spotless/pull/1072)).

## [2.19.0] - 2022-01-06
### Added
* Support custom index files for incremental up-to-date checking ([#1055](https://github.com/diffplug/spotless/pull/1055)).
### Fixed
* Remove Java files from default Maven Groovy formatting ([#1051](https://github.com/diffplug/spotless/pull/1051)).
  * Before this release, the default target of groovy was
    * `src/main/groovy/**/*.groovy`
    * `src/test/groovy/**/*.groovy`
    * `src/main/java/**/*.java`
    * `src/test/java/**/*.java`
  * This release removes the `.java` includes.
### Changed
* Bumped default DiKTat from `0.4.0` to `1.0.1`. This is a breaking change for DiKTat users on the default version, because some rules were renamed/changed. Check [DiKTat changelog](https://github.com/analysis-dev/diktat/releases) for details.

## [2.18.0] - 2021-12-23
### Added
* Incremental up-to-date checking ([#935](https://github.com/diffplug/spotless/pull/935)).
* Support for Markdown with `flexmark` at `0.62.2` ([#1011](https://github.com/diffplug/spotless/pull/1011)).

## [2.17.7] - 2021-12-16
### Fixed
* `ratchetFrom` is now faster ([#1038](https://github.com/diffplug/spotless/pull/1038)).

## [2.17.6] - 2021-12-05
### Changed
* Bumped default ktlint from `0.43.0` to `0.43.2`.

## [2.17.5] - 2021-12-01
### Changed
* Bump jgit version ([#992](https://github.com/diffplug/spotless/pull/992)).
  * jgit `5.10.0.202012080955-r` -> `5.13.0.202109080827-r`

## [2.17.4] - 2021-11-09
### Changed
* Bump default formatter versions ([#989](https://github.com/diffplug/spotless/pull/989))
  * google-java-format `1.11.0` -> `1.12.0`
  * ktlint `0.42.1` -> `0.43.0`
  * ktfmt `0.27` -> `0.29`
  * scalafmt `3.0.0` -> `3.0.8`

## [2.17.3] - 2021-10-26
### Changed
* Added support and bump Eclipse formatter default versions to `4.21` for `eclipse-groovy`. Change is only applied for JVM 11+.
* Added support for ktlint's FilenameRule ([#974](https://github.com/diffplug/spotless/pull/974)).

### Fixed
 * Revert change from 2.17.2 regarding [skip bug](https://github.com/diffplug/spotless/pull/969) because fixing the skip bug caused inconsistent behavior between `check.skip` and `apply.skip`.
 * [skip bug](https://github.com/diffplug/spotless/issues/968) if ratchetFrom is specified, the build will still fail in if no Git repository is found, even if `skip` is true (new fix).

### Fixed
 * Temporary workspace deletion for Eclipse based formatters on JVM shutdown ([#967](https://github.com/diffplug/spotless/issues/967)). Change is only applied for Eclipse versions using JVM 11+, no back-port to older versions is planned.

## [2.17.2] - 2021-10-14
### Fixed
 * [skip bug](https://github.com/diffplug/spotless/issues/968) if ratchetFrom is specified, the build will still fail in if no Git repository is found, even if `skip` is true.

## [2.17.1] - 2021-10-13
### Fixed
 * [module-info formatting](https://github.com/diffplug/spotless/pull/958) in `eclipse-jdt` versions `4.20` and `4.21`. Note that the problem also affects older versions.
 * Added workaround to support projects using git worktrees ([#965](https://github.com/diffplug/spotless/pull/965))

## [2.17.0] - 2021-10-04
### Added
* Added `wildcardsLast` option for Java `importOrder` ([#956](https://github.com/diffplug/spotless/pull/956))

## [2.16.0] - 2021-10-02
### Added
* Added support for JBDI bind list params in sql formatter ([#955](https://github.com/diffplug/spotless/pull/955))

## [2.15.0] - 2021-09-30
### Added
* Added support for custom JSR223 formatters ([#945](https://github.com/diffplug/spotless/pull/945))
* Added support for formatting and sorting Maven POMs ([#946](https://github.com/diffplug/spotless/pull/946))

## [2.14.0] - 2021-09-27
### Added
* Added support for calling local binary formatters ([#949](https://github.com/diffplug/spotless/pull/949))
### Changed
* Added support and bump Eclipse formatter default versions to `4.21` for `eclipse-cdt`, `eclipse-jdt`, `eclipse-wtp`. Change is only applied for JVM 11+.
* Added `groupArtifact` option for `google-java-format` ([#944](https://github.com/diffplug/spotless/pull/944))

## [2.13.1] - 2021-09-20
### Changed
* Added support and bump Eclipse formatter default versions for JVM 11+. For older JVMs the previous defaults remain.
  * `eclipse-cdt` from `4.16` to `4.20`
  * `eclipse-groovy` from `4.19` to `4.20`
  * `eclipse-jdt` from `4.19` to `4.20`
  * `eclipse-wtp` from `4.18` to `4.20`

## [2.13.0] - 2021-09-04
### Added
* Added support for `google-java-format`'s `skip-reflowing-long-strings` option ([#929](https://github.com/diffplug/spotless/pull/929))

## [2.12.3] - 2021-08-20
### Changed
* Added support for [scalafmt 3.0.0](https://github.com/scalameta/scalafmt/releases/tag/v3.0.0) and bump default scalafmt version to `3.0.0` ([#913](https://github.com/diffplug/spotless/pull/913)).
* Bump default versions ([#915](https://github.com/diffplug/spotless/pull/915))
  * `ktfmt` from `0.24` to `0.27`
  * `ktlint` from `0.35.0` to `0.42.1`
  * `google-java-format` from `1.10.0` to `1.11.0`

## [2.12.2] - 2021-07-20
### Fixed
 * Improved [SQL formatting](https://github.com/diffplug/spotless/pull/897) with respect to comments

## [2.12.1] - 2021-06-17

### Fixed
* Fixed IndexOutOfBoundsException in parallel execution of `eclipse-groovy` formatter ([#877](https://github.com/diffplug/spotless/issues/877))

## [2.12.0] - 2021-06-10
### Added
* Added support for `eclipse-cdt` at `4.19.0`. Note that version requires Java 11 or higher.
* Added support for `eclipse-groovy` at `4.18.0` and `4.19.0`.
* Added support for `eclipse-wtp` at `4.19.0`. Note that version requires Java 11 or higher.
### Changed
* Bump `eclipse-groovy` default version from `4.17.0` to `4.19.0`.

## [2.11.1] - 2021-05-13
### Fixed
* Node is re-installed if some other build step removed it ([#863](https://github.com/diffplug/spotless/issues/863))

## [2.11.0] - 2021-05-03
### Added
* Added support for [python](README.md#python), specifically [black](README.md#black).
### Changed
* Update ktfmt from 0.21 to 0.24
### Fixed
* The `<url>` field in the maven POM is now set correctly ([#798](https://github.com/diffplug/spotless/issues/798))

## [2.10.3] - 2021-04-21
### Fixed
* Explicitly separate target file from git arguments when parsing year for license header to prevent command from failing on argument-like paths ([#847](https://github.com/diffplug/spotless/pull/847))

## [2.10.2] - 2021-04-20
### Fixed
* LicenseHeaderStep treats address as copyright year ([#716](https://github.com/diffplug/spotless/issues/716))

## [2.10.1] - 2021-04-13
### Fixed
* Fix license header bug for years in range ([#840](https://github.com/diffplug/spotless/pull/840)).

## [2.10.0] - 2021-04-10
### Added
* Added support for `eclipse-jdt` at `4.19.0`.
### Changed
* Bump `eclipse-jdt` default version from `4.18.0` to `4.19.0`.
* Bump `google-java-format` default version from `1.9` to `1.10.0`.
* Expose configuration exceptions from scalafmt ([#837](https://github.com/diffplug/spotless/issues/837))

## [2.9.0] - 2021-03-05
### Added
* Bump ktfmt to 0.21 and add support to Google and Kotlinlang formats ([#812](https://github.com/diffplug/spotless/pull/812))

## [2.8.1] - 2021-02-16
### Fixed
* Allow licence headers to be blank ([#801](https://github.com/diffplug/spotless/pull/801)).

## [2.8.0] - 2021-02-09
### Added
* Support for diktat ([#789](https://github.com/diffplug/spotless/pull/789))

## [2.7.0] - 2021-01-04
### Added
* Added ability to specify dropbox style for ktfmt `<style>DROPBOX</style>` ([#764](https://github.com/diffplug/spotless/pull/764))
* Added support for `eclipse-cdt`, `eclipse-jdt`, and `eclipse-wtp` at `4.18.0`.
### Changed
* Bump `eclipse-jdt` default version from `4.17.0` to `4.18.0`.
* Bump `eclipse-wtp` default version from `4.17.0` to `4.18.0`.
* Bump `ktfmt` default version from `0.16` to `0.19` ([#748](https://github.com/diffplug/spotless/issues/748) and [#773](https://github.com/diffplug/spotless/issues/773)).
### Fixed
* Fixed `ratchetFrom` support for git-submodule ([#746](https://github.com/diffplug/spotless/issues/746)).
* Fixed `ratchetFrom` excess memory consumption ([#735](https://github.com/diffplug/spotless/issues/735)).
* `ktfmt` v0.19+ with dropbox-style works again ([#765](https://github.com/diffplug/spotless/pull/765)).
* `prettier` no longer throws errors on empty files ([#751](https://github.com/diffplug/spotless/pull/751)).
* Fixed error when running on root of windows mountpoint ([#760](https://github.com/diffplug/spotless/pull/760)).
* Fix broken test for spotlessFiles parameter on windows ([#737](https://github.com/diffplug/spotless/pull/737)).

## [2.6.1] - 2020-11-16
### Fixed
* Fixed a bug which occurred if the root directory of the project was also the filesystem root ([#732](https://github.com/diffplug/spotless/pull/732)).
* Upgraded org.codehaus.plexus:plexus-utils to its latest version (3.3.0) to improve directory scanning time ([#729](https://github.com/diffplug/spotless/pull/729)).
  * Whether this helps with the directory scanning time is unconfirmed, please report your experience in the issue above.

## [2.6.0] - 2020-11-13
### Added
* Added support to npm-based steps for picking up `.npmrc` files ([#727](https://github.com/diffplug/spotless/pull/727))
### Fixed
* Fixed bug in import order which woudld cause trailing empty strings to get dropped ([731](https://github.com/diffplug/spotless/issues/731))
  * e.g. `<importorder><order>java,javafx,com.mycompany,</order></importorder>`
* Bump JGit from `5.8.0` to `5.9.0` to improve performance ([#726](https://github.com/diffplug/spotless/issues/726))

## [2.5.0] - 2020-10-20
### Added
* Added support for eclipse-cdt 4.14.0, 4.16.0 and 4.17.0 ([#722](https://github.com/diffplug/spotless/pull/722)).
* Added support for eclipse-groovy 4.14.0, 4.15.0, 4.16.0 and 4.17.0 ([#722](https://github.com/diffplug/spotless/pull/722)).
* Added support for eclipse-jdt 4.17.0 ([#722](https://github.com/diffplug/spotless/pull/722)).
* Added support for eclipse-wtp 4.14.0, 4.15.0, 4.16.0 and 4.17.0 ([#722](https://github.com/diffplug/spotless/pull/722)).
### Changed
* Updated default eclipse-cdt from 4.13.0 to 4.16.0 ([#722](https://github.com/diffplug/spotless/pull/722)). Note that version 4.17.0 is supported, but requires Java 11 or higher.
* Updated default eclipse-groovy from 4.13.0 to 4.17.0 ([#722](https://github.com/diffplug/spotless/pull/722)).
* Updated default eclipse-jdt from 4.16.0 to 4.17.0 ([#722](https://github.com/diffplug/spotless/pull/722)).
* Updated default eclipse-wtp from 4.13.0 to 4.17.0 ([#722](https://github.com/diffplug/spotless/pull/722)).

## [2.4.2] - 2020-10-05
### Fixed
* Improve speed by ~4x when using `<ratchetFrom>` ([#701](https://github.com/diffplug/spotless/pull/706)).

## [2.4.1] - 2020-09-18
### Fixed
* Don't assume that file content passed into Prettier is at least 50 characters (https://github.com/diffplug/spotless/pull/699).

## [2.4.0] - 2020-09-17
### Added
* Added support for groovy formatting ([#698](https://github.com/diffplug/spotless/pull/697)).
* Added support for sql formatting ([#698](https://github.com/diffplug/spotless/pull/698)).

## [2.3.1] - 2020-09-12
### Fixed
* Improved JRE parsing to handle strings like `16-loom` (fixes [#693](https://github.com/diffplug/spotless/issues/693)).
* Added support for groovy formatting ([#697](https://github.com/diffplug/spotless/pull/697))

## [2.3.0] - 2020-09-11
### Added
* New option [`<toggleOffOn />`](README.md#spotlessoff-and-spotlesson) which allows the tags `spotless:off` and `spotless:on` to protect sections of code from the rest of the formatters ([#691](https://github.com/diffplug/spotless/pull/691)).
### Changed
* When applying license headers for the first time, we are now more lenient about parsing existing years from the header ([#690](https://github.com/diffplug/spotless/pull/690)).

## [2.2.0] - 2020-09-08
### Added
* `<googleJavaFormat>` default version is now `1.9` on JDK 11+, while continuing to be `1.7` on earlier JDKs. This is especially helpful to `<removeUnusedImports />`, since it always uses the default version of GJF (fixes [#681](https://github.com/diffplug/spotless/issues/681)).

## [2.1.0] - 2020-08-29
### Added
* Added support for  eclipse-jdt 4.14.0, 4.15.0 and 4.16.0 ([#678](https://github.com/diffplug/spotless/pull/678)).
### Changed
* Updated default eclipse-jdt from 4.13.0 to 4.16.0 ([#678](https://github.com/diffplug/spotless/pull/678)).

## [2.0.3] - 2020-08-21
### Fixed
* `<ktlint>` is now more robust when parsing version string for version-dependent implementation details, fixes [#668](https://github.com/diffplug/spotless/issues/668).

## [2.0.2] - 2020-08-10
### Changes
*  Bump default ktfmt from 0.13 to 0.16 ([#642](https://github.com/diffplug/spotless/pull/648)).

### Fixed
* `<importOrder />` was broken (fixes [#663](https://github.com/diffplug/spotless/issues/663)).
* `<ratchetFrom>` was broken when set at global level (fixes [#664](https://github.com/diffplug/spotless/issues/664)).

## [2.0.1] - 2020-07-04
### Fixed
* Git-native handling of line endings was broken, now fixed ([#639](https://github.com/diffplug/spotless/pull/639)).

## [2.0.0] - 2020-07-02
### Added
* You can now ratchet a project's style by limiting Spotless only to files which have changed since a given [git reference](https://javadoc.io/doc/org.eclipse.jgit/org.eclipse.jgit/5.6.1.202002131546-r/org/eclipse/jgit/lib/Repository.html#resolve-java.lang.String-), e.g. `ratchetFrom 'origin/main'`. ([#590](https://github.com/diffplug/spotless/pull/590))
* Huge speed improvement for multi-module projects thanks to improved cross-project classloader caching ([#571](https://github.com/diffplug/spotless/pull/571), fixes [#559](https://github.com/diffplug/spotless/issues/559)).
* If you specify `-DspotlessSetLicenseHeaderYearsFromGitHistory=true`, Spotless will perform an expensive search through git history to determine the oldest and newest commits for each file, and uses that to determine license header years. ([#626](https://github.com/diffplug/spotless/pull/626))
* `prettier` will now autodetect the parser (and formatter) to use based on the filename, unless you override this using `config` or `configFile` with the option `parser` or `filepath` ([#620](https://github.com/diffplug/spotless/pull/620)).
* Added ANTLR4 support ([#326](https://github.com/diffplug/spotless/issues/326)).
### Removed
* **BREAKING** the default includes for `<typescript>` and `<cpp>` were removed, and will now generate an error if an `<include>` is not specified.  There is no well-established convention for these languages in the maven ecosystem, and the performance of the default includes is far worse than a user-provided one.  If you dislike this change, please complain in [#634](https://github.com/diffplug/spotless/pull/634), it would not be a breaking change to bring the defaults back.
* **BREAKING** inside the `<cpp>` block, `<eclipse>` has been renamed to `<eclipseCdt>` to avoid any confusion with the java `<eclipse>` ([#636](https://github.com/diffplug/spotless/pull/636)).
* **BREAKING** the long-deprecated `<xml>` and `<css>` formats have been removed, in favor of the long-available [`<eclipseWtp>`](https://github.com/diffplug/spotless/tree/main/plugin-maven#eclipse-wtp) step which is available in every generic format ([#630](https://github.com/diffplug/spotless/pull/630)).
  * This probably doesn't affect you, but if it does, you just need to change `<xml>...` into `<formats><format><eclipseWtp><type>XML</type>...`
  * In [`1.15.0` (released 2018-09-23)](#1150---2018-09-23), we added support for `xml` and `css` formats using the Eclipse WTP.
  * In [`1.18.0` (released 2019-02-11)](#1180---2019-02-11), we deprecated these, in favor of the generic `eclipseWtp` step which is available for all generic formats.  This allows you to have multiple XML and CSS formats, rather than just one.
  * And now we removed them entirely.

## [1.31.3] - 2020-06-17
### Changed
* Nodejs-based formatters `prettier` and `tsfmt` now use native node instead of the J2V8 approach. ([#606](https://github.com/diffplug/spotless/pull/606))
  * This removes the dependency to the no-longer-maintained Linux/Windows/macOs variants of J2V8.
  * This enables spotless to use the latest `prettier` versions (instead of being stuck at prettier version <= `1.19.0`)
  * Bumped default versions, prettier `1.16.4` -> `2.0.5`, tslint `5.12.1` -> `6.1.2`
### Fixed
* `licenseHeader` is now more robust when parsing years from existing license headers. ([#593](https://github.com/diffplug/spotless/pull/593))

## [1.31.2] - 2020-06-01
### Fixed
* Shared library used by the nodejs-based steps used to be extracted into the user home directory, but now it is extracted into a temporary directory and deleted on VM shutdown. ([#586](https://github.com/diffplug/spotless/pull/586))
* If you specified a config file for a formatter, it used to be needlessly copied to a randomly-named file in the build folder.  This could cause performance to suffer, especially for [large multi-project builds that use eclipse](https://github.com/diffplug/spotless/issues/559). ([#572](https://github.com/diffplug/spotless/pull/572))
  * Note: if you are extracting config files from resource jars, we still have bad performance for this case, see [#559](https://github.com/diffplug/spotless/issues/559) for details.

## [1.31.1] - 2020-05-21
### Fixed
* If the encoding was set incorrectly, `spotless:apply` could clobber special characters.  Spotless now prevents this, and helps to suggest the correct encoding. ([#575](https://github.com/diffplug/spotless/pull/575))

## [1.31.0] - 2020-05-05
### Added
* Support for google-java-format 1.8 (requires build to run on Java 11+) ([#562](https://github.com/diffplug/spotless/issues/562))
* Support for ktfmt 0.13 (requires build to run on Java 11+) ([#569](https://github.com/diffplug/spotless/pull/569))
* `mvn spotless:apply` is now guaranteed to be idempotent, even if some of the formatters are not.  See [`PADDEDCELL.md` for details](https://github.com/diffplug/spotless/blob/main/PADDEDCELL.md) if you're curious. ([#565](https://github.com/diffplug/spotless/pull/565))
* Updated a bunch of dependencies, most notably jgit `5.5.0.201909110433-r` -> `5.7.0.202003110725-r`. ([#564](https://github.com/diffplug/spotless/pull/564))

## [1.30.0] - 2020-04-10
### Added
* Support for prettier ([#555](https://github.com/diffplug/spotless/pull/555)).

## [1.29.0] - 2020-04-02
### Added
* Support for tsfmt ([#548](https://github.com/diffplug/spotless/pull/548)).
### Fixed
* Eclipse-WTP formatter (web tools platform, not java) handles some character encodings incorrectly on OS with non-unicode default file encoding [#545](https://github.com/diffplug/spotless/issues/545). Fixed for Eclipse-WTP formatter Eclipse version 4.13.0 (default version).

## [1.28.0] - 2020-03-20
### Added
* Enable IntelliJ-compatible token `$today.year` for specifying the year in license header files. ([#542](https://github.com/diffplug/spotless/pull/542))
### Fixed
* Fix scala and kotlin maven config documentation.
* Eclipse-WTP formatter (web tools platform, not java) could encounter errors in parallel multiproject builds [#492](https://github.com/diffplug/spotless/issues/492). Fixed for Eclipse-WTP formatter Eclipse version 4.13.0 (default version).

## [1.27.0] - 2020-01-01
* Should be no changes whatsoever!  Released only for consistency with lib and plugin-gradle.

## [1.26.1] - 2019-11-27
* Revert the change in console display of errors from 1.26.0 ([#485](https://github.com/diffplug/spotless/pull/485)) because [of these problems](https://github.com/diffplug/spotless/pull/485#issuecomment-552925932).
* Bugfix: Fix NPE in EclipseXmlFormatterStepImpl ([#489](https://github.com/diffplug/spotless/pull/489))

## [1.26.0] - 2019-11-11
* Fix project URLs in poms. ([#478](https://github.com/diffplug/spotless/pull/478))
* Fix `ImportSorter` crashing with empty files. ([#474](https://github.com/diffplug/spotless/pull/474))
  * Fixes [#305](https://github.com/diffplug/spotless/issues/305) StringIndexOutOfBoundsException for empty Groovy file when performing importOrder
* Bugfix: CDT version `4.12.0` now properly uses `9.8`, whereas before it used `9.7`. ([#482](https://github.com/diffplug/spotless/pull/482#discussion_r341380884))
* Updated default eclipse-wtp from 4.12.0 to 4.13.0 ([#482](https://github.com/diffplug/spotless/pull/482))
* Updated default eclipse-groovy from 4.12.0 to 4.13.0 ([#482](https://github.com/diffplug/spotless/pull/482))
* Updated default eclipse-jdt from 4.12.0 to 4.13.0 ([#482](https://github.com/diffplug/spotless/pull/482))
* Updated default eclipse-cdt from 4.12.0 to 4.13.0 ([#482](https://github.com/diffplug/spotless/pull/482))
* Bump default version of KtLint from `0.34.2` to `0.35.0`. ([#473](https://github.com/diffplug/spotless/issues/473))
* Several improvements to the console display of formatting errors. ([#465](https://github.com/diffplug/spotless/pull/465))
    * Visualize \r and \n as ␍ and ␊ when possible ([#465](https://github.com/diffplug/spotless/pull/465))
    * Make end-of-lines visible when file contains whitespace and end-of-line issues at the same time ([#465](https://github.com/diffplug/spotless/pull/465))
    * Print actual diff line instead of "1 more lines that didn't fit" ([#467](https://github.com/diffplug/spotless/issues/467))

## [1.25.1] - 2019-10-07
* Fixed problem which could cause a stale `.jar` to be published. ([#471](https://github.com/diffplug/spotless/pull/471))

## [1.25.0] - 2019-10-06
* **KNOWN ISSUE:** published jar is the same as `1.24.3`, causes `Invalid plugin descriptor`. ([#470](https://github.com/diffplug/spotless/issues/470))
* Add support for ktlint `0.34+`, and bump default version from `0.32.0` to `0.34.2`. ([#469](https://github.com/diffplug/spotless/pull/469))

## [1.24.3] - 2019-09-23
* Update jgit from `5.3.2.201906051522-r` to `5.5.0.201909110433-r`. ([#445](https://github.com/diffplug/spotless/pull/445))
  * Fixes [#410](https://github.com/diffplug/spotless/issues/410) AccessDeniedException in MinGW/ GitBash.
  * Also fixes occasional [hang on NFS due to filesystem timers](https://github.com/diffplug/spotless/pull/407#issuecomment-514824364).
* Eclipse-based formatters used to leave temporary files around ([#447](https://github.com/diffplug/spotless/issues/447)). This is now fixed, but only for eclipse 4.12+, no back-port to older Eclipse formatter versions is planned. ([#451](https://github.com/diffplug/spotless/issues/451))
* Bumped `scalafmt` default version from `1.1.0` to `2.0.1`, since there are [bugs](https://github.com/diffplug/spotless/issues/454) in the old default ([#458](https://github.com/diffplug/spotless/pull/458)).

## [1.24.1] - 2019-08-12
* Fixes class loading issue with Java 9+ ([#426](https://github.com/diffplug/spotless/pull/426)).

## [1.24.0] - 2019-07-29
* Updated default eclipse-wtp from 4.8.0 to 4.12.0 ([#423](https://github.com/diffplug/spotless/pull/423)).
* Updated default eclipse-groovy from 4.10 to 4.12.0 ([#423](https://github.com/diffplug/spotless/pull/423)).
* Updated default eclipse-jdt from 4.11.0 to 4.12.0 ([#423](https://github.com/diffplug/spotless/pull/423)).
* Updated default eclipse-cdt from 4.11.0 to 4.12.0 ([#423](https://github.com/diffplug/spotless/pull/423)).
    * **KNOWN BUG - accidentally published CDT 9.7 rather than 9.8 fixed in 1.26.0**
* Added new maven coordinates for scalafmt 2.0.0+, maintains backwards compatability ([#415](https://github.com/diffplug/spotless/issues/415))

## [1.23.1] - 2019-06-17
* Fixes incorrect M2 cache directory path handling of Eclipse based formatters ([#401](https://github.com/diffplug/spotless/issues/401))
* Update jgit from `4.9.0.201710071750-r` to `5.3.2.201906051522-r` because gradle project is sometimes broken by `apache httpcomponents` in transitive dependency. ([#407](https://github.com/diffplug/spotless/pull/407))

## [1.23.0] - 2019-04-24
* Updated default ktlint from 0.21.0 to 0.32.0, and Maven coords to com.pinterest ([#394](https://github.com/diffplug/spotless/pull/394))

## [1.22.0] - 2019-04-15
* Updated default eclipse-cdt from 4.7.3a to 4.11.0 ([#390](https://github.com/diffplug/spotless/pull/390)).
* Added `-DspotlessFiles` switch to allow targeting specific files ([#392](https://github.com/diffplug/spotless/pull/392))

## [1.21.1] - 2019-03-29
* Fixes incorrect plugin and pom metadata in `1.21.0` ([#388](https://github.com/diffplug/spotless/issues/388)).

## [1.21.0] - 2019-03-28
* Updated default eclipse-wtp from 4.7.3b to 4.8.0 ([#382](https://github.com/diffplug/spotless/pull/382)).
* Updated default eclipse-groovy from 4.8.1 to 4.10.0 ([#382](https://github.com/diffplug/spotless/pull/382)).
* Updated default eclipse-jdt from 4.10.0 to 4.11.0 ([#384](https://github.com/diffplug/spotless/pull/384)).

## [1.20.0] - 2019-03-14
* Updated default eclipse-wtp from 4.7.3a to 4.7.3b ([#371](https://github.com/diffplug/spotless/pull/371)).
* Default behavior of XML formatter changed to ignore  external URIs ([#369](https://github.com/diffplug/spotless/issues/369)).
  * **WARNING RESOLVED: By default, xml formatter no longer downloads external entities. You can opt-in to resolve external entities by setting resolveExternalURI to true. However, if you do opt-in, be sure that all external entities are referenced over https and not http, or you may be vulnerable to XXE attacks.**

## [1.19.0] - 2019-03-11
**WARNING: xml formatter in this version may be vulnerable to XXE attacks, fixed in 1.20.0 (see [#358](https://github.com/diffplug/spotless/issues/358)).**

* Security fix: Updated groovy, c/c++, and eclipse WTP formatters so that they download their source jars securely using `https` rather than `http` ([#360](https://github.com/diffplug/spotless/issues/360)).
* Updated default eclipse-jdt from 4.9.0 to 4.10.0 ([#368](https://github.com/diffplug/spotless/pull/368))
* Add a skip parameter to apply mojo to enable to bypass it if desired. ([#367](https://github.com/diffplug/spotless/pull/367)).

## [1.18.0] - 2019-02-11
**WARNING: xml formatter in this version may be vulnerable to XXE attacks, fixed in 1.20.0 (see [#358](https://github.com/diffplug/spotless/issues/358)).**

* Provided eclipse-wtp formatters as part of custom source format element. ([#325](https://github.com/diffplug/spotless/pull/325)). This change obsoletes the CSS and XML source elements.
* Updated default google-java-format from 1.5 to 1.7 ([#335](https://github.com/diffplug/spotless/issues/335)).
* `<importOrder><file>somefile</file></importOrder>` is now lazy ([#218](https://github.com/diffplug/spotless/issues/218)).

## [1.17.0] - 2018-12-13
**WARNING: xml formatter in this version may be vulnerable to XXE attacks, fixed in 1.20.0 (see [#358](https://github.com/diffplug/spotless/issues/358)).**

* Updated default eclipse-jdt from 4.7.3a to 4.9.0 ([#316](https://github.com/diffplug/spotless/pull/316)). New version addresses enum-tab formatting bug in 4.8 ([#314](https://github.com/diffplug/spotless/issues/314)).

## [1.16.0] - 2018-10-30
**WARNING: xml formatter in this version may be vulnerable to XXE attacks, fixed in 1.20.0 (see [#358](https://github.com/diffplug/spotless/issues/358)).**

* Added support for Eclipse's CSS formatter from WTP ([#311](https://github.com/diffplug/spotless/pull/311)).

## [1.15.0] - 2018-09-23
**WARNING: xml formatter in this version may be vulnerable to XXE attacks, fixed in 1.20.0 (see [#358](https://github.com/diffplug/spotless/issues/358)).**

* Added `xml` support ([#140](https://github.com/diffplug/spotless/issues/140)) using formatter of Eclipse WTP 3.9.5 ([#241](https://github.com/diffplug/spotless/pull/241)).
* Added C/C++ support using formatter of Eclipse CDT 9.4.3 ([#232](https://github.com/diffplug/spotless/issues/232)).
* Skip `package-info.java` and `module-info.java` files from license header formatting. ([#273](https://github.com/diffplug/spotless/pull/273))
* Updated JSR305 annotation from 3.0.0 to 3.0.2 ([#274](https://github.com/diffplug/spotless/pull/274))
* Migrated from FindBugs annotations 3.0.0 to SpotBugs annotations 3.1.6 ([#274](https://github.com/diffplug/spotless/pull/274))
* Fix Maven version prerequisite in the generated POM ([#289](https://github.com/diffplug/spotless/pull/289))

## [1.14.0] - 2018-07-24
* Updated default eclipse-jdt from 4.7.2 to 4.7.3a ([#263](https://github.com/diffplug/spotless/issues/263)). New version fixes a bug preventing Java code formatting within JavaDoc comments ([#191](https://github.com/diffplug/spotless/issues/191)).
* Updated default groovy-eclipse from 4.6.3 to 4.8.0 ([#244](https://github.com/diffplug/spotless/pull/244)). New version allows to ignore internal formatter errors/warnings.
* Require 3.1.0+ version of Maven. ([#259](https://github.com/diffplug/spotless/pull/259))
* Fixed integration with latest versions of scalafmt. ([#260](https://github.com/diffplug/spotless/pull/260))

## [1.13.0] - 2018-06-01
* Fixed a bug in configuration file resolution on Windows when file is denoted by a URL. ([#254](https://github.com/diffplug/spotless/pull/254))

## [1.0.0.BETA5] - 2018-05-14
* Fixed a bug in `LicenseHeaderStep` which caused an exception with some malformed date-aware licenses. ([#222](https://github.com/diffplug/spotless/pull/222))
* Added support for Kotlin and Ktlint in Maven plugin ([#223](https://github.com/diffplug/spotless/pull/223)).
* Updated default ktlint from 0.14.0 to 0.21.0
* Added support for multiple generic formatters in Maven plugin ([#242](https://github.com/diffplug/spotless/pull/242)).

## [1.0.0.BETA4] - 2018-02-27
* Fixed published POM to include dependency on plexus-resources ([#213](https://github.com/diffplug/spotless/pull/213)).

## [1.0.0.BETA3] - 2018-02-26
* Improved support for multi-module Maven projects ([#210](https://github.com/diffplug/spotless/pull/210)).
* Added generic format support for maven-plugin ([#209](https://github.com/diffplug/spotless/pull/209)).

## [1.0.0.BETA2] - 2018-02-15
* Fix build to ensure that published versions never have snapshot deps ([#205](https://github.com/diffplug/spotless/pull/205)).

## [1.0.0.BETA1] - 2018-02-11
* Maven plugin written by [Konstantin Lutovich](https://github.com/lutovich).
* Full support for the Java and Scala formatters.
* Initial release, after user feedback we will ship `1.x`.<|MERGE_RESOLUTION|>--- conflicted
+++ resolved
@@ -5,12 +5,9 @@
 ## [Unreleased]
 ### Added
 * A synthesis log with the number of considered files is added after each formatter execution ([#1507](https://github.com/diffplug/spotless/pull/1507))
-<<<<<<< HEAD
 ### Changes
 * **POTENTIALLY BREAKING** `sortByKeys` for JSON formatting now takes into account objects inside arrays ([#1546](https://github.com/diffplug/spotless/pull/1546))
-=======
 * Any commit of the Spotless maven plugin now available via JitPack ([#1547](https://github.com/diffplug/spotless/pull/1547))
->>>>>>> 51ee9d4d
 
 ## [2.31.0] - 2023-01-26
 ### Added
