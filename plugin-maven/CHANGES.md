# spotless-plugin-maven releases

We adhere to the [keepachangelog](https://keepachangelog.com/en/1.0.0/) format (starting after version `1.27.0`).

## [Unreleased]
### Added
* Support for `rdf` ([#2261](https://github.com/diffplug/spotless/pull/2261))
### Changed
* Leverage local repository for Equo P2 cache. ([#2238](https://github.com/diffplug/spotless/pull/2238))
* Add explicit support for CSS via biome. Formatting CSS via biome was already supported as a general
  formatting step. Biome supports formatting CSS as of 1.8.0 (experimental, opt-in) and 1.9.0 (stable).
  ([#2259](https://github.com/diffplug/spotless/pull/2259))
<<<<<<< HEAD
### Fixed
* Java import order, ignore duplicate group entries
=======
* Bump default `jackson` version to latest `2.17.2` -> `2.18.0`. ([#2279](https://github.com/diffplug/spotless/pull/2279))
>>>>>>> 85a0bebc

## [2.44.0.BETA2] - 2024-08-25
### Changed
* Support toning down sortPom logging. ([#2185](https://github.com/diffplug/spotless/pull/2185))
* Bump default `ktlint` version to latest `1.2.1` -> `1.3.0`. ([#2165](https://github.com/diffplug/spotless/pull/2165))
* Bump default `ktfmt` version to latest `0.49` -> `0.52`. ([#2172](https://github.com/diffplug/spotless/pull/2172), [#2231](https://github.com/diffplug/spotless/pull/2231))
* Rename property `ktfmt` option `removeUnusedImport` -> `removeUnusedImports` to match `ktfmt`. ([#2172](https://github.com/diffplug/spotless/pull/2172))
* Bump default `eclipse` version to latest `4.29` -> `4.32`. ([#2179](https://github.com/diffplug/spotless/pull/2179))
* Bump default `greclipse` version to latest `4.29` -> `4.32`. ([#2179](https://github.com/diffplug/spotless/pull/2179), [#2190](https://github.com/diffplug/spotless/pull/2190))
* Bump default `cdt` version to latest `11.3` -> `11.6`. ([#2179](https://github.com/diffplug/spotless/pull/2179))
* Bump default `gson` version to latest `2.10.1` -> `2.11.0`. ([#2128](https://github.com/diffplug/spotless/pull/2128))
* Bump default `jackson` version to latest `2.17.1` -> `2.17.2`. ([#2195](https://github.com/diffplug/spotless/pull/2195))
* Bump default `cleanthat` version to latest `2.20` -> `2.21`. ([#2210](https://github.com/diffplug/spotless/pull/2210))
* Bump default `google-java-format` version to latest `1.22.0` -> `1.23.0`. ([#2212](https://github.com/diffplug/spotless/pull/2212))
### Fixed
* Fix compatibility issue introduced by `ktfmt` `0.51`. ([#2172](https://github.com/diffplug/spotless/issues/2172))
### Added
* Add option `manageTrailingCommas` to `ktfmt`. ([#2177](https://github.com/diffplug/spotless/pull/2177))

## [2.44.0.BETA1] - 2024-06-04
### Added
* Respect `.editorconfig` settings for formatting shell via `shfmt` ([#2031](https://github.com/diffplug/spotless/pull/2031))
* Skip execution in M2E (incremental) builds by default ([#1814](https://github.com/diffplug/spotless/issues/1814), [#2037](https://github.com/diffplug/spotless/issues/2037))
### Fixed
* Check if ktlint_code_style is set in .editorconfig before overriding it ([#2143](https://github.com/diffplug/spotless/issues/2143))
* Default EditorConfig path to ".editorconfig" ([#2143](https://github.com/diffplug/spotless/issues/2143))
* Ignore system git config when running tests ([#1990](https://github.com/diffplug/spotless/issues/1990))
* Correctly provide EditorConfig property types for Ktlint ([#2052](https://github.com/diffplug/spotless/issues/2052))
* Made ShadowCopy (`npmInstallCache`) more robust by re-creating the cache dir if it goes missing ([#1984](https://github.com/diffplug/spotless/issues/1984),[2096](https://github.com/diffplug/spotless/pull/2096))
* scalafmt.conf fileOverride section now works correctly ([#1854](https://github.com/diffplug/spotless/pull/1854))
* Fix stdin pipe is being closed exception on Windows for large .proto files ([#2147](https://github.com/diffplug/spotless/issues/2147))
* Reworked ShadowCopy (`npmInstallCache`) to use atomic filesystem operations, resolving several race conditions that could arise ([#2151](https://github.com/diffplug/spotless/pull/2151))
### Changed
* Bump default `cleanthat` version to latest `2.16` -> `2.20`. ([#1725](https://github.com/diffplug/spotless/pull/1725))
* Bump default `gherkin-utils` version to latest `8.0.2` -> `9.0.0`. ([#1703](https://github.com/diffplug/spotless/pull/1703))
* Bump default `google-java-format` version to latest `1.19.2` -> `1.22.0`. ([#2129](https://github.com/diffplug/spotless/pull/2129))
* Bump default `jackson` version to latest `2.14.2` -> `2.17.1`. ([#1685](https://github.com/diffplug/spotless/pull/1685))
* Bump default `ktfmt` version to latest `0.46` -> `0.49`. ([#2045](https://github.com/diffplug/spotless/pull/2045), [#2127](https://github.com/diffplug/spotless/pull/2127))
* Bump default `ktlint` version to latest `1.1.1` -> `1.2.1`. ([#2057](https://github.com/diffplug/spotless/pull/2057))
* Bump default `scalafmt` version to latest `3.7.3` -> `3.8.1`. ([#1730](https://github.com/diffplug/spotless/pull/1730))
* Bump default `shfmt` version to latest `3.7.0` -> `3.8.0`. ([#2050](https://github.com/diffplug/spotless/pull/2050))
* Bump default `sortpom` version to latest `3.2.1` -> `4.0.0`. ([#2049](https://github.com/diffplug/spotless/pull/2049), [#2078](https://github.com/diffplug/spotless/pull/2078), [#2115](https://github.com/diffplug/spotless/pull/2115))
* Bump default `zjsonpatch` version to latest `0.4.14` -> `0.4.16`. ([#1969](https://github.com/diffplug/spotless/pull/1969))
### Removed
* **BREAKING** Fully removed `Rome`, use `Biome` instead. ([#2119](https://github.com/diffplug/spotless/pull/2119))

## [2.43.0] - 2024-01-23
### Added
* Support for formatting shell scripts via [shfmt](https://github.com/mvdan/sh). ([#1998](https://github.com/diffplug/spotless/issues/1998))
* Support for `gofmt` ([#2001](https://github.com/diffplug/spotless/pull/2001))
* Support for formatting Java Docs for the Palantir formatter ([#2009](https://github.com/diffplug/spotless/pull/2009))

## [2.42.0] - 2024-01-15
### Added
* M2E support: Emit file specific errors during incremental build. ([#1960](https://github.com/diffplug/spotless/issues/1960))
### Fixed
* Fix empty files with biome >= 1.5.0 when formatting files that are in the ignore list of the biome configuration file. ([#1989](https://github.com/diffplug/spotless/pull/1989) fixes [#1987](https://github.com/diffplug/spotless/issues/1987))
### Changed
* Use palantir-java-format 2.39.0 on Java 21. ([#1948](https://github.com/diffplug/spotless/pull/1948))
* Bump default `ktlint` version to latest `1.0.1` -> `1.1.1`. ([#1973](https://github.com/diffplug/spotless/pull/1973))
* Bump default `googleJavaFormat` version to latest `1.18.1` -> `1.19.2`. ([#1971](https://github.com/diffplug/spotless/pull/1971))
* Bump default `diktat` version to latest `1.2.5` -> `2.0.0`. ([#1972](https://github.com/diffplug/spotless/pull/1972))

## [2.41.1] - 2023-12-04
### Fixed
* Revert [#1846](https://github.com/diffplug/spotless/issues/1846) from 2.41.0 which causes the plugin to format generated sources in the `target` directory. ([#1928](https://github.com/diffplug/spotless/pull/1928))
* Eclipse-based steps which contained any jars with a `+` in their path were broken, now fixed. ([#1860](https://github.com/diffplug/spotless/issues/1860#issuecomment-1826113332))
### Changed
* Bump default `palantir-java-format` version to latest `2.28.0` -> `2.38.0` on Java 21. ([#1920](https://github.com/diffplug/spotless/pull/1920))
* Bump default `googleJavaFormat` version to latest `1.17.0` -> `1.18.1`. ([#1920](https://github.com/diffplug/spotless/pull/1920))
* Bump default `ktfmt` version to latest `0.44` -> `0.46`. ([#1927](https://github.com/diffplug/spotless/pull/1927))
* Bump default `eclipse` version to latest `4.27` -> `4.29`. ([#1939](https://github.com/diffplug/spotless/pull/1939))
* Bump default `greclipse` version to latest `4.28` -> `4.29`. ([#1939](https://github.com/diffplug/spotless/pull/1939))
* Bump default `cdt` version to latest `11.1` -> `11.3`. ([#1939](https://github.com/diffplug/spotless/pull/1939))

## [2.41.0] - 2023-11-27
### Added
* ~~CompileSourceRoots and TestCompileSourceRoots are now respected as default includes. These properties are commonly set when adding extra source directories.~~ ([#1846](https://github.com/diffplug/spotless/issues/1846))
  * Reverted in the next release (`2.41.1`) due to backward compatibility problems, see [#1914](https://github.com/diffplug/spotless/issues/1914).
* Support custom rule sets for Ktlint. ([#1896](https://github.com/diffplug/spotless/pull/1896))
### Fixed
* Fix crash when build dir is a softlink to another directory. ([#1859](https://github.com/diffplug/spotless/pull/1859))
* Fix Eclipse JDT on some settings files. ([#1864](https://github.com/diffplug/spotless/pull/1864) fixes [#1638](https://github.com/diffplug/spotless/issues/1638))
### Changed
* Bump default `ktlint` version to latest `1.0.0` -> `1.0.1`. ([#1855](https://github.com/diffplug/spotless/pull/1855))
* Add a Step to remove semicolons from Groovy files. ([#1881](https://github.com/diffplug/spotless/pull/1881))

## [2.40.0] - 2023-09-28
### Added
* Add `-DspotlessIdeHook` that provides the ability to apply Spotless exclusively to a specified file. It accepts the absolute path of the file. ([#1782](https://github.com/diffplug/spotless/pull/1782))
  * BETA, subject to change until we have proven compatibility with some IDE plugins.
* Added support for `google-java-format`'s `skip-javadoc-formatting` option ([#1793](https://github.com/diffplug/spotless/pull/1793))
* Added support for biome. The Rome project [was renamed to Biome](https://biomejs.dev/blog/annoucing-biome/).
  The configuration is still the same, but you should switch to the new `<biome>` tag and adjust
  the version accordingly. ([#1804](https://github.com/diffplug/spotless/issues/1804)).
* Support configuration of mirrors for P2 repositories ([#1697](https://github.com/diffplug/spotless/issues/1697)):
  ```
  <eclipse>
    <p2Mirrors>
      <p2Mirror>
        <prefix>https://download.eclipse.org/</prefix>
        <url>https://some.internal.mirror/eclipse</url>
      </p2Mirror>
    </p2Mirrors>
  </eclipse>
  ```
  Mirrors are selected by prefix match, for example `https://download.eclipse.org/eclipse/updates/4.26/` will be redirected to `https://some.internal.mirror/eclipse/eclipse/updates/4.26/`.
  The same configuration exists for `<greclipse>` and `<eclipseCdt>`.
### Fixed
* Fixed support for plugins when using Prettier version `3.0.0` and newer. ([#1802](https://github.com/diffplug/spotless/pull/1802))
### Changed
* Bump default `flexmark` version to latest `0.64.0` -> `0.64.8`. ([#1801](https://github.com/diffplug/spotless/pull/1801))
* Bump default `ktlint` version to latest `0.50.0` -> `1.0.0`. ([#1808](https://github.com/diffplug/spotless/pull/1808))
* **POSSIBLY BREAKING** the default line endings are now `GIT_ATTRIBUTES_FAST_ALLSAME` instead of `GIT_ATTRIBUTES`. ([#1838](https://github.com/diffplug/spotless/pull/1838))
  * If all the files within a format have the same line endings, then there is no change in behavior.
  * Fixes large performance regression. ([#1527](https://github.com/diffplug/spotless/issues/1527))

## [2.39.0] - 2023-08-29
### Added
* Add a `jsonPatch` step to `json` formatter configurations. This allows patching of JSON documents using [JSON Patches](https://jsonpatch.com). ([#1753](https://github.com/diffplug/spotless/pull/1753))
* Support GJF own import order. ([#1780](https://github.com/diffplug/spotless/pull/1780))
### Fixed
* Add support for `prettier` version `3.0.0` and newer. ([#1760](https://github.com/diffplug/spotless/pull/1760), [#1751](https://github.com/diffplug/spotless/issues/1751))
* Fix npm install calls when npm cache is not up-to-date. ([#1760](https://github.com/diffplug/spotless/pull/1760), [#1750](https://github.com/diffplug/spotless/issues/1750))
### Changed
* Bump default `eslint` version to latest `8.31.0` -> `8.45.0` ([#1761](https://github.com/diffplug/spotless/pull/1761))
* Bump default `prettier` version to latest (v2) `2.8.1` -> `2.8.8`. ([#1760](https://github.com/diffplug/spotless/pull/1760))
* Bump default `greclipse` version to latest `4.27` -> `4.28`. ([#1775](https://github.com/diffplug/spotless/pull/1775))

## [2.38.0] - 2023-07-17
### Added
* Support pass skip (`-Dspotless.skip=true`) from command-line. ([#1729](https://github.com/diffplug/spotless/pull/1729))
### Fixed
* Update documented default `semanticSort` to `false`. ([#1728](https://github.com/diffplug/spotless/pull/1728))
### Changed
* Bump default `cleanthat` version to latest `2.13` -> `2.17`. ([#1734](https://github.com/diffplug/spotless/pull/1734))
* Bump default `ktlint` version to latest `0.49.1` -> `0.50.0`. ([#1741](https://github.com/diffplug/spotless/issues/1741))
  * Dropped support for `ktlint 0.47.x` following our policy of supporting two breaking changes at a time.
  * Dropped support for deprecated `useExperimental` parameter in favor of the `ktlint_experimental` property.

## [2.37.0] - 2023-05-24
### Added
* Support Rome as a formatter for JavaScript and TypeScript code. Adds a new `rome` step to `javascript` and `typescript` formatter configurations. ([#1663](https://github.com/diffplug/spotless/pull/1663))
* Add semantics-aware Java import ordering (i.e. sort by package, then class, then member). ([#522](https://github.com/diffplug/spotless/issues/522))
### Fixed
* `palantir` step now accepts a `style` parameter, which is documentation had already claimed to do. ([#1694](https://github.com/diffplug/spotless/pull/1694))
* Fixed a regression which changed the import sorting order in `googleJavaFormat` introduced in `2.36.0`. ([#1680](https://github.com/diffplug/spotless/pull/1680))
* Equo-based formatters now work on platforms unsupported by Eclipse such as PowerPC (fixes [durian-swt#20](https://github.com/diffplug/durian-swt/issues/20))
* When P2 download fails, indicate the responsible formatter. ([#1698](https://github.com/diffplug/spotless/issues/1698))
### Changed
* Equo-based formatters now download metadata to `~/.m2/repository/dev/equo/p2-data` rather than `~/.equo`, and for CI machines without a home directory the p2 data goes to `$GRADLE_USER_HOME/caches/p2-data`. ([#1714](https://github.com/diffplug/spotless/pull/1714))
* Bump default `googleJavaFormat` version to latest `1.16.0` -> `1.17.0`. ([#1710](https://github.com/diffplug/spotless/pull/1710))
* Bump default `ktfmt` version to latest `0.43` -> `0.44`. ([#1691](https://github.com/diffplug/spotless/pull/1691))
* Bump default `ktlint` version to latest `0.48.2` -> `0.49.1`. ([#1696](https://github.com/diffplug/spotless/issues/1696))
  * Dropped support for `ktlint 0.46.x` following our policy of supporting two breaking changes at a time.
* Bump default `sortpom` version to latest `3.0.0` -> `3.2.1`. ([#1675](https://github.com/diffplug/spotless/pull/1675))

## [2.36.0] - 2023-04-06
### Added
* `removeUnusedImport` can be configured to rely on `cleanthat-javaparser-unnecessaryimport`. Default remains `google-java-format`. ([#1589](https://github.com/diffplug/spotless/pull/1589))
* The `style` option in Palantir Java Format ([#1654](https://github.com/diffplug/spotless/pull/1654)).
* Added formatter for Gherkin feature files ([#1649](https://github.com/diffplug/spotless/issues/1649)).
### Fixed
* Fix non deterministic computation of cache fingerprint when using multiple formatters. ([#1643](https://github.com/diffplug/spotless/pull/1643) fixes [#1642](https://github.com/diffplug/spotless/pull/1642))
### Changed
* **POTENTIALLY BREAKING** Drop support for `googleJavaFormat` versions &lt; `1.8`. ([#1630](https://github.com/diffplug/spotless/pull/1630))
* Bump default `cleanthat` version to latest `2.6` -> `2.13`. ([#1589](https://github.com/diffplug/spotless/pull/1589) and [#1661](https://github.com/diffplug/spotless/pull/1661))
* Bump default `diktat` version `1.2.4.2` -> `1.2.5`. ([#1631](https://github.com/diffplug/spotless/pull/1631))
* Bump default `flexmark` version `0.62.2` -> `0.64.0`. ([#1302](https://github.com/diffplug/spotless/pull/1302))
* Bump default `googleJavaFormat` version `1.15.0` -> `1.16.0`. ([#1630](https://github.com/diffplug/spotless/pull/1630))
* Bump default `scalafmt` version `3.7.1` -> `3.7.3`. ([#1584](https://github.com/diffplug/spotless/pull/1584))
* Bump default Eclipse formatters for the 2023-03 release. ([#1662](https://github.com/diffplug/spotless/pull/1662))
  * JDT and GrEclipse `4.26` -> `4.27`
    * Improve GrEclipse error reporting. ([#1660](https://github.com/diffplug/spotless/pull/1660))
  * CDT `11.0` -> `11.1`

## [2.35.0] - 2023-03-13
### Added
* You can now put the filename into a license header template with `$FILE`. ([#1605](https://github.com/diffplug/spotless/pull/1605) fixes [#1147](https://github.com/diffplug/spotless/issues/1147))
### Fixed
* `licenseHeader` default pattern for Java files is updated to `(package|import|public|class|module) `. ([#1614](https://github.com/diffplug/spotless/pull/1614))
### Changed
* Enable incremental up-to-date checking by default. ([#1621](https://github.com/diffplug/spotless/pull/1621))
* All Eclipse formatters are now based on [Equo Solstice OSGi and p2 shim](https://github.com/equodev/equo-ide/tree/main/solstice). ([#1524](https://github.com/diffplug/spotless/pull/1524))
  * Eclipse JDT bumped default to `4.26` from `4.21`, oldest supported is `4.9`.
    * We now recommend dropping the last `.0`, e.g. `4.26` instead of `4.26.0`, you'll get warnings to help you switch.
  * Eclipse Groovy bumped default to `4.26` from `4.21`, oldest supported is `4.18`.
  * Eclipse CDT bumped default to `11.0` from `4.21`, oldest supported is `10.6`.
  * Eclipse WTP is still WIP at [#1622](https://github.com/diffplug/spotless/pull/1622).

## [2.34.0] - 2023-02-27
### Added
* `cleanthat` added `includeDraft` option, to include draft mutators from composite mutators. ([#1574](https://github.com/diffplug/spotless/pull/1574))
* `npm`-based formatters (`prettier`, `tsfmt` and `eslint`) now support caching of `node_modules` directory.
  To enable it, provide the `<npmInstallCache>` option. ([#1590](https://github.com/diffplug/spotless/pull/1590))
### Fixed
* `<json><jackson>` can now handle `Array` as a root element. ([#1585](https://github.com/diffplug/spotless/pull/1585))
* Reduce logging-noise created by `npm`-based formatters ([#1590](https://github.com/diffplug/spotless/pull/1590) fixes [#1582](https://github.com/diffplug/spotless/issues/1582))
### Changed
* Bump default `cleanthat` version to latest `2.1` -> `2.6` ([#1569](https://github.com/diffplug/spotless/pull/1569) and [#1574](https://github.com/diffplug/spotless/pull/1574))

## [2.33.0] - 2023-02-10
### Added
* CleanThat Java Refactorer. ([#1560](https://github.com/diffplug/spotless/pull/1560))
### Fixed
* Allow multiple instances of the same npm-based formatter to be used simultaneously. E.g. use prettier for typescript
  *and* Java (using the community prettier-plugin-java) without messing up their respective `node_module` dependencies. ([#1565](https://github.com/diffplug/spotless/pull/1565))
* `ktfmt` default style uses correct continuation indent. ([#1562](https://github.com/diffplug/spotless/pull/1562))
### Changed
* Bump default `ktfmt` version to latest `0.42` -> `0.43` ([#1561](https://github.com/diffplug/spotless/pull/1561))
* Bump default `jackson` version to latest `2.14.1` -> `2.14.2` ([#1536](https://github.com/diffplug/spotless/pull/1536))

## [2.32.0] - 2023-02-05
### Added
* A synthesis log with the number of considered files is added after each formatter execution ([#1507](https://github.com/diffplug/spotless/pull/1507))
### Fixed
* Respect `sourceDirectory` and `testSourceDirectory` POM configurations for Java formatters ([#1553](https://github.com/diffplug/spotless/pull/1553))
* **POTENTIALLY BREAKING** `sortByKeys` for JSON formatting now takes into account objects inside arrays ([#1546](https://github.com/diffplug/spotless/pull/1546))
* Any commit of the Spotless Maven plugin now available via JitPack ([#1547](https://github.com/diffplug/spotless/pull/1547))

## [2.31.0] - 2023-01-26
### Added
* Prettier will now suggest to install plugins if a parser cannot be inferred from the file extension ([#1511](https://github.com/diffplug/spotless/pull/1511))
* Jackson (`json` and `yaml`) has new `spaceBeforeSeparator` option
  * **POTENTIALLY BREAKING** `spaceBeforeSeparator` is defaulted to false while the formatter was behaving with `<spaceBeforeSeparator>true<spaceBeforeSeparator/>`
* Introduce `<json><jackson/></json>` ([#1492](https://github.com/diffplug/spotless/pull/1492))
  * **POTENTIALLY BREAKING** `JacksonYaml` is now configured with a `Map<String, Boolean>` to configure features
* Allow to specify node executable for node-based formatters using `nodeExecutable` parameter ([#1500](https://github.com/diffplug/spotless/pull/1500))
### Fixed
* The default list of type annotations used by `formatAnnotations` has had 8 more annotations from the Checker Framework added [#1494](https://github.com/diffplug/spotless/pull/1494)
* **POTENTIALLY BREAKING** Generate the correct qualifiedRuleId for Ktlint 0.48.x [#1495](https://github.com/diffplug/spotless/pull/1495)
### Changed
* **POTENTIALLY BREAKING** Bump minimum JRE from 8 to 11 ([#1514](https://github.com/diffplug/spotless/pull/1514) part 1 of [#1337](https://github.com/diffplug/spotless/issues/1337))
  * You can bump your build JRE without bumping your requirements ([docs](https://maven.apache.org/plugins/maven-compiler-plugin/examples/set-compiler-source-and-target.html)).
* Spotless' custom build was replaced by [`maven-plugin-development`](https://github.com/britter/maven-plugin-development). ([#1496](https://github.com/diffplug/spotless/pull/1496) fixes [#554](https://github.com/diffplug/spotless/issues/554))
* **POTENTIALLY BREAKING** Removed support for KtLint 0.3x and 0.45.2 ([#1475](https://github.com/diffplug/spotless/pull/1475))
  * `KtLint` does not maintain a stable API - before this PR, we supported every breaking change in the API since 2019.
  * From now on, we will support no more than 2 breaking changes at a time.
* `npm`-based formatters `ESLint`, `prettier` and `tsfmt` delay their `npm install` call until the formatters are first used. ([#1522](https://github.com/diffplug/spotless/pull/1522)
* Bump default `ktlint` version to latest `0.48.1` -> `0.48.2` ([#1529](https://github.com/diffplug/spotless/pull/1529))
* Bump default `scalafmt` version to latest `3.6.1` -> `3.7.1` ([#1529](https://github.com/diffplug/spotless/pull/1529))

## [2.30.0] - 2023-01-13
### Added
* Add option `editorConfigFile` for `ktLint` [#142](https://github.com/diffplug/spotless/issues/142)
  * **POTENTIALLY BREAKING** `ktlint` step now modifies license headers. Make sure to put `licenseHeader` *after* `ktlint`.
* Added `skipLinesMatching` option to `licenseHeader` to support formats where license header cannot be immediately added to the top of the file (e.g. xml, sh). ([#1441](https://github.com/diffplug/spotless/pull/1441))
* Add JSON support ([#1446](https://github.com/diffplug/spotless/pull/1446))
* Add YAML support through Jackson ([#1478](https://github.com/diffplug/spotless/pull/1478))
* Added support for npm-based [ESLint](https://eslint.org/)-formatter for javascript and typescript ([#1453](https://github.com/diffplug/spotless/pull/1453))
* Better suggested messages when user's default is set by JVM limitation. ([#995](https://github.com/diffplug/spotless/pull/995))
### Fixed
* Support `ktlint` 0.48+ new rule disabling syntax ([#1456](https://github.com/diffplug/spotless/pull/1456)) fixes ([#1444](https://github.com/diffplug/spotless/issues/1444))
* Fix subgroups leading catch all matcher.
### Changed
* Bump default `ktlint` version to latest `0.47.1` -> `0.48.1` ([#1456](https://github.com/diffplug/spotless/pull/1456))
* Reduce spurious invalidations of the up-to-date index file ([#1461](https://github.com/diffplug/spotless/pull/1461))
* Bump default version for `prettier` from `2.0.5` to `2.8.1` ([#1453](https://github.com/diffplug/spotless/pull/1453))

## [2.29.0] - 2023-01-02
### Added
* Added support for M2E's incremental compilation ([#1414](https://github.com/diffplug/spotless/pull/1414) fixes [#1413](https://github.com/diffplug/spotless/issues/1413))
### Fixed
* Improve memory usage when using git ratchet ([#1426](https://github.com/diffplug/spotless/pull/1426))
* Support `ktlint` 0.48+ ([#1432](https://github.com/diffplug/spotless/pull/1432)) fixes ([#1430](https://github.com/diffplug/spotless/issues/1430))
### Changed
* Bump default `ktlint` version to latest `0.47.1` -> `0.48.0` ([#1432](https://github.com/diffplug/spotless/pull/1432))
* Bump default `ktfmt` version to latest `0.41` -> `0.42` ([#1421](https://github.com/diffplug/spotless/pull/1421))

## [2.28.0] - 2022-11-24
### Added
* `importOrder` now support groups of imports without blank lines ([#1401](https://github.com/diffplug/spotless/pull/1401))
### Fixed
* Don't treat `@Value` as a type annotation [#1367](https://github.com/diffplug/spotless/pull/1367)
* Support `ktlint_disabled_rules` in `ktlint` 0.47.x [#1378](https://github.com/diffplug/spotless/pull/1378)
* Share git repositories across projects when using ratchet ([#1426](https://github.com/diffplug/spotless/pull/1426))
### Changed
* Bump default `ktfmt` version to latest `0.40` -> `0.41` ([#1340](https://github.com/diffplug/spotless/pull/1340))
* Bump default `scalafmt` version to latest `3.5.9` -> `3.6.1` ([#1373](https://github.com/diffplug/spotless/pull/1373))
* Bump default `diktat` version to latest `1.2.3` -> `1.2.4.2` ([#1393](https://github.com/diffplug/spotless/pull/1393))
* Bump default `palantir-java-format` version to latest `2.10` -> `2.28` ([#1393](https://github.com/diffplug/spotless/pull/1393))

## [2.27.2] - 2022-10-10
### Fixed
* `replace` and `replaceRegex` steps now allow you to replace something with an empty string, previously this would generate a null pointer exception. (fixes [#1359](https://github.com/diffplug/spotless/issues/1359))

## [2.27.1] - 2022-09-28
### Fixed
* `skip` config key should work again now. ([#1353](https://github.com/diffplug/spotless/pull/1353) fixes [#1227](https://github.com/diffplug/spotless/issues/1227) and [#491](https://github.com/diffplug/spotless/issues/491))

## [2.27.0] - 2022-09-19
### Added
* Support for `editorConfigOverride` in `ktlint`, `plugin-maven`. ([#1335](https://github.com/diffplug/spotless/pull/1335) fixes [#1334](https://github.com/diffplug/spotless/issues/1334))

## [2.26.0] - 2022-09-14
### Added
* `formatAnnotations` step to correct formatting of Java type annotations.  It puts type annotations on the same line as the type that they qualify.  Run it after a Java formatting step, such as `googleJavaFormat`. ([#1275](https://github.com/diffplug/spotless/pull/1275))
### Changed
* Bump default `ktfmt` version to latest `0.39` -> `0.40` ([#1312](https://github.com/diffplug/spotless/pull/1312))
* Bump default `ktlint` version to latest `0.46.1` -> `0.47.1` ([#1303](https://github.com/diffplug/spotless/pull/1303))
  * Also restored support for older versions of ktlint back to `0.31.0`

## [2.25.0] - 2022-08-23
### Added
* `scalafmt` integration now has a configuration option `majorScalaVersion` that allows you to configure the Scala version that gets resolved from the Maven artifact ([#1283](https://github.com/diffplug/spotless/pull/1283))
### Changed
* Add the `ktlint` rule in error messages when `ktlint` fails to apply a fix ([#1279](https://github.com/diffplug/spotless/pull/1279))
* Bump default `scalafmt` to latest `3.0.8` -> `3.5.9` (removed support for pre-`3.0.0`) ([#1283](https://github.com/diffplug/spotless/pull/1283))

## [2.24.1] - 2022-08-10
### Fixed
* Fix Clang not knowing the filename and changing the format ([#1268](https://github.com/diffplug/spotless/pull/1268) fixes [#1267](https://github.com/diffplug/spotless/issues/1267)).
### Changed
* Bump default `diktat` version to latest `1.2.1` -> `1.2.3` ([#1266](https://github.com/diffplug/spotless/pull/1266))

## [2.24.0] - 2022-07-28
### Added
* Clang and Black no longer break the build when the binary is unavailable, if they will not be run during that build ([#1257](https://github.com/diffplug/spotless/pull/1257)).
* License header support for Kotlin files without `package` or `@file` but do at least have `import` ([#1263](https://github.com/diffplug/spotless/pull/1263)).

## [2.23.0] - 2022-06-30
### Added
* Support for `MAC_CLASSIC` (`\r`) line ending ([#1243](https://github.com/diffplug/spotless/pull/1243) fixes [#1196](https://github.com/diffplug/spotless/issues/1196))
### Changed
* Bump default `ktlint` version to latest `0.45.2` -> `0.46.1` ([#1239](https://github.com/diffplug/spotless/issues/1239))
  * Minimum supported version also bumped to `0.46.0` (we have abandoned strong backward compatibility for `ktlint`, from here on out Spotless will only support the most-recent breaking change).
* Bump default `diktat` version to latest `1.1.0` -> `1.2.1` ([#1246](https://github.com/diffplug/spotless/pull/1246))
  * Minimum supported version also bumped to `1.2.1` (diktat is based on ktlint and has the same backward compatibility issues).
* Bump default `ktfmt` version to latest `0.37` -> `0.39` ([#1240](https://github.com/diffplug/spotless/pull/1240))

## [2.22.8] - 2022-06-11
### Fixed
* `PalantirJavaFormatStep` no longer needs the `--add-exports` calls in `MAVEN_OPTS` or `.mvn/jvm.config`. ([#1233](https://github.com/diffplug/spotless/pull/1233))

## [2.22.7] - 2022-06-10
### Fixed
* (Second try) `googleJavaFormat` and `removeUnusedImports` works on JDK16+ without jvm args workaround. ([#1228](https://github.com/diffplug/spotless/pull/1228))
  * If you have a bunch of `--add-exports` calls in `MAVEN_OPTS` or `.mvn/jvm.config`, you should be able to remove them. (fixes [#834](https://github.com/diffplug/spotless/issues/834#issuecomment-817524058))

## [2.22.6] - 2022-06-05
### Fixed
* `googleJavaFormat` and `removeUnusedImports` works on JDK16+ without jvm args workaround. ([#1224](https://github.com/diffplug/spotless/pull/1224))
  * If you have a bunch of `--add-exports` calls in `MAVEN_OPTS` or `.mvn/jvm.config`, you should be able to remove them. (fixes [#834](https://github.com/diffplug/spotless/issues/834#issuecomment-817524058))

## [2.22.5] - 2022-05-10
### Fixed
* Update the `black` version regex to fix `19.10b0` and earlier. (fixes [#1195](https://github.com/diffplug/spotless/issues/1195), regression introduced in `2.22.2`)
### Changed
* Bump default `ktfmt` version to latest `0.36` -> `0.37`. ([#1200](https://github.com/diffplug/spotless/pull/1200))

## [2.22.4] - 2022-05-03
### Changed
* Bump default `diktat` version to latest `1.0.1` -> `1.1.0`. ([#1190](https://github.com/diffplug/spotless/pull/1190))
  * Converted `diktat` integration to use a compile-only source set. (fixes [#524](https://github.com/diffplug/spotless/issues/524))
  * Use the full path to a file in `diktat` integration. (fixes [#1189](https://github.com/diffplug/spotless/issues/1189))

## [2.22.3] - 2022-04-27
### Changed
* Bump default `ktfmt` version to latest `0.35` -> `0.36`. ([#1183](https://github.com/diffplug/spotless/issues/1183))
* Bump default `google-java-format` version to latest `1.13.0` -> `1.15.0`.
  * ~~This means it is no longer necessary to use the `--add-exports` workaround (fixes [#834](https://github.com/diffplug/spotless/issues/834)).~~ `--add-exports` workaround is still needed.

## [2.22.2] - 2022-04-22
### Fixed
* Fixed support for Python Black's new version reporting. ([#1170](https://github.com/diffplug/spotless/issues/1170))
* Error messages for unexpected file encoding now works on Java 8. (fixes [#1081](https://github.com/diffplug/spotless/issues/1081))
### Changed
* Bump default `black` version to latest `19.10b0` -> `22.3.0`. ([#1170](https://github.com/diffplug/spotless/issues/1170))
* Bump default `ktfmt` version to latest `0.34` -> `0.35`. ([#1159](https://github.com/diffplug/spotless/pull/1159))
* Bump default `ktlint` version to latest `0.43.2` -> `0.45.2`. ([#1177](https://github.com/diffplug/spotless/pull/1177))

## [2.22.1] - 2022-04-06
### Fixed
* Git user config and system config also included for defaultEndings configuration. ([#540](https://github.com/diffplug/spotless/issues/540))

## [2.22.0] - 2022-03-28
### Added
* Added support for setting custom parameters for Kotlin ktfmt in Maven plugin. ([#1145](https://github.com/diffplug/spotless/pull/1145))

## [2.21.0] - 2022-02-19
### Added
* Magic value 'NONE' for disabling ratchet functionality ([#1134](https://github.com/diffplug/spotless/issues/1134))

### Changed
* Use SLF4J for logging ([#1116](https://github.com/diffplug/spotless/issues/1116))

## [2.20.2] - 2022-02-09
### Changed
* Bump default ktfmt `0.30` -> `0.31` ([#1118](https://github.com/diffplug/spotless/pull/1118)).
### Fixed
* Add full support for git worktrees ([#1119](https://github.com/diffplug/spotless/pull/1119)).

## [2.20.1] - 2022-02-01
* Bump default versions of formatters ([#1095](https://github.com/diffplug/spotless/pull/1095)).
  * google-java-format `1.12.0` -> `1.13.0`
  * ktfmt `0.29` -> `0.30`
* Added support for git property `core.autocrlf` ([#540](https://github.com/diffplug/spotless/issues/540))

## [2.20.0] - 2022-01-13
### Added
* Added support for the [palantir-java-format](https://github.com/palantir/palantir-java-format) Java formatter ([#1083](https://github.com/diffplug/spotless/pull/1083)).

## [2.19.2] - 2022-01-10
### Fixed
* Enabling the upToDateChecking with the plugin configured inside pluginManagement, with an additional dependency and running under Maven 3.6.3 leads to a java.io.NotSerializableException. ([#1074](https://github.com/diffplug/spotless/pull/1074)).

## [2.19.1] - 2022-01-07
### Fixed
* Update IndentStep to allow leading space on multiline comments ([#1072](https://github.com/diffplug/spotless/pull/1072)).

## [2.19.0] - 2022-01-06
### Added
* Support custom index files for incremental up-to-date checking ([#1055](https://github.com/diffplug/spotless/pull/1055)).
### Fixed
* Remove Java files from default Maven Groovy formatting ([#1051](https://github.com/diffplug/spotless/pull/1051)).
  * Before this release, the default target of groovy was
    * `src/main/groovy/**/*.groovy`
    * `src/test/groovy/**/*.groovy`
    * `src/main/java/**/*.java`
    * `src/test/java/**/*.java`
  * This release removes the `.java` includes.
### Changed
* Bumped default DiKTat from `0.4.0` to `1.0.1`. This is a breaking change for DiKTat users on the default version, because some rules were renamed/changed. Check [DiKTat changelog](https://github.com/analysis-dev/diktat/releases) for details.

## [2.18.0] - 2021-12-23
### Added
* Incremental up-to-date checking ([#935](https://github.com/diffplug/spotless/pull/935)).
* Support for Markdown with `flexmark` at `0.62.2` ([#1011](https://github.com/diffplug/spotless/pull/1011)).

## [2.17.7] - 2021-12-16
### Fixed
* `ratchetFrom` is now faster ([#1038](https://github.com/diffplug/spotless/pull/1038)).

## [2.17.6] - 2021-12-05
### Changed
* Bumped default ktlint from `0.43.0` to `0.43.2`.

## [2.17.5] - 2021-12-01
### Changed
* Bump jgit version ([#992](https://github.com/diffplug/spotless/pull/992)).
  * jgit `5.10.0.202012080955-r` -> `5.13.0.202109080827-r`

## [2.17.4] - 2021-11-09
### Changed
* Bump default formatter versions ([#989](https://github.com/diffplug/spotless/pull/989))
  * google-java-format `1.11.0` -> `1.12.0`
  * ktlint `0.42.1` -> `0.43.0`
  * ktfmt `0.27` -> `0.29`
  * scalafmt `3.0.0` -> `3.0.8`

## [2.17.3] - 2021-10-26
### Changed
* Added support and bump Eclipse formatter default versions to `4.21` for `eclipse-groovy`. Change is only applied for JVM 11+.
* Added support for ktlint's FilenameRule ([#974](https://github.com/diffplug/spotless/pull/974)).

### Fixed
 * Revert change from 2.17.2 regarding [skip bug](https://github.com/diffplug/spotless/pull/969) because fixing the skip bug caused inconsistent behavior between `check.skip` and `apply.skip`.
 * [skip bug](https://github.com/diffplug/spotless/issues/968) if ratchetFrom is specified, the build will still fail in if no Git repository is found, even if `skip` is true (new fix).

### Fixed
 * Temporary workspace deletion for Eclipse based formatters on JVM shutdown ([#967](https://github.com/diffplug/spotless/issues/967)). Change is only applied for Eclipse versions using JVM 11+, no back-port to older versions is planned.

## [2.17.2] - 2021-10-14
### Fixed
 * [skip bug](https://github.com/diffplug/spotless/issues/968) if ratchetFrom is specified, the build will still fail in if no Git repository is found, even if `skip` is true.

## [2.17.1] - 2021-10-13
### Fixed
 * [module-info formatting](https://github.com/diffplug/spotless/pull/958) in `eclipse-jdt` versions `4.20` and `4.21`. Note that the problem also affects older versions.
 * Added workaround to support projects using git worktrees ([#965](https://github.com/diffplug/spotless/pull/965))

## [2.17.0] - 2021-10-04
### Added
* Added `wildcardsLast` option for Java `importOrder` ([#956](https://github.com/diffplug/spotless/pull/956))

## [2.16.0] - 2021-10-02
### Added
* Added support for JBDI bind list params in sql formatter ([#955](https://github.com/diffplug/spotless/pull/955))

## [2.15.0] - 2021-09-30
### Added
* Added support for custom JSR223 formatters ([#945](https://github.com/diffplug/spotless/pull/945))
* Added support for formatting and sorting Maven POMs ([#946](https://github.com/diffplug/spotless/pull/946))

## [2.14.0] - 2021-09-27
### Added
* Added support for calling local binary formatters ([#949](https://github.com/diffplug/spotless/pull/949))
### Changed
* Added support and bump Eclipse formatter default versions to `4.21` for `eclipse-cdt`, `eclipse-jdt`, `eclipse-wtp`. Change is only applied for JVM 11+.
* Added `groupArtifact` option for `google-java-format` ([#944](https://github.com/diffplug/spotless/pull/944))

## [2.13.1] - 2021-09-20
### Changed
* Added support and bump Eclipse formatter default versions for JVM 11+. For older JVMs the previous defaults remain.
  * `eclipse-cdt` from `4.16` to `4.20`
  * `eclipse-groovy` from `4.19` to `4.20`
  * `eclipse-jdt` from `4.19` to `4.20`
  * `eclipse-wtp` from `4.18` to `4.20`

## [2.13.0] - 2021-09-04
### Added
* Added support for `google-java-format`'s `skip-reflowing-long-strings` option ([#929](https://github.com/diffplug/spotless/pull/929))

## [2.12.3] - 2021-08-20
### Changed
* Added support for [scalafmt 3.0.0](https://github.com/scalameta/scalafmt/releases/tag/v3.0.0) and bump default scalafmt version to `3.0.0` ([#913](https://github.com/diffplug/spotless/pull/913)).
* Bump default versions ([#915](https://github.com/diffplug/spotless/pull/915))
  * `ktfmt` from `0.24` to `0.27`
  * `ktlint` from `0.35.0` to `0.42.1`
  * `google-java-format` from `1.10.0` to `1.11.0`

## [2.12.2] - 2021-07-20
### Fixed
 * Improved [SQL formatting](https://github.com/diffplug/spotless/pull/897) with respect to comments

## [2.12.1] - 2021-06-17

### Fixed
* Fixed IndexOutOfBoundsException in parallel execution of `eclipse-groovy` formatter ([#877](https://github.com/diffplug/spotless/issues/877))

## [2.12.0] - 2021-06-10
### Added
* Added support for `eclipse-cdt` at `4.19.0`. Note that version requires Java 11 or higher.
* Added support for `eclipse-groovy` at `4.18.0` and `4.19.0`.
* Added support for `eclipse-wtp` at `4.19.0`. Note that version requires Java 11 or higher.
### Changed
* Bump `eclipse-groovy` default version from `4.17.0` to `4.19.0`.

## [2.11.1] - 2021-05-13
### Fixed
* Node is re-installed if some other build step removed it ([#863](https://github.com/diffplug/spotless/issues/863))

## [2.11.0] - 2021-05-03
### Added
* Added support for [python](README.md#python), specifically [black](README.md#black).
### Changed
* Update ktfmt from 0.21 to 0.24
### Fixed
* The `<url>` field in the Maven POM is now set correctly ([#798](https://github.com/diffplug/spotless/issues/798))

## [2.10.3] - 2021-04-21
### Fixed
* Explicitly separate target file from git arguments when parsing year for license header to prevent command from failing on argument-like paths ([#847](https://github.com/diffplug/spotless/pull/847))

## [2.10.2] - 2021-04-20
### Fixed
* LicenseHeaderStep treats address as copyright year ([#716](https://github.com/diffplug/spotless/issues/716))

## [2.10.1] - 2021-04-13
### Fixed
* Fix license header bug for years in range ([#840](https://github.com/diffplug/spotless/pull/840)).

## [2.10.0] - 2021-04-10
### Added
* Added support for `eclipse-jdt` at `4.19.0`.
### Changed
* Bump `eclipse-jdt` default version from `4.18.0` to `4.19.0`.
* Bump `google-java-format` default version from `1.9` to `1.10.0`.
* Expose configuration exceptions from scalafmt ([#837](https://github.com/diffplug/spotless/issues/837))

## [2.9.0] - 2021-03-05
### Added
* Bump ktfmt to 0.21 and add support to Google and Kotlinlang formats ([#812](https://github.com/diffplug/spotless/pull/812))

## [2.8.1] - 2021-02-16
### Fixed
* Allow licence headers to be blank ([#801](https://github.com/diffplug/spotless/pull/801)).

## [2.8.0] - 2021-02-09
### Added
* Support for diktat ([#789](https://github.com/diffplug/spotless/pull/789))

## [2.7.0] - 2021-01-04
### Added
* Added ability to specify dropbox style for ktfmt `<style>DROPBOX</style>` ([#764](https://github.com/diffplug/spotless/pull/764))
* Added support for `eclipse-cdt`, `eclipse-jdt`, and `eclipse-wtp` at `4.18.0`.
### Changed
* Bump `eclipse-jdt` default version from `4.17.0` to `4.18.0`.
* Bump `eclipse-wtp` default version from `4.17.0` to `4.18.0`.
* Bump `ktfmt` default version from `0.16` to `0.19` ([#748](https://github.com/diffplug/spotless/issues/748) and [#773](https://github.com/diffplug/spotless/issues/773)).
### Fixed
* Fixed `ratchetFrom` support for git-submodule ([#746](https://github.com/diffplug/spotless/issues/746)).
* Fixed `ratchetFrom` excess memory consumption ([#735](https://github.com/diffplug/spotless/issues/735)).
* `ktfmt` v0.19+ with dropbox-style works again ([#765](https://github.com/diffplug/spotless/pull/765)).
* `prettier` no longer throws errors on empty files ([#751](https://github.com/diffplug/spotless/pull/751)).
* Fixed error when running on root of windows mountpoint ([#760](https://github.com/diffplug/spotless/pull/760)).
* Fix broken test for spotlessFiles parameter on windows ([#737](https://github.com/diffplug/spotless/pull/737)).

## [2.6.1] - 2020-11-16
### Fixed
* Fixed a bug which occurred if the root directory of the project was also the filesystem root ([#732](https://github.com/diffplug/spotless/pull/732)).
* Upgraded org.codehaus.plexus:plexus-utils to its latest version (3.3.0) to improve directory scanning time ([#729](https://github.com/diffplug/spotless/pull/729)).
  * Whether this helps with the directory scanning time is unconfirmed, please report your experience in the issue above.

## [2.6.0] - 2020-11-13
### Added
* Added support to npm-based steps for picking up `.npmrc` files ([#727](https://github.com/diffplug/spotless/pull/727))
### Fixed
* Fixed bug in import order which woudld cause trailing empty strings to get dropped ([731](https://github.com/diffplug/spotless/issues/731))
  * e.g. `<importorder><order>java,javafx,com.mycompany,</order></importorder>`
* Bump JGit from `5.8.0` to `5.9.0` to improve performance ([#726](https://github.com/diffplug/spotless/issues/726))

## [2.5.0] - 2020-10-20
### Added
* Added support for eclipse-cdt 4.14.0, 4.16.0 and 4.17.0 ([#722](https://github.com/diffplug/spotless/pull/722)).
* Added support for eclipse-groovy 4.14.0, 4.15.0, 4.16.0 and 4.17.0 ([#722](https://github.com/diffplug/spotless/pull/722)).
* Added support for eclipse-jdt 4.17.0 ([#722](https://github.com/diffplug/spotless/pull/722)).
* Added support for eclipse-wtp 4.14.0, 4.15.0, 4.16.0 and 4.17.0 ([#722](https://github.com/diffplug/spotless/pull/722)).
### Changed
* Updated default eclipse-cdt from 4.13.0 to 4.16.0 ([#722](https://github.com/diffplug/spotless/pull/722)). Note that version 4.17.0 is supported, but requires Java 11 or higher.
* Updated default eclipse-groovy from 4.13.0 to 4.17.0 ([#722](https://github.com/diffplug/spotless/pull/722)).
* Updated default eclipse-jdt from 4.16.0 to 4.17.0 ([#722](https://github.com/diffplug/spotless/pull/722)).
* Updated default eclipse-wtp from 4.13.0 to 4.17.0 ([#722](https://github.com/diffplug/spotless/pull/722)).

## [2.4.2] - 2020-10-05
### Fixed
* Improve speed by ~4x when using `<ratchetFrom>` ([#701](https://github.com/diffplug/spotless/pull/706)).

## [2.4.1] - 2020-09-18
### Fixed
* Don't assume that file content passed into Prettier is at least 50 characters (https://github.com/diffplug/spotless/pull/699).

## [2.4.0] - 2020-09-17
### Added
* Added support for groovy formatting ([#698](https://github.com/diffplug/spotless/pull/697)).
* Added support for sql formatting ([#698](https://github.com/diffplug/spotless/pull/698)).

## [2.3.1] - 2020-09-12
### Fixed
* Improved JRE parsing to handle strings like `16-loom` (fixes [#693](https://github.com/diffplug/spotless/issues/693)).
* Added support for groovy formatting ([#697](https://github.com/diffplug/spotless/pull/697))

## [2.3.0] - 2020-09-11
### Added
* New option [`<toggleOffOn />`](README.md#spotlessoff-and-spotlesson) which allows the tags `spotless:off` and `spotless:on` to protect sections of code from the rest of the formatters ([#691](https://github.com/diffplug/spotless/pull/691)).
### Changed
* When applying license headers for the first time, we are now more lenient about parsing existing years from the header ([#690](https://github.com/diffplug/spotless/pull/690)).

## [2.2.0] - 2020-09-08
### Added
* `<googleJavaFormat>` default version is now `1.9` on JDK 11+, while continuing to be `1.7` on earlier JDKs. This is especially helpful to `<removeUnusedImports />`, since it always uses the default version of GJF (fixes [#681](https://github.com/diffplug/spotless/issues/681)).

## [2.1.0] - 2020-08-29
### Added
* Added support for  eclipse-jdt 4.14.0, 4.15.0 and 4.16.0 ([#678](https://github.com/diffplug/spotless/pull/678)).
### Changed
* Updated default eclipse-jdt from 4.13.0 to 4.16.0 ([#678](https://github.com/diffplug/spotless/pull/678)).

## [2.0.3] - 2020-08-21
### Fixed
* `<ktlint>` is now more robust when parsing version string for version-dependent implementation details, fixes [#668](https://github.com/diffplug/spotless/issues/668).

## [2.0.2] - 2020-08-10
### Changed
*  Bump default ktfmt from 0.13 to 0.16 ([#642](https://github.com/diffplug/spotless/pull/648)).

### Fixed
* `<importOrder />` was broken (fixes [#663](https://github.com/diffplug/spotless/issues/663)).
* `<ratchetFrom>` was broken when set at global level (fixes [#664](https://github.com/diffplug/spotless/issues/664)).

## [2.0.1] - 2020-07-04
### Fixed
* Git-native handling of line endings was broken, now fixed ([#639](https://github.com/diffplug/spotless/pull/639)).

## [2.0.0] - 2020-07-02
### Added
* You can now ratchet a project's style by limiting Spotless only to files which have changed since a given [git reference](https://javadoc.io/doc/org.eclipse.jgit/org.eclipse.jgit/5.6.1.202002131546-r/org/eclipse/jgit/lib/Repository.html#resolve-java.lang.String-), e.g. `ratchetFrom 'origin/main'`. ([#590](https://github.com/diffplug/spotless/pull/590))
* Huge speed improvement for multi-module projects thanks to improved cross-project classloader caching ([#571](https://github.com/diffplug/spotless/pull/571), fixes [#559](https://github.com/diffplug/spotless/issues/559)).
* If you specify `-DspotlessSetLicenseHeaderYearsFromGitHistory=true`, Spotless will perform an expensive search through git history to determine the oldest and newest commits for each file, and uses that to determine license header years. ([#626](https://github.com/diffplug/spotless/pull/626))
* `prettier` will now autodetect the parser (and formatter) to use based on the filename, unless you override this using `config` or `configFile` with the option `parser` or `filepath` ([#620](https://github.com/diffplug/spotless/pull/620)).
* Added ANTLR4 support ([#326](https://github.com/diffplug/spotless/issues/326)).
### Removed
* **BREAKING** the default includes for `<typescript>` and `<cpp>` were removed, and will now generate an error if an `<include>` is not specified.  There is no well-established convention for these languages in the Maven ecosystem, and the performance of the default includes is far worse than a user-provided one.  If you dislike this change, please complain in [#634](https://github.com/diffplug/spotless/pull/634), it would not be a breaking change to bring the defaults back.
* **BREAKING** inside the `<cpp>` block, `<eclipse>` has been renamed to `<eclipseCdt>` to avoid any confusion with the java `<eclipse>` ([#636](https://github.com/diffplug/spotless/pull/636)).
* **BREAKING** the long-deprecated `<xml>` and `<css>` formats have been removed, in favor of the long-available [`<eclipseWtp>`](https://github.com/diffplug/spotless/tree/main/plugin-maven#eclipse-wtp) step which is available in every generic format ([#630](https://github.com/diffplug/spotless/pull/630)).
  * This probably doesn't affect you, but if it does, you just need to change `<xml>...` into `<formats><format><eclipseWtp><type>XML</type>...`
  * In [`1.15.0` (released 2018-09-23)](#1150---2018-09-23), we added support for `xml` and `css` formats using the Eclipse WTP.
  * In [`1.18.0` (released 2019-02-11)](#1180---2019-02-11), we deprecated these, in favor of the generic `eclipseWtp` step which is available for all generic formats.  This allows you to have multiple XML and CSS formats, rather than just one.
  * And now we removed them entirely.

## [1.31.3] - 2020-06-17
### Changed
* Nodejs-based formatters `prettier` and `tsfmt` now use native node instead of the J2V8 approach. ([#606](https://github.com/diffplug/spotless/pull/606))
  * This removes the dependency to the no-longer-maintained Linux/Windows/macOs variants of J2V8.
  * This enables spotless to use the latest `prettier` versions (instead of being stuck at prettier version <= `1.19.0`)
  * Bumped default versions, prettier `1.16.4` -> `2.0.5`, tslint `5.12.1` -> `6.1.2`
### Fixed
* `licenseHeader` is now more robust when parsing years from existing license headers. ([#593](https://github.com/diffplug/spotless/pull/593))

## [1.31.2] - 2020-06-01
### Fixed
* Shared library used by the nodejs-based steps used to be extracted into the user home directory, but now it is extracted into a temporary directory and deleted on VM shutdown. ([#586](https://github.com/diffplug/spotless/pull/586))
* If you specified a config file for a formatter, it used to be needlessly copied to a randomly-named file in the build folder.  This could cause performance to suffer, especially for [large multi-project builds that use eclipse](https://github.com/diffplug/spotless/issues/559). ([#572](https://github.com/diffplug/spotless/pull/572))
  * Note: if you are extracting config files from resource jars, we still have bad performance for this case, see [#559](https://github.com/diffplug/spotless/issues/559) for details.

## [1.31.1] - 2020-05-21
### Fixed
* If the encoding was set incorrectly, `spotless:apply` could clobber special characters.  Spotless now prevents this, and helps to suggest the correct encoding. ([#575](https://github.com/diffplug/spotless/pull/575))

## [1.31.0] - 2020-05-05
### Added
* Support for google-java-format 1.8 (requires build to run on Java 11+) ([#562](https://github.com/diffplug/spotless/issues/562))
* Support for ktfmt 0.13 (requires build to run on Java 11+) ([#569](https://github.com/diffplug/spotless/pull/569))
* `mvn spotless:apply` is now guaranteed to be idempotent, even if some of the formatters are not.  See [`PADDEDCELL.md` for details](https://github.com/diffplug/spotless/blob/main/PADDEDCELL.md) if you're curious. ([#565](https://github.com/diffplug/spotless/pull/565))
* Updated a bunch of dependencies, most notably jgit `5.5.0.201909110433-r` -> `5.7.0.202003110725-r`. ([#564](https://github.com/diffplug/spotless/pull/564))

## [1.30.0] - 2020-04-10
### Added
* Support for prettier ([#555](https://github.com/diffplug/spotless/pull/555)).

## [1.29.0] - 2020-04-02
### Added
* Support for tsfmt ([#548](https://github.com/diffplug/spotless/pull/548)).
### Fixed
* Eclipse-WTP formatter (web tools platform, not java) handles some character encodings incorrectly on OS with non-unicode default file encoding [#545](https://github.com/diffplug/spotless/issues/545). Fixed for Eclipse-WTP formatter Eclipse version 4.13.0 (default version).

## [1.28.0] - 2020-03-20
### Added
* Enable IntelliJ-compatible token `$today.year` for specifying the year in license header files. ([#542](https://github.com/diffplug/spotless/pull/542))
### Fixed
* Fix scala and kotlin Maven config documentation.
* Eclipse-WTP formatter (web tools platform, not java) could encounter errors in parallel multiproject builds [#492](https://github.com/diffplug/spotless/issues/492). Fixed for Eclipse-WTP formatter Eclipse version 4.13.0 (default version).

## [1.27.0] - 2020-01-01
* Should be no changes whatsoever!  Released only for consistency with lib and plugin-gradle.

## [1.26.1] - 2019-11-27
* Revert the change in console display of errors from 1.26.0 ([#485](https://github.com/diffplug/spotless/pull/485)) because [of these problems](https://github.com/diffplug/spotless/pull/485#issuecomment-552925932).
* Bugfix: Fix NPE in EclipseXmlFormatterStepImpl ([#489](https://github.com/diffplug/spotless/pull/489))

## [1.26.0] - 2019-11-11
* Fix project URLs in poms. ([#478](https://github.com/diffplug/spotless/pull/478))
* Fix `ImportSorter` crashing with empty files. ([#474](https://github.com/diffplug/spotless/pull/474))
  * Fixes [#305](https://github.com/diffplug/spotless/issues/305) StringIndexOutOfBoundsException for empty Groovy file when performing importOrder
* Bugfix: CDT version `4.12.0` now properly uses `9.8`, whereas before it used `9.7`. ([#482](https://github.com/diffplug/spotless/pull/482#discussion_r341380884))
* Updated default eclipse-wtp from 4.12.0 to 4.13.0 ([#482](https://github.com/diffplug/spotless/pull/482))
* Updated default eclipse-groovy from 4.12.0 to 4.13.0 ([#482](https://github.com/diffplug/spotless/pull/482))
* Updated default eclipse-jdt from 4.12.0 to 4.13.0 ([#482](https://github.com/diffplug/spotless/pull/482))
* Updated default eclipse-cdt from 4.12.0 to 4.13.0 ([#482](https://github.com/diffplug/spotless/pull/482))
* Bump default version of KtLint from `0.34.2` to `0.35.0`. ([#473](https://github.com/diffplug/spotless/issues/473))
* Several improvements to the console display of formatting errors. ([#465](https://github.com/diffplug/spotless/pull/465))
    * Visualize \r and \n as ␍ and ␊ when possible ([#465](https://github.com/diffplug/spotless/pull/465))
    * Make end-of-lines visible when file contains whitespace and end-of-line issues at the same time ([#465](https://github.com/diffplug/spotless/pull/465))
    * Print actual diff line instead of "1 more lines that didn't fit" ([#467](https://github.com/diffplug/spotless/issues/467))

## [1.25.1] - 2019-10-07
* Fixed problem which could cause a stale `.jar` to be published. ([#471](https://github.com/diffplug/spotless/pull/471))

## [1.25.0] - 2019-10-06
* **KNOWN ISSUE:** published jar is the same as `1.24.3`, causes `Invalid plugin descriptor`. ([#470](https://github.com/diffplug/spotless/issues/470))
* Add support for ktlint `0.34+`, and bump default version from `0.32.0` to `0.34.2`. ([#469](https://github.com/diffplug/spotless/pull/469))

## [1.24.3] - 2019-09-23
* Update jgit from `5.3.2.201906051522-r` to `5.5.0.201909110433-r`. ([#445](https://github.com/diffplug/spotless/pull/445))
  * Fixes [#410](https://github.com/diffplug/spotless/issues/410) AccessDeniedException in MinGW/ GitBash.
  * Also fixes occasional [hang on NFS due to filesystem timers](https://github.com/diffplug/spotless/pull/407#issuecomment-514824364).
* Eclipse-based formatters used to leave temporary files around ([#447](https://github.com/diffplug/spotless/issues/447)). This is now fixed, but only for eclipse 4.12+, no back-port to older Eclipse formatter versions is planned. ([#451](https://github.com/diffplug/spotless/issues/451))
* Bumped `scalafmt` default version from `1.1.0` to `2.0.1`, since there are [bugs](https://github.com/diffplug/spotless/issues/454) in the old default ([#458](https://github.com/diffplug/spotless/pull/458)).

## [1.24.1] - 2019-08-12
* Fixes class loading issue with Java 9+ ([#426](https://github.com/diffplug/spotless/pull/426)).

## [1.24.0] - 2019-07-29
* Updated default eclipse-wtp from 4.8.0 to 4.12.0 ([#423](https://github.com/diffplug/spotless/pull/423)).
* Updated default eclipse-groovy from 4.10 to 4.12.0 ([#423](https://github.com/diffplug/spotless/pull/423)).
* Updated default eclipse-jdt from 4.11.0 to 4.12.0 ([#423](https://github.com/diffplug/spotless/pull/423)).
* Updated default eclipse-cdt from 4.11.0 to 4.12.0 ([#423](https://github.com/diffplug/spotless/pull/423)).
    * **KNOWN BUG - accidentally published CDT 9.7 rather than 9.8 fixed in 1.26.0**
* Added new Maven coordinates for scalafmt 2.0.0+, maintains backwards compatability ([#415](https://github.com/diffplug/spotless/issues/415))

## [1.23.1] - 2019-06-17
* Fixes incorrect M2 cache directory path handling of Eclipse based formatters ([#401](https://github.com/diffplug/spotless/issues/401))
* Update jgit from `4.9.0.201710071750-r` to `5.3.2.201906051522-r` because Gradle project is sometimes broken by `apache httpcomponents` in transitive dependency. ([#407](https://github.com/diffplug/spotless/pull/407))

## [1.23.0] - 2019-04-24
* Updated default ktlint from 0.21.0 to 0.32.0, and Maven coords to com.pinterest ([#394](https://github.com/diffplug/spotless/pull/394))

## [1.22.0] - 2019-04-15
* Updated default eclipse-cdt from 4.7.3a to 4.11.0 ([#390](https://github.com/diffplug/spotless/pull/390)).
* Added `-DspotlessFiles` switch to allow targeting specific files ([#392](https://github.com/diffplug/spotless/pull/392))

## [1.21.1] - 2019-03-29
* Fixes incorrect plugin and pom metadata in `1.21.0` ([#388](https://github.com/diffplug/spotless/issues/388)).

## [1.21.0] - 2019-03-28
* Updated default eclipse-wtp from 4.7.3b to 4.8.0 ([#382](https://github.com/diffplug/spotless/pull/382)).
* Updated default eclipse-groovy from 4.8.1 to 4.10.0 ([#382](https://github.com/diffplug/spotless/pull/382)).
* Updated default eclipse-jdt from 4.10.0 to 4.11.0 ([#384](https://github.com/diffplug/spotless/pull/384)).

## [1.20.0] - 2019-03-14
* Updated default eclipse-wtp from 4.7.3a to 4.7.3b ([#371](https://github.com/diffplug/spotless/pull/371)).
* Default behavior of XML formatter changed to ignore  external URIs ([#369](https://github.com/diffplug/spotless/issues/369)).
  * **WARNING RESOLVED: By default, xml formatter no longer downloads external entities. You can opt-in to resolve external entities by setting resolveExternalURI to true. However, if you do opt-in, be sure that all external entities are referenced over https and not http, or you may be vulnerable to XXE attacks.**

## [1.19.0] - 2019-03-11
**WARNING: xml formatter in this version may be vulnerable to XXE attacks, fixed in 1.20.0 (see [#358](https://github.com/diffplug/spotless/issues/358)).**

* Security fix: Updated groovy, c/c++, and eclipse WTP formatters so that they download their source jars securely using `https` rather than `http` ([#360](https://github.com/diffplug/spotless/issues/360)).
* Updated default eclipse-jdt from 4.9.0 to 4.10.0 ([#368](https://github.com/diffplug/spotless/pull/368))
* Add a skip parameter to apply mojo to enable to bypass it if desired. ([#367](https://github.com/diffplug/spotless/pull/367)).

## [1.18.0] - 2019-02-11
**WARNING: xml formatter in this version may be vulnerable to XXE attacks, fixed in 1.20.0 (see [#358](https://github.com/diffplug/spotless/issues/358)).**

* Provided eclipse-wtp formatters as part of custom source format element. ([#325](https://github.com/diffplug/spotless/pull/325)). This change obsoletes the CSS and XML source elements.
* Updated default google-java-format from 1.5 to 1.7 ([#335](https://github.com/diffplug/spotless/issues/335)).
* `<importOrder><file>somefile</file></importOrder>` is now lazy ([#218](https://github.com/diffplug/spotless/issues/218)).

## [1.17.0] - 2018-12-13
**WARNING: xml formatter in this version may be vulnerable to XXE attacks, fixed in 1.20.0 (see [#358](https://github.com/diffplug/spotless/issues/358)).**

* Updated default eclipse-jdt from 4.7.3a to 4.9.0 ([#316](https://github.com/diffplug/spotless/pull/316)). New version addresses enum-tab formatting bug in 4.8 ([#314](https://github.com/diffplug/spotless/issues/314)).

## [1.16.0] - 2018-10-30
**WARNING: xml formatter in this version may be vulnerable to XXE attacks, fixed in 1.20.0 (see [#358](https://github.com/diffplug/spotless/issues/358)).**

* Added support for Eclipse's CSS formatter from WTP ([#311](https://github.com/diffplug/spotless/pull/311)).

## [1.15.0] - 2018-09-23
**WARNING: xml formatter in this version may be vulnerable to XXE attacks, fixed in 1.20.0 (see [#358](https://github.com/diffplug/spotless/issues/358)).**

* Added `xml` support ([#140](https://github.com/diffplug/spotless/issues/140)) using formatter of Eclipse WTP 3.9.5 ([#241](https://github.com/diffplug/spotless/pull/241)).
* Added C/C++ support using formatter of Eclipse CDT 9.4.3 ([#232](https://github.com/diffplug/spotless/issues/232)).
* Skip `package-info.java` and `module-info.java` files from license header formatting. ([#273](https://github.com/diffplug/spotless/pull/273))
* Updated JSR305 annotation from 3.0.0 to 3.0.2 ([#274](https://github.com/diffplug/spotless/pull/274))
* Migrated from FindBugs annotations 3.0.0 to SpotBugs annotations 3.1.6 ([#274](https://github.com/diffplug/spotless/pull/274))
* Fix Maven version prerequisite in the generated POM ([#289](https://github.com/diffplug/spotless/pull/289))

## [1.14.0] - 2018-07-24
* Updated default eclipse-jdt from 4.7.2 to 4.7.3a ([#263](https://github.com/diffplug/spotless/issues/263)). New version fixes a bug preventing Java code formatting within JavaDoc comments ([#191](https://github.com/diffplug/spotless/issues/191)).
* Updated default groovy-eclipse from 4.6.3 to 4.8.0 ([#244](https://github.com/diffplug/spotless/pull/244)). New version allows to ignore internal formatter errors/warnings.
* Require 3.1.0+ version of Maven. ([#259](https://github.com/diffplug/spotless/pull/259))
* Fixed integration with latest versions of scalafmt. ([#260](https://github.com/diffplug/spotless/pull/260))

## [1.13.0] - 2018-06-01
* Fixed a bug in configuration file resolution on Windows when file is denoted by a URL. ([#254](https://github.com/diffplug/spotless/pull/254))

## [1.0.0.BETA5] - 2018-05-14
* Fixed a bug in `LicenseHeaderStep` which caused an exception with some malformed date-aware licenses. ([#222](https://github.com/diffplug/spotless/pull/222))
* Added support for Kotlin and Ktlint in Maven plugin ([#223](https://github.com/diffplug/spotless/pull/223)).
* Updated default ktlint from 0.14.0 to 0.21.0
* Added support for multiple generic formatters in Maven plugin ([#242](https://github.com/diffplug/spotless/pull/242)).

## [1.0.0.BETA4] - 2018-02-27
* Fixed published POM to include dependency on plexus-resources ([#213](https://github.com/diffplug/spotless/pull/213)).

## [1.0.0.BETA3] - 2018-02-26
* Improved support for multi-module Maven projects ([#210](https://github.com/diffplug/spotless/pull/210)).
* Added generic format support for maven-plugin ([#209](https://github.com/diffplug/spotless/pull/209)).

## [1.0.0.BETA2] - 2018-02-15
* Fix build to ensure that published versions never have snapshot deps ([#205](https://github.com/diffplug/spotless/pull/205)).

## [1.0.0.BETA1] - 2018-02-11
* Maven plugin written by [Konstantin Lutovich](https://github.com/lutovich).
* Full support for the Java and Scala formatters.
* Initial release, after user feedback we will ship `1.x`.<|MERGE_RESOLUTION|>--- conflicted
+++ resolved
@@ -10,12 +10,9 @@
 * Add explicit support for CSS via biome. Formatting CSS via biome was already supported as a general
   formatting step. Biome supports formatting CSS as of 1.8.0 (experimental, opt-in) and 1.9.0 (stable).
   ([#2259](https://github.com/diffplug/spotless/pull/2259))
-<<<<<<< HEAD
+* Bump default `jackson` version to latest `2.17.2` -> `2.18.0`. ([#2279](https://github.com/diffplug/spotless/pull/2279))
 ### Fixed
 * Java import order, ignore duplicate group entries
-=======
-* Bump default `jackson` version to latest `2.17.2` -> `2.18.0`. ([#2279](https://github.com/diffplug/spotless/pull/2279))
->>>>>>> 85a0bebc
 
 ## [2.44.0.BETA2] - 2024-08-25
 ### Changed
