--- conflicted
+++ resolved
@@ -4,14 +4,11 @@
 
 ## [Unreleased]
 ### Added
-<<<<<<< HEAD
 * Introduce `<json><jackson/></json>` ([#1492](https://github.com/diffplug/spotless/pull/1492))
   * **POTENTIALLY BREAKING** `JacksonYaml` is now configured with a `Map<String, Boolean>` to configure features
 * Jackson (`json` and `yaml`) has new `spaceBeforeSeparator` option
   * **POTENTIALLY BREAKING** `spaceBeforeSeparator` is defaulted to false while the formatter was behaving with `<spaceBeforeSeparator>true<spaceBeforeSeparator/>`
-=======
 * Allow to specify node executable for node-based formatters using `nodeExecutable` parameter ([#1500](https://github.com/diffplug/spotless/pull/1500))
->>>>>>> a21049af
 ### Fixed
 * The default list of type annotations used by `formatAnnotations` has had 8 more annotations from the Checker Framework added [#1494](https://github.com/diffplug/spotless/pull/1494)
 ### Changes
