# spotless-plugin-maven releases

We adhere to the [keepachangelog](https://keepachangelog.com/en/1.0.0/) format (starting after version `1.27.0`).

## [Unreleased]
### Added
* Add a `jsonPatch` step to `json` formatter configurations. This allows patching of JSON documents using [JSON Patches](https://jsonpatch.com). ([#1753](https://github.com/diffplug/spotless/pull/1753))
<<<<<<< HEAD
* Add support for Eclipse 4.28 to the Groovy formatter. ([#1775](https://github.com/diffplug/spotless/pull/1775))
=======
* Support GJF own import order. ([#1780](https://github.com/diffplug/spotless/pull/1780))
>>>>>>> 4b1a75b6
### Fixed
* Add support for `prettier` version `3.0.0` and newer. ([#1760](https://github.com/diffplug/spotless/pull/1760), [#1751](https://github.com/diffplug/spotless/issues/1751))
* Fix npm install calls when npm cache is not up-to-date. ([#1760](https://github.com/diffplug/spotless/pull/1760), [#1750](https://github.com/diffplug/spotless/issues/1750))
### Changes
* Bump default `eslint` version to latest `8.31.0` -> `8.45.0` ([#1761](https://github.com/diffplug/spotless/pull/1761))
* Bump default `prettier` version to latest (v2) `2.8.1` -> `2.8.8`. ([#1760](https://github.com/diffplug/spotless/pull/1760))

## [2.38.0] - 2023-07-17
### Added
* Support pass skip (`-Dspotless.skip=true`) from command-line. ([#1729](https://github.com/diffplug/spotless/pull/1729))
### Fixed
* Update documented default `semanticSort` to `false`. ([#1728](https://github.com/diffplug/spotless/pull/1728))
### Changes
* Bump default `cleanthat` version to latest `2.13` -> `2.17`. ([#1734](https://github.com/diffplug/spotless/pull/1734))
* Bump default `ktlint` version to latest `0.49.1` -> `0.50.0`. ([#1741](https://github.com/diffplug/spotless/issues/1741))
  * Dropped support for `ktlint 0.47.x` following our policy of supporting two breaking changes at a time.
  * Dropped support for deprecated `useExperimental` parameter in favor of the `ktlint_experimental` property.

## [2.37.0] - 2023-05-24
### Added
* Support Rome as a formatter for JavaScript and TypeScript code. Adds a new `rome` step to `javascript` and `typescript` formatter configurations. ([#1663](https://github.com/diffplug/spotless/pull/1663))
* Add semantics-aware Java import ordering (i.e. sort by package, then class, then member). ([#522](https://github.com/diffplug/spotless/issues/522))
### Fixed
* `palantir` step now accepts a `style` parameter, which is documentation had already claimed to do. ([#1694](https://github.com/diffplug/spotless/pull/1694))
* Fixed a regression which changed the import sorting order in `googleJavaFormat` introduced in `2.36.0`. ([#1680](https://github.com/diffplug/spotless/pull/1680))
* Equo-based formatters now work on platforms unsupported by Eclipse such as PowerPC (fixes [durian-swt#20](https://github.com/diffplug/durian-swt/issues/20))
* When P2 download fails, indicate the responsible formatter. ([#1698](https://github.com/diffplug/spotless/issues/1698))
### Changes
* Equo-based formatters now download metadata to `~/.m2/repository/dev/equo/p2-data` rather than `~/.equo`, and for CI machines without a home directory the p2 data goes to `$GRADLE_USER_HOME/caches/p2-data`. ([#1714](https://github.com/diffplug/spotless/pull/1714))
* Bump default `googleJavaFormat` version to latest `1.16.0` -> `1.17.0`. ([#1710](https://github.com/diffplug/spotless/pull/1710))
* Bump default `ktfmt` version to latest `0.43` -> `0.44`. ([#1691](https://github.com/diffplug/spotless/pull/1691))
* Bump default `ktlint` version to latest `0.48.2` -> `0.49.1`. ([#1696](https://github.com/diffplug/spotless/issues/1696))
  * Dropped support for `ktlint 0.46.x` following our policy of supporting two breaking changes at a time.
* Bump default `sortpom` version to latest `3.0.0` -> `3.2.1`. ([#1675](https://github.com/diffplug/spotless/pull/1675))

## [2.36.0] - 2023-04-06
### Added
* `removeUnusedImport` can be configured to rely on `cleanthat-javaparser-unnecessaryimport`. Default remains `google-java-format`. ([#1589](https://github.com/diffplug/spotless/pull/1589))
* The `style` option in Palantir Java Format ([#1654](https://github.com/diffplug/spotless/pull/1654)).
* Added formatter for Gherkin feature files ([#1649](https://github.com/diffplug/spotless/issues/1649)).
### Fixed
* Fix non deterministic computation of cache fingerprint when using multiple formatters. ([#1643](https://github.com/diffplug/spotless/pull/1643) fixes [#1642](https://github.com/diffplug/spotless/pull/1642))
### Changes
* **POTENTIALLY BREAKING** Drop support for `googleJavaFormat` versions &lt; `1.8`. ([#1630](https://github.com/diffplug/spotless/pull/1630))
* Bump default `cleanthat` version to latest `2.6` -> `2.13`. ([#1589](https://github.com/diffplug/spotless/pull/1589) and [#1661](https://github.com/diffplug/spotless/pull/1661))
* Bump default `diktat` version `1.2.4.2` -> `1.2.5`. ([#1631](https://github.com/diffplug/spotless/pull/1631))
* Bump default `flexmark` version `0.62.2` -> `0.64.0`. ([#1302](https://github.com/diffplug/spotless/pull/1302))
* Bump default `googleJavaFormat` version `1.15.0` -> `1.16.0`. ([#1630](https://github.com/diffplug/spotless/pull/1630))
* Bump default `scalafmt` version `3.7.1` -> `3.7.3`. ([#1584](https://github.com/diffplug/spotless/pull/1584))
* Bump default Eclipse formatters for the 2023-03 release. ([#1662](https://github.com/diffplug/spotless/pull/1662))
  * JDT and GrEclipse `4.26` -> `4.27`
    * Improve GrEclipse error reporting. ([#1660](https://github.com/diffplug/spotless/pull/1660))
  * CDT `11.0` -> `11.1`

## [2.35.0] - 2023-03-13
### Added
* You can now put the filename into a license header template with `$FILE`. ([#1605](https://github.com/diffplug/spotless/pull/1605) fixes [#1147](https://github.com/diffplug/spotless/issues/1147))
### Fixed
* `licenseHeader` default pattern for Java files is updated to `(package|import|public|class|module) `. ([#1614](https://github.com/diffplug/spotless/pull/1614))
### Changes
* Enable incremental up-to-date checking by default. ([#1621](https://github.com/diffplug/spotless/pull/1621))
* All Eclipse formatters are now based on [Equo Solstice OSGi and p2 shim](https://github.com/equodev/equo-ide/tree/main/solstice). ([#1524](https://github.com/diffplug/spotless/pull/1524))
  * Eclipse JDT bumped default to `4.26` from `4.21`, oldest supported is `4.9`.
    * We now recommend dropping the last `.0`, e.g. `4.26` instead of `4.26.0`, you'll get warnings to help you switch.
  * Eclipse Groovy bumped default to `4.26` from `4.21`, oldest supported is `4.18`.
  * Eclipse CDT bumped default to `11.0` from `4.21`, oldest supported is `10.6`.
  * Eclipse WTP is still WIP at [#1622](https://github.com/diffplug/spotless/pull/1622).

## [2.34.0] - 2023-02-27
### Added
* `cleanthat` added `includeDraft` option, to include draft mutators from composite mutators. ([#1574](https://github.com/diffplug/spotless/pull/1574))
* `npm`-based formatters (`prettier`, `tsfmt` and `eslint`) now support caching of `node_modules` directory.
  To enable it, provide the `<npmInstallCache>` option. ([#1590](https://github.com/diffplug/spotless/pull/1590))
### Fixed
* `<json><jackson>` can now handle `Array` as a root element. ([#1585](https://github.com/diffplug/spotless/pull/1585))
* Reduce logging-noise created by `npm`-based formatters ([#1590](https://github.com/diffplug/spotless/pull/1590) fixes [#1582](https://github.com/diffplug/spotless/issues/1582))
### Changes
* Bump default `cleanthat` version to latest `2.1` -> `2.6` ([#1569](https://github.com/diffplug/spotless/pull/1569) and [#1574](https://github.com/diffplug/spotless/pull/1574))

## [2.33.0] - 2023-02-10
### Added
* CleanThat Java Refactorer. ([#1560](https://github.com/diffplug/spotless/pull/1560))
### Fixed
* Allow multiple instances of the same npm-based formatter to be used simultaneously. E.g. use prettier for typescript
  *and* Java (using the community prettier-plugin-java) without messing up their respective `node_module` dependencies. ([#1565](https://github.com/diffplug/spotless/pull/1565))
* `ktfmt` default style uses correct continuation indent. ([#1562](https://github.com/diffplug/spotless/pull/1562))
### Changes
* Bump default `ktfmt` version to latest `0.42` -> `0.43` ([#1561](https://github.com/diffplug/spotless/pull/1561))
* Bump default `jackson` version to latest `2.14.1` -> `2.14.2` ([#1536](https://github.com/diffplug/spotless/pull/1536))

## [2.32.0] - 2023-02-05
### Added
* A synthesis log with the number of considered files is added after each formatter execution ([#1507](https://github.com/diffplug/spotless/pull/1507))
### Fixed
* Respect `sourceDirectory` and `testSourceDirectory` POM configurations for Java formatters ([#1553](https://github.com/diffplug/spotless/pull/1553))
* **POTENTIALLY BREAKING** `sortByKeys` for JSON formatting now takes into account objects inside arrays ([#1546](https://github.com/diffplug/spotless/pull/1546))
* Any commit of the Spotless maven plugin now available via JitPack ([#1547](https://github.com/diffplug/spotless/pull/1547))

## [2.31.0] - 2023-01-26
### Added
* Prettier will now suggest to install plugins if a parser cannot be inferred from the file extension ([#1511](https://github.com/diffplug/spotless/pull/1511))
* Jackson (`json` and `yaml`) has new `spaceBeforeSeparator` option
  * **POTENTIALLY BREAKING** `spaceBeforeSeparator` is defaulted to false while the formatter was behaving with `<spaceBeforeSeparator>true<spaceBeforeSeparator/>`
* Introduce `<json><jackson/></json>` ([#1492](https://github.com/diffplug/spotless/pull/1492))
  * **POTENTIALLY BREAKING** `JacksonYaml` is now configured with a `Map<String, Boolean>` to configure features
* Allow to specify node executable for node-based formatters using `nodeExecutable` parameter ([#1500](https://github.com/diffplug/spotless/pull/1500))
### Fixed
* The default list of type annotations used by `formatAnnotations` has had 8 more annotations from the Checker Framework added [#1494](https://github.com/diffplug/spotless/pull/1494)
* **POTENTIALLY BREAKING** Generate the correct qualifiedRuleId for Ktlint 0.48.x [#1495](https://github.com/diffplug/spotless/pull/1495)
### Changes
* **POTENTIALLY BREAKING** Bump minimum JRE from 8 to 11 ([#1514](https://github.com/diffplug/spotless/pull/1514) part 1 of [#1337](https://github.com/diffplug/spotless/issues/1337))
  * You can bump your build JRE without bumping your requirements ([docs](https://maven.apache.org/plugins/maven-compiler-plugin/examples/set-compiler-source-and-target.html)).
* Spotless' custom build was replaced by [`maven-plugin-development`](https://github.com/britter/maven-plugin-development). ([#1496](https://github.com/diffplug/spotless/pull/1496) fixes [#554](https://github.com/diffplug/spotless/issues/554))
* **POTENTIALLY BREAKING** Removed support for KtLint 0.3x and 0.45.2 ([#1475](https://github.com/diffplug/spotless/pull/1475))
  * `KtLint` does not maintain a stable API - before this PR, we supported every breaking change in the API since 2019.
  * From now on, we will support no more than 2 breaking changes at a time.
* `npm`-based formatters `ESLint`, `prettier` and `tsfmt` delay their `npm install` call until the formatters are first used. ([#1522](https://github.com/diffplug/spotless/pull/1522)
* Bump default `ktlint` version to latest `0.48.1` -> `0.48.2` ([#1529](https://github.com/diffplug/spotless/pull/1529))
* Bump default `scalafmt` version to latest `3.6.1` -> `3.7.1` ([#1529](https://github.com/diffplug/spotless/pull/1529))

## [2.30.0] - 2023-01-13
### Added
* Add option `editorConfigFile` for `ktLint` [#142](https://github.com/diffplug/spotless/issues/142)
  * **POTENTIALLY BREAKING** `ktlint` step now modifies license headers. Make sure to put `licenseHeader` *after* `ktlint`.
* Added `skipLinesMatching` option to `licenseHeader` to support formats where license header cannot be immediately added to the top of the file (e.g. xml, sh). ([#1441](https://github.com/diffplug/spotless/pull/1441))
* Add JSON support ([#1446](https://github.com/diffplug/spotless/pull/1446))
* Add YAML support through Jackson ([#1478](https://github.com/diffplug/spotless/pull/1478))
* Added support for npm-based [ESLint](https://eslint.org/)-formatter for javascript and typescript ([#1453](https://github.com/diffplug/spotless/pull/1453))
* Better suggested messages when user's default is set by JVM limitation. ([#995](https://github.com/diffplug/spotless/pull/995))
### Fixed
* Support `ktlint` 0.48+ new rule disabling syntax ([#1456](https://github.com/diffplug/spotless/pull/1456)) fixes ([#1444](https://github.com/diffplug/spotless/issues/1444))
* Fix subgroups leading catch all matcher.
### Changes
* Bump default `ktlint` version to latest `0.47.1` -> `0.48.1` ([#1456](https://github.com/diffplug/spotless/pull/1456))
* Reduce spurious invalidations of the up-to-date index file ([#1461](https://github.com/diffplug/spotless/pull/1461))
* Bump default version for `prettier` from `2.0.5` to `2.8.1` ([#1453](https://github.com/diffplug/spotless/pull/1453))

## [2.29.0] - 2023-01-02
### Added
* Added support for M2E's incremental compilation ([#1414](https://github.com/diffplug/spotless/pull/1414) fixes [#1413](https://github.com/diffplug/spotless/issues/1413))
### Fixed
* Improve memory usage when using git ratchet ([#1426](https://github.com/diffplug/spotless/pull/1426))
* Support `ktlint` 0.48+ ([#1432](https://github.com/diffplug/spotless/pull/1432)) fixes ([#1430](https://github.com/diffplug/spotless/issues/1430))
### Changes
* Bump default `ktlint` version to latest `0.47.1` -> `0.48.0` ([#1432](https://github.com/diffplug/spotless/pull/1432))
* Bump default `ktfmt` version to latest `0.41` -> `0.42` ([#1421](https://github.com/diffplug/spotless/pull/1421))

## [2.28.0] - 2022-11-24
### Added
* `importOrder` now support groups of imports without blank lines ([#1401](https://github.com/diffplug/spotless/pull/1401))
### Fixed
* Don't treat `@Value` as a type annotation [#1367](https://github.com/diffplug/spotless/pull/1367)
* Support `ktlint_disabled_rules` in `ktlint` 0.47.x [#1378](https://github.com/diffplug/spotless/pull/1378)
* Share git repositories across projects when using ratchet ([#1426](https://github.com/diffplug/spotless/pull/1426))
### Changes
* Bump default `ktfmt` version to latest `0.40` -> `0.41` ([#1340](https://github.com/diffplug/spotless/pull/1340))
* Bump default `scalafmt` version to latest `3.5.9` -> `3.6.1` ([#1373](https://github.com/diffplug/spotless/pull/1373))
* Bump default `diktat` version to latest `1.2.3` -> `1.2.4.2` ([#1393](https://github.com/diffplug/spotless/pull/1393))
* Bump default `palantir-java-format` version to latest `2.10` -> `2.28` ([#1393](https://github.com/diffplug/spotless/pull/1393))

## [2.27.2] - 2022-10-10
### Fixed
* `replace` and `replaceRegex` steps now allow you to replace something with an empty string, previously this would generate a null pointer exception. (fixes [#1359](https://github.com/diffplug/spotless/issues/1359))

## [2.27.1] - 2022-09-28
### Fixed
* `skip` config key should work again now. ([#1353](https://github.com/diffplug/spotless/pull/1353) fixes [#1227](https://github.com/diffplug/spotless/issues/1227) and [#491](https://github.com/diffplug/spotless/issues/491))

## [2.27.0] - 2022-09-19
### Added
* Support for `editorConfigOverride` in `ktlint`, `plugin-maven`. ([#1335](https://github.com/diffplug/spotless/pull/1335) fixes [#1334](https://github.com/diffplug/spotless/issues/1334))

## [2.26.0] - 2022-09-14
### Added
* `formatAnnotations` step to correct formatting of Java type annotations.  It puts type annotations on the same line as the type that they qualify.  Run it after a Java formatting step, such as `googleJavaFormat`. ([#1275](https://github.com/diffplug/spotless/pull/1275))
### Changes
* Bump default `ktfmt` version to latest `0.39` -> `0.40` ([#1312](https://github.com/diffplug/spotless/pull/1312))
* Bump default `ktlint` version to latest `0.46.1` -> `0.47.1` ([#1303](https://github.com/diffplug/spotless/pull/1303))
  * Also restored support for older versions of ktlint back to `0.31.0`

## [2.25.0] - 2022-08-23
### Added
* `scalafmt` integration now has a configuration option `majorScalaVersion` that allows you to configure the Scala version that gets resolved from the maven artifact ([#1283](https://github.com/diffplug/spotless/pull/1283))
### Changes
* Add the `ktlint` rule in error messages when `ktlint` fails to apply a fix ([#1279](https://github.com/diffplug/spotless/pull/1279))
* Bump default `scalafmt` to latest `3.0.8` -> `3.5.9` (removed support for pre-`3.0.0`) ([#1283](https://github.com/diffplug/spotless/pull/1283))

## [2.24.1] - 2022-08-10
### Fixed
* Fix Clang not knowing the filename and changing the format ([#1268](https://github.com/diffplug/spotless/pull/1268) fixes [#1267](https://github.com/diffplug/spotless/issues/1267)).
### Changes
* Bump default `diktat` version to latest `1.2.1` -> `1.2.3` ([#1266](https://github.com/diffplug/spotless/pull/1266))

## [2.24.0] - 2022-07-28
### Added
* Clang and Black no longer break the build when the binary is unavailable, if they will not be run during that build ([#1257](https://github.com/diffplug/spotless/pull/1257)).
* License header support for Kotlin files without `package` or `@file` but do at least have `import` ([#1263](https://github.com/diffplug/spotless/pull/1263)).

## [2.23.0] - 2022-06-30
### Added
* Support for `MAC_CLASSIC` (`\r`) line ending ([#1243](https://github.com/diffplug/spotless/pull/1243) fixes [#1196](https://github.com/diffplug/spotless/issues/1196))
### Changes
* Bump default `ktlint` version to latest `0.45.2` -> `0.46.1` ([#1239](https://github.com/diffplug/spotless/issues/1239))
  * Minimum supported version also bumped to `0.46.0` (we have abandoned strong backward compatibility for `ktlint`, from here on out Spotless will only support the most-recent breaking change).
* Bump default `diktat` version to latest `1.1.0` -> `1.2.1` ([#1246](https://github.com/diffplug/spotless/pull/1246))
  * Minimum supported version also bumped to `1.2.1` (diktat is based on ktlint and has the same backward compatibility issues).
* Bump default `ktfmt` version to latest `0.37` -> `0.39` ([#1240](https://github.com/diffplug/spotless/pull/1240))

## [2.22.8] - 2022-06-11
### Fixed
* `PalantirJavaFormatStep` no longer needs the `--add-exports` calls in `MAVEN_OPTS` or `.mvn/jvm.config`. ([#1233](https://github.com/diffplug/spotless/pull/1233))

## [2.22.7] - 2022-06-10
### Fixed
* (Second try) `googleJavaFormat` and `removeUnusedImports` works on JDK16+ without jvm args workaround. ([#1228](https://github.com/diffplug/spotless/pull/1228))
  * If you have a bunch of `--add-exports` calls in `MAVEN_OPTS` or `.mvn/jvm.config`, you should be able to remove them. (fixes [#834](https://github.com/diffplug/spotless/issues/834#issuecomment-817524058))

## [2.22.6] - 2022-06-05
### Fixed
* `googleJavaFormat` and `removeUnusedImports` works on JDK16+ without jvm args workaround. ([#1224](https://github.com/diffplug/spotless/pull/1224))
  * If you have a bunch of `--add-exports` calls in `MAVEN_OPTS` or `.mvn/jvm.config`, you should be able to remove them. (fixes [#834](https://github.com/diffplug/spotless/issues/834#issuecomment-817524058))

## [2.22.5] - 2022-05-10
### Fixed
* Update the `black` version regex to fix `19.10b0` and earlier. (fixes [#1195](https://github.com/diffplug/spotless/issues/1195), regression introduced in `2.22.2`)
### Changes
* Bump default `ktfmt` version to latest `0.36` -> `0.37`. ([#1200](https://github.com/diffplug/spotless/pull/1200))

## [2.22.4] - 2022-05-03
### Changes
* Bump default `diktat` version to latest `1.0.1` -> `1.1.0`. ([#1190](https://github.com/diffplug/spotless/pull/1190))
  * Converted `diktat` integration to use a compile-only source set. (fixes [#524](https://github.com/diffplug/spotless/issues/524))
  * Use the full path to a file in `diktat` integration. (fixes [#1189](https://github.com/diffplug/spotless/issues/1189))

## [2.22.3] - 2022-04-27
### Changes
* Bump default `ktfmt` version to latest `0.35` -> `0.36`. ([#1183](https://github.com/diffplug/spotless/issues/1183))
* Bump default `google-java-format` version to latest `1.13.0` -> `1.15.0`.
  * ~~This means it is no longer necessary to use the `--add-exports` workaround (fixes [#834](https://github.com/diffplug/spotless/issues/834)).~~ `--add-exports` workaround is still needed.

## [2.22.2] - 2022-04-22
### Fixed
* Fixed support for Python Black's new version reporting. ([#1170](https://github.com/diffplug/spotless/issues/1170))
* Error messages for unexpected file encoding now works on Java 8. (fixes [#1081](https://github.com/diffplug/spotless/issues/1081))
### Changes
* Bump default `black` version to latest `19.10b0` -> `22.3.0`. ([#1170](https://github.com/diffplug/spotless/issues/1170))
* Bump default `ktfmt` version to latest `0.34` -> `0.35`. ([#1159](https://github.com/diffplug/spotless/pull/1159))
* Bump default `ktlint` version to latest `0.43.2` -> `0.45.2`. ([#1177](https://github.com/diffplug/spotless/pull/1177))

## [2.22.1] - 2022-04-06
### Fixed
* Git user config and system config also included for defaultEndings configuration. ([#540](https://github.com/diffplug/spotless/issues/540))

## [2.22.0] - 2022-03-28
### Added
* Added support for setting custom parameters for Kotlin ktfmt in Maven plugin. ([#1145](https://github.com/diffplug/spotless/pull/1145))

## [2.21.0] - 2022-02-19
### Added
* Magic value 'NONE' for disabling ratchet functionality ([#1134](https://github.com/diffplug/spotless/issues/1134))

### Changed
* Use SLF4J for logging ([#1116](https://github.com/diffplug/spotless/issues/1116))

## [2.20.2] - 2022-02-09
### Changed
* Bump default ktfmt `0.30` -> `0.31` ([#1118](https://github.com/diffplug/spotless/pull/1118)).
### Fixed
* Add full support for git worktrees ([#1119](https://github.com/diffplug/spotless/pull/1119)).

## [2.20.1] - 2022-02-01
* Bump default versions of formatters ([#1095](https://github.com/diffplug/spotless/pull/1095)).
  * google-java-format `1.12.0` -> `1.13.0`
  * ktfmt `0.29` -> `0.30`
* Added support for git property `core.autocrlf` ([#540](https://github.com/diffplug/spotless/issues/540))

## [2.20.0] - 2022-01-13
### Added
* Added support for the [palantir-java-format](https://github.com/palantir/palantir-java-format) Java formatter ([#1083](https://github.com/diffplug/spotless/pull/1083)).

## [2.19.2] - 2022-01-10
### Fixed
* Enabling the upToDateChecking with the plugin configured inside pluginManagement, with an additional dependency and running under Maven 3.6.3 leads to a java.io.NotSerializableException. ([#1074](https://github.com/diffplug/spotless/pull/1074)).

## [2.19.1] - 2022-01-07
### Fixed
* Update IndentStep to allow leading space on multiline comments ([#1072](https://github.com/diffplug/spotless/pull/1072)).

## [2.19.0] - 2022-01-06
### Added
* Support custom index files for incremental up-to-date checking ([#1055](https://github.com/diffplug/spotless/pull/1055)).
### Fixed
* Remove Java files from default Maven Groovy formatting ([#1051](https://github.com/diffplug/spotless/pull/1051)).
  * Before this release, the default target of groovy was
    * `src/main/groovy/**/*.groovy`
    * `src/test/groovy/**/*.groovy`
    * `src/main/java/**/*.java`
    * `src/test/java/**/*.java`
  * This release removes the `.java` includes.
### Changed
* Bumped default DiKTat from `0.4.0` to `1.0.1`. This is a breaking change for DiKTat users on the default version, because some rules were renamed/changed. Check [DiKTat changelog](https://github.com/analysis-dev/diktat/releases) for details.

## [2.18.0] - 2021-12-23
### Added
* Incremental up-to-date checking ([#935](https://github.com/diffplug/spotless/pull/935)).
* Support for Markdown with `flexmark` at `0.62.2` ([#1011](https://github.com/diffplug/spotless/pull/1011)).

## [2.17.7] - 2021-12-16
### Fixed
* `ratchetFrom` is now faster ([#1038](https://github.com/diffplug/spotless/pull/1038)).

## [2.17.6] - 2021-12-05
### Changed
* Bumped default ktlint from `0.43.0` to `0.43.2`.

## [2.17.5] - 2021-12-01
### Changed
* Bump jgit version ([#992](https://github.com/diffplug/spotless/pull/992)).
  * jgit `5.10.0.202012080955-r` -> `5.13.0.202109080827-r`

## [2.17.4] - 2021-11-09
### Changed
* Bump default formatter versions ([#989](https://github.com/diffplug/spotless/pull/989))
  * google-java-format `1.11.0` -> `1.12.0`
  * ktlint `0.42.1` -> `0.43.0`
  * ktfmt `0.27` -> `0.29`
  * scalafmt `3.0.0` -> `3.0.8`

## [2.17.3] - 2021-10-26
### Changed
* Added support and bump Eclipse formatter default versions to `4.21` for `eclipse-groovy`. Change is only applied for JVM 11+.
* Added support for ktlint's FilenameRule ([#974](https://github.com/diffplug/spotless/pull/974)).

### Fixed
 * Revert change from 2.17.2 regarding [skip bug](https://github.com/diffplug/spotless/pull/969) because fixing the skip bug caused inconsistent behavior between `check.skip` and `apply.skip`.
 * [skip bug](https://github.com/diffplug/spotless/issues/968) if ratchetFrom is specified, the build will still fail in if no Git repository is found, even if `skip` is true (new fix).

### Fixed
 * Temporary workspace deletion for Eclipse based formatters on JVM shutdown ([#967](https://github.com/diffplug/spotless/issues/967)). Change is only applied for Eclipse versions using JVM 11+, no back-port to older versions is planned.

## [2.17.2] - 2021-10-14
### Fixed
 * [skip bug](https://github.com/diffplug/spotless/issues/968) if ratchetFrom is specified, the build will still fail in if no Git repository is found, even if `skip` is true.

## [2.17.1] - 2021-10-13
### Fixed
 * [module-info formatting](https://github.com/diffplug/spotless/pull/958) in `eclipse-jdt` versions `4.20` and `4.21`. Note that the problem also affects older versions.
 * Added workaround to support projects using git worktrees ([#965](https://github.com/diffplug/spotless/pull/965))

## [2.17.0] - 2021-10-04
### Added
* Added `wildcardsLast` option for Java `importOrder` ([#956](https://github.com/diffplug/spotless/pull/956))

## [2.16.0] - 2021-10-02
### Added
* Added support for JBDI bind list params in sql formatter ([#955](https://github.com/diffplug/spotless/pull/955))

## [2.15.0] - 2021-09-30
### Added
* Added support for custom JSR223 formatters ([#945](https://github.com/diffplug/spotless/pull/945))
* Added support for formatting and sorting Maven POMs ([#946](https://github.com/diffplug/spotless/pull/946))

## [2.14.0] - 2021-09-27
### Added
* Added support for calling local binary formatters ([#949](https://github.com/diffplug/spotless/pull/949))
### Changed
* Added support and bump Eclipse formatter default versions to `4.21` for `eclipse-cdt`, `eclipse-jdt`, `eclipse-wtp`. Change is only applied for JVM 11+.
* Added `groupArtifact` option for `google-java-format` ([#944](https://github.com/diffplug/spotless/pull/944))

## [2.13.1] - 2021-09-20
### Changed
* Added support and bump Eclipse formatter default versions for JVM 11+. For older JVMs the previous defaults remain.
  * `eclipse-cdt` from `4.16` to `4.20`
  * `eclipse-groovy` from `4.19` to `4.20`
  * `eclipse-jdt` from `4.19` to `4.20`
  * `eclipse-wtp` from `4.18` to `4.20`

## [2.13.0] - 2021-09-04
### Added
* Added support for `google-java-format`'s `skip-reflowing-long-strings` option ([#929](https://github.com/diffplug/spotless/pull/929))

## [2.12.3] - 2021-08-20
### Changed
* Added support for [scalafmt 3.0.0](https://github.com/scalameta/scalafmt/releases/tag/v3.0.0) and bump default scalafmt version to `3.0.0` ([#913](https://github.com/diffplug/spotless/pull/913)).
* Bump default versions ([#915](https://github.com/diffplug/spotless/pull/915))
  * `ktfmt` from `0.24` to `0.27`
  * `ktlint` from `0.35.0` to `0.42.1`
  * `google-java-format` from `1.10.0` to `1.11.0`

## [2.12.2] - 2021-07-20
### Fixed
 * Improved [SQL formatting](https://github.com/diffplug/spotless/pull/897) with respect to comments

## [2.12.1] - 2021-06-17

### Fixed
* Fixed IndexOutOfBoundsException in parallel execution of `eclipse-groovy` formatter ([#877](https://github.com/diffplug/spotless/issues/877))

## [2.12.0] - 2021-06-10
### Added
* Added support for `eclipse-cdt` at `4.19.0`. Note that version requires Java 11 or higher.
* Added support for `eclipse-groovy` at `4.18.0` and `4.19.0`.
* Added support for `eclipse-wtp` at `4.19.0`. Note that version requires Java 11 or higher.
### Changed
* Bump `eclipse-groovy` default version from `4.17.0` to `4.19.0`.

## [2.11.1] - 2021-05-13
### Fixed
* Node is re-installed if some other build step removed it ([#863](https://github.com/diffplug/spotless/issues/863))

## [2.11.0] - 2021-05-03
### Added
* Added support for [python](README.md#python), specifically [black](README.md#black).
### Changed
* Update ktfmt from 0.21 to 0.24
### Fixed
* The `<url>` field in the maven POM is now set correctly ([#798](https://github.com/diffplug/spotless/issues/798))

## [2.10.3] - 2021-04-21
### Fixed
* Explicitly separate target file from git arguments when parsing year for license header to prevent command from failing on argument-like paths ([#847](https://github.com/diffplug/spotless/pull/847))

## [2.10.2] - 2021-04-20
### Fixed
* LicenseHeaderStep treats address as copyright year ([#716](https://github.com/diffplug/spotless/issues/716))

## [2.10.1] - 2021-04-13
### Fixed
* Fix license header bug for years in range ([#840](https://github.com/diffplug/spotless/pull/840)).

## [2.10.0] - 2021-04-10
### Added
* Added support for `eclipse-jdt` at `4.19.0`.
### Changed
* Bump `eclipse-jdt` default version from `4.18.0` to `4.19.0`.
* Bump `google-java-format` default version from `1.9` to `1.10.0`.
* Expose configuration exceptions from scalafmt ([#837](https://github.com/diffplug/spotless/issues/837))

## [2.9.0] - 2021-03-05
### Added
* Bump ktfmt to 0.21 and add support to Google and Kotlinlang formats ([#812](https://github.com/diffplug/spotless/pull/812))

## [2.8.1] - 2021-02-16
### Fixed
* Allow licence headers to be blank ([#801](https://github.com/diffplug/spotless/pull/801)).

## [2.8.0] - 2021-02-09
### Added
* Support for diktat ([#789](https://github.com/diffplug/spotless/pull/789))

## [2.7.0] - 2021-01-04
### Added
* Added ability to specify dropbox style for ktfmt `<style>DROPBOX</style>` ([#764](https://github.com/diffplug/spotless/pull/764))
* Added support for `eclipse-cdt`, `eclipse-jdt`, and `eclipse-wtp` at `4.18.0`.
### Changed
* Bump `eclipse-jdt` default version from `4.17.0` to `4.18.0`.
* Bump `eclipse-wtp` default version from `4.17.0` to `4.18.0`.
* Bump `ktfmt` default version from `0.16` to `0.19` ([#748](https://github.com/diffplug/spotless/issues/748) and [#773](https://github.com/diffplug/spotless/issues/773)).
### Fixed
* Fixed `ratchetFrom` support for git-submodule ([#746](https://github.com/diffplug/spotless/issues/746)).
* Fixed `ratchetFrom` excess memory consumption ([#735](https://github.com/diffplug/spotless/issues/735)).
* `ktfmt` v0.19+ with dropbox-style works again ([#765](https://github.com/diffplug/spotless/pull/765)).
* `prettier` no longer throws errors on empty files ([#751](https://github.com/diffplug/spotless/pull/751)).
* Fixed error when running on root of windows mountpoint ([#760](https://github.com/diffplug/spotless/pull/760)).
* Fix broken test for spotlessFiles parameter on windows ([#737](https://github.com/diffplug/spotless/pull/737)).

## [2.6.1] - 2020-11-16
### Fixed
* Fixed a bug which occurred if the root directory of the project was also the filesystem root ([#732](https://github.com/diffplug/spotless/pull/732)).
* Upgraded org.codehaus.plexus:plexus-utils to its latest version (3.3.0) to improve directory scanning time ([#729](https://github.com/diffplug/spotless/pull/729)).
  * Whether this helps with the directory scanning time is unconfirmed, please report your experience in the issue above.

## [2.6.0] - 2020-11-13
### Added
* Added support to npm-based steps for picking up `.npmrc` files ([#727](https://github.com/diffplug/spotless/pull/727))
### Fixed
* Fixed bug in import order which woudld cause trailing empty strings to get dropped ([731](https://github.com/diffplug/spotless/issues/731))
  * e.g. `<importorder><order>java,javafx,com.mycompany,</order></importorder>`
* Bump JGit from `5.8.0` to `5.9.0` to improve performance ([#726](https://github.com/diffplug/spotless/issues/726))

## [2.5.0] - 2020-10-20
### Added
* Added support for eclipse-cdt 4.14.0, 4.16.0 and 4.17.0 ([#722](https://github.com/diffplug/spotless/pull/722)).
* Added support for eclipse-groovy 4.14.0, 4.15.0, 4.16.0 and 4.17.0 ([#722](https://github.com/diffplug/spotless/pull/722)).
* Added support for eclipse-jdt 4.17.0 ([#722](https://github.com/diffplug/spotless/pull/722)).
* Added support for eclipse-wtp 4.14.0, 4.15.0, 4.16.0 and 4.17.0 ([#722](https://github.com/diffplug/spotless/pull/722)).
### Changed
* Updated default eclipse-cdt from 4.13.0 to 4.16.0 ([#722](https://github.com/diffplug/spotless/pull/722)). Note that version 4.17.0 is supported, but requires Java 11 or higher.
* Updated default eclipse-groovy from 4.13.0 to 4.17.0 ([#722](https://github.com/diffplug/spotless/pull/722)).
* Updated default eclipse-jdt from 4.16.0 to 4.17.0 ([#722](https://github.com/diffplug/spotless/pull/722)).
* Updated default eclipse-wtp from 4.13.0 to 4.17.0 ([#722](https://github.com/diffplug/spotless/pull/722)).

## [2.4.2] - 2020-10-05
### Fixed
* Improve speed by ~4x when using `<ratchetFrom>` ([#701](https://github.com/diffplug/spotless/pull/706)).

## [2.4.1] - 2020-09-18
### Fixed
* Don't assume that file content passed into Prettier is at least 50 characters (https://github.com/diffplug/spotless/pull/699).

## [2.4.0] - 2020-09-17
### Added
* Added support for groovy formatting ([#698](https://github.com/diffplug/spotless/pull/697)).
* Added support for sql formatting ([#698](https://github.com/diffplug/spotless/pull/698)).

## [2.3.1] - 2020-09-12
### Fixed
* Improved JRE parsing to handle strings like `16-loom` (fixes [#693](https://github.com/diffplug/spotless/issues/693)).
* Added support for groovy formatting ([#697](https://github.com/diffplug/spotless/pull/697))

## [2.3.0] - 2020-09-11
### Added
* New option [`<toggleOffOn />`](README.md#spotlessoff-and-spotlesson) which allows the tags `spotless:off` and `spotless:on` to protect sections of code from the rest of the formatters ([#691](https://github.com/diffplug/spotless/pull/691)).
### Changed
* When applying license headers for the first time, we are now more lenient about parsing existing years from the header ([#690](https://github.com/diffplug/spotless/pull/690)).

## [2.2.0] - 2020-09-08
### Added
* `<googleJavaFormat>` default version is now `1.9` on JDK 11+, while continuing to be `1.7` on earlier JDKs. This is especially helpful to `<removeUnusedImports />`, since it always uses the default version of GJF (fixes [#681](https://github.com/diffplug/spotless/issues/681)).

## [2.1.0] - 2020-08-29
### Added
* Added support for  eclipse-jdt 4.14.0, 4.15.0 and 4.16.0 ([#678](https://github.com/diffplug/spotless/pull/678)).
### Changed
* Updated default eclipse-jdt from 4.13.0 to 4.16.0 ([#678](https://github.com/diffplug/spotless/pull/678)).

## [2.0.3] - 2020-08-21
### Fixed
* `<ktlint>` is now more robust when parsing version string for version-dependent implementation details, fixes [#668](https://github.com/diffplug/spotless/issues/668).

## [2.0.2] - 2020-08-10
### Changes
*  Bump default ktfmt from 0.13 to 0.16 ([#642](https://github.com/diffplug/spotless/pull/648)).

### Fixed
* `<importOrder />` was broken (fixes [#663](https://github.com/diffplug/spotless/issues/663)).
* `<ratchetFrom>` was broken when set at global level (fixes [#664](https://github.com/diffplug/spotless/issues/664)).

## [2.0.1] - 2020-07-04
### Fixed
* Git-native handling of line endings was broken, now fixed ([#639](https://github.com/diffplug/spotless/pull/639)).

## [2.0.0] - 2020-07-02
### Added
* You can now ratchet a project's style by limiting Spotless only to files which have changed since a given [git reference](https://javadoc.io/doc/org.eclipse.jgit/org.eclipse.jgit/5.6.1.202002131546-r/org/eclipse/jgit/lib/Repository.html#resolve-java.lang.String-), e.g. `ratchetFrom 'origin/main'`. ([#590](https://github.com/diffplug/spotless/pull/590))
* Huge speed improvement for multi-module projects thanks to improved cross-project classloader caching ([#571](https://github.com/diffplug/spotless/pull/571), fixes [#559](https://github.com/diffplug/spotless/issues/559)).
* If you specify `-DspotlessSetLicenseHeaderYearsFromGitHistory=true`, Spotless will perform an expensive search through git history to determine the oldest and newest commits for each file, and uses that to determine license header years. ([#626](https://github.com/diffplug/spotless/pull/626))
* `prettier` will now autodetect the parser (and formatter) to use based on the filename, unless you override this using `config` or `configFile` with the option `parser` or `filepath` ([#620](https://github.com/diffplug/spotless/pull/620)).
* Added ANTLR4 support ([#326](https://github.com/diffplug/spotless/issues/326)).
### Removed
* **BREAKING** the default includes for `<typescript>` and `<cpp>` were removed, and will now generate an error if an `<include>` is not specified.  There is no well-established convention for these languages in the maven ecosystem, and the performance of the default includes is far worse than a user-provided one.  If you dislike this change, please complain in [#634](https://github.com/diffplug/spotless/pull/634), it would not be a breaking change to bring the defaults back.
* **BREAKING** inside the `<cpp>` block, `<eclipse>` has been renamed to `<eclipseCdt>` to avoid any confusion with the java `<eclipse>` ([#636](https://github.com/diffplug/spotless/pull/636)).
* **BREAKING** the long-deprecated `<xml>` and `<css>` formats have been removed, in favor of the long-available [`<eclipseWtp>`](https://github.com/diffplug/spotless/tree/main/plugin-maven#eclipse-wtp) step which is available in every generic format ([#630](https://github.com/diffplug/spotless/pull/630)).
  * This probably doesn't affect you, but if it does, you just need to change `<xml>...` into `<formats><format><eclipseWtp><type>XML</type>...`
  * In [`1.15.0` (released 2018-09-23)](#1150---2018-09-23), we added support for `xml` and `css` formats using the Eclipse WTP.
  * In [`1.18.0` (released 2019-02-11)](#1180---2019-02-11), we deprecated these, in favor of the generic `eclipseWtp` step which is available for all generic formats.  This allows you to have multiple XML and CSS formats, rather than just one.
  * And now we removed them entirely.

## [1.31.3] - 2020-06-17
### Changed
* Nodejs-based formatters `prettier` and `tsfmt` now use native node instead of the J2V8 approach. ([#606](https://github.com/diffplug/spotless/pull/606))
  * This removes the dependency to the no-longer-maintained Linux/Windows/macOs variants of J2V8.
  * This enables spotless to use the latest `prettier` versions (instead of being stuck at prettier version <= `1.19.0`)
  * Bumped default versions, prettier `1.16.4` -> `2.0.5`, tslint `5.12.1` -> `6.1.2`
### Fixed
* `licenseHeader` is now more robust when parsing years from existing license headers. ([#593](https://github.com/diffplug/spotless/pull/593))

## [1.31.2] - 2020-06-01
### Fixed
* Shared library used by the nodejs-based steps used to be extracted into the user home directory, but now it is extracted into a temporary directory and deleted on VM shutdown. ([#586](https://github.com/diffplug/spotless/pull/586))
* If you specified a config file for a formatter, it used to be needlessly copied to a randomly-named file in the build folder.  This could cause performance to suffer, especially for [large multi-project builds that use eclipse](https://github.com/diffplug/spotless/issues/559). ([#572](https://github.com/diffplug/spotless/pull/572))
  * Note: if you are extracting config files from resource jars, we still have bad performance for this case, see [#559](https://github.com/diffplug/spotless/issues/559) for details.

## [1.31.1] - 2020-05-21
### Fixed
* If the encoding was set incorrectly, `spotless:apply` could clobber special characters.  Spotless now prevents this, and helps to suggest the correct encoding. ([#575](https://github.com/diffplug/spotless/pull/575))

## [1.31.0] - 2020-05-05
### Added
* Support for google-java-format 1.8 (requires build to run on Java 11+) ([#562](https://github.com/diffplug/spotless/issues/562))
* Support for ktfmt 0.13 (requires build to run on Java 11+) ([#569](https://github.com/diffplug/spotless/pull/569))
* `mvn spotless:apply` is now guaranteed to be idempotent, even if some of the formatters are not.  See [`PADDEDCELL.md` for details](https://github.com/diffplug/spotless/blob/main/PADDEDCELL.md) if you're curious. ([#565](https://github.com/diffplug/spotless/pull/565))
* Updated a bunch of dependencies, most notably jgit `5.5.0.201909110433-r` -> `5.7.0.202003110725-r`. ([#564](https://github.com/diffplug/spotless/pull/564))

## [1.30.0] - 2020-04-10
### Added
* Support for prettier ([#555](https://github.com/diffplug/spotless/pull/555)).

## [1.29.0] - 2020-04-02
### Added
* Support for tsfmt ([#548](https://github.com/diffplug/spotless/pull/548)).
### Fixed
* Eclipse-WTP formatter (web tools platform, not java) handles some character encodings incorrectly on OS with non-unicode default file encoding [#545](https://github.com/diffplug/spotless/issues/545). Fixed for Eclipse-WTP formatter Eclipse version 4.13.0 (default version).

## [1.28.0] - 2020-03-20
### Added
* Enable IntelliJ-compatible token `$today.year` for specifying the year in license header files. ([#542](https://github.com/diffplug/spotless/pull/542))
### Fixed
* Fix scala and kotlin maven config documentation.
* Eclipse-WTP formatter (web tools platform, not java) could encounter errors in parallel multiproject builds [#492](https://github.com/diffplug/spotless/issues/492). Fixed for Eclipse-WTP formatter Eclipse version 4.13.0 (default version).

## [1.27.0] - 2020-01-01
* Should be no changes whatsoever!  Released only for consistency with lib and plugin-gradle.

## [1.26.1] - 2019-11-27
* Revert the change in console display of errors from 1.26.0 ([#485](https://github.com/diffplug/spotless/pull/485)) because [of these problems](https://github.com/diffplug/spotless/pull/485#issuecomment-552925932).
* Bugfix: Fix NPE in EclipseXmlFormatterStepImpl ([#489](https://github.com/diffplug/spotless/pull/489))

## [1.26.0] - 2019-11-11
* Fix project URLs in poms. ([#478](https://github.com/diffplug/spotless/pull/478))
* Fix `ImportSorter` crashing with empty files. ([#474](https://github.com/diffplug/spotless/pull/474))
  * Fixes [#305](https://github.com/diffplug/spotless/issues/305) StringIndexOutOfBoundsException for empty Groovy file when performing importOrder
* Bugfix: CDT version `4.12.0` now properly uses `9.8`, whereas before it used `9.7`. ([#482](https://github.com/diffplug/spotless/pull/482#discussion_r341380884))
* Updated default eclipse-wtp from 4.12.0 to 4.13.0 ([#482](https://github.com/diffplug/spotless/pull/482))
* Updated default eclipse-groovy from 4.12.0 to 4.13.0 ([#482](https://github.com/diffplug/spotless/pull/482))
* Updated default eclipse-jdt from 4.12.0 to 4.13.0 ([#482](https://github.com/diffplug/spotless/pull/482))
* Updated default eclipse-cdt from 4.12.0 to 4.13.0 ([#482](https://github.com/diffplug/spotless/pull/482))
* Bump default version of KtLint from `0.34.2` to `0.35.0`. ([#473](https://github.com/diffplug/spotless/issues/473))
* Several improvements to the console display of formatting errors. ([#465](https://github.com/diffplug/spotless/pull/465))
    * Visualize \r and \n as ␍ and ␊ when possible ([#465](https://github.com/diffplug/spotless/pull/465))
    * Make end-of-lines visible when file contains whitespace and end-of-line issues at the same time ([#465](https://github.com/diffplug/spotless/pull/465))
    * Print actual diff line instead of "1 more lines that didn't fit" ([#467](https://github.com/diffplug/spotless/issues/467))

## [1.25.1] - 2019-10-07
* Fixed problem which could cause a stale `.jar` to be published. ([#471](https://github.com/diffplug/spotless/pull/471))

## [1.25.0] - 2019-10-06
* **KNOWN ISSUE:** published jar is the same as `1.24.3`, causes `Invalid plugin descriptor`. ([#470](https://github.com/diffplug/spotless/issues/470))
* Add support for ktlint `0.34+`, and bump default version from `0.32.0` to `0.34.2`. ([#469](https://github.com/diffplug/spotless/pull/469))

## [1.24.3] - 2019-09-23
* Update jgit from `5.3.2.201906051522-r` to `5.5.0.201909110433-r`. ([#445](https://github.com/diffplug/spotless/pull/445))
  * Fixes [#410](https://github.com/diffplug/spotless/issues/410) AccessDeniedException in MinGW/ GitBash.
  * Also fixes occasional [hang on NFS due to filesystem timers](https://github.com/diffplug/spotless/pull/407#issuecomment-514824364).
* Eclipse-based formatters used to leave temporary files around ([#447](https://github.com/diffplug/spotless/issues/447)). This is now fixed, but only for eclipse 4.12+, no back-port to older Eclipse formatter versions is planned. ([#451](https://github.com/diffplug/spotless/issues/451))
* Bumped `scalafmt` default version from `1.1.0` to `2.0.1`, since there are [bugs](https://github.com/diffplug/spotless/issues/454) in the old default ([#458](https://github.com/diffplug/spotless/pull/458)).

## [1.24.1] - 2019-08-12
* Fixes class loading issue with Java 9+ ([#426](https://github.com/diffplug/spotless/pull/426)).

## [1.24.0] - 2019-07-29
* Updated default eclipse-wtp from 4.8.0 to 4.12.0 ([#423](https://github.com/diffplug/spotless/pull/423)).
* Updated default eclipse-groovy from 4.10 to 4.12.0 ([#423](https://github.com/diffplug/spotless/pull/423)).
* Updated default eclipse-jdt from 4.11.0 to 4.12.0 ([#423](https://github.com/diffplug/spotless/pull/423)).
* Updated default eclipse-cdt from 4.11.0 to 4.12.0 ([#423](https://github.com/diffplug/spotless/pull/423)).
    * **KNOWN BUG - accidentally published CDT 9.7 rather than 9.8 fixed in 1.26.0**
* Added new maven coordinates for scalafmt 2.0.0+, maintains backwards compatability ([#415](https://github.com/diffplug/spotless/issues/415))

## [1.23.1] - 2019-06-17
* Fixes incorrect M2 cache directory path handling of Eclipse based formatters ([#401](https://github.com/diffplug/spotless/issues/401))
* Update jgit from `4.9.0.201710071750-r` to `5.3.2.201906051522-r` because gradle project is sometimes broken by `apache httpcomponents` in transitive dependency. ([#407](https://github.com/diffplug/spotless/pull/407))

## [1.23.0] - 2019-04-24
* Updated default ktlint from 0.21.0 to 0.32.0, and Maven coords to com.pinterest ([#394](https://github.com/diffplug/spotless/pull/394))

## [1.22.0] - 2019-04-15
* Updated default eclipse-cdt from 4.7.3a to 4.11.0 ([#390](https://github.com/diffplug/spotless/pull/390)).
* Added `-DspotlessFiles` switch to allow targeting specific files ([#392](https://github.com/diffplug/spotless/pull/392))

## [1.21.1] - 2019-03-29
* Fixes incorrect plugin and pom metadata in `1.21.0` ([#388](https://github.com/diffplug/spotless/issues/388)).

## [1.21.0] - 2019-03-28
* Updated default eclipse-wtp from 4.7.3b to 4.8.0 ([#382](https://github.com/diffplug/spotless/pull/382)).
* Updated default eclipse-groovy from 4.8.1 to 4.10.0 ([#382](https://github.com/diffplug/spotless/pull/382)).
* Updated default eclipse-jdt from 4.10.0 to 4.11.0 ([#384](https://github.com/diffplug/spotless/pull/384)).

## [1.20.0] - 2019-03-14
* Updated default eclipse-wtp from 4.7.3a to 4.7.3b ([#371](https://github.com/diffplug/spotless/pull/371)).
* Default behavior of XML formatter changed to ignore  external URIs ([#369](https://github.com/diffplug/spotless/issues/369)).
  * **WARNING RESOLVED: By default, xml formatter no longer downloads external entities. You can opt-in to resolve external entities by setting resolveExternalURI to true. However, if you do opt-in, be sure that all external entities are referenced over https and not http, or you may be vulnerable to XXE attacks.**

## [1.19.0] - 2019-03-11
**WARNING: xml formatter in this version may be vulnerable to XXE attacks, fixed in 1.20.0 (see [#358](https://github.com/diffplug/spotless/issues/358)).**

* Security fix: Updated groovy, c/c++, and eclipse WTP formatters so that they download their source jars securely using `https` rather than `http` ([#360](https://github.com/diffplug/spotless/issues/360)).
* Updated default eclipse-jdt from 4.9.0 to 4.10.0 ([#368](https://github.com/diffplug/spotless/pull/368))
* Add a skip parameter to apply mojo to enable to bypass it if desired. ([#367](https://github.com/diffplug/spotless/pull/367)).

## [1.18.0] - 2019-02-11
**WARNING: xml formatter in this version may be vulnerable to XXE attacks, fixed in 1.20.0 (see [#358](https://github.com/diffplug/spotless/issues/358)).**

* Provided eclipse-wtp formatters as part of custom source format element. ([#325](https://github.com/diffplug/spotless/pull/325)). This change obsoletes the CSS and XML source elements.
* Updated default google-java-format from 1.5 to 1.7 ([#335](https://github.com/diffplug/spotless/issues/335)).
* `<importOrder><file>somefile</file></importOrder>` is now lazy ([#218](https://github.com/diffplug/spotless/issues/218)).

## [1.17.0] - 2018-12-13
**WARNING: xml formatter in this version may be vulnerable to XXE attacks, fixed in 1.20.0 (see [#358](https://github.com/diffplug/spotless/issues/358)).**

* Updated default eclipse-jdt from 4.7.3a to 4.9.0 ([#316](https://github.com/diffplug/spotless/pull/316)). New version addresses enum-tab formatting bug in 4.8 ([#314](https://github.com/diffplug/spotless/issues/314)).

## [1.16.0] - 2018-10-30
**WARNING: xml formatter in this version may be vulnerable to XXE attacks, fixed in 1.20.0 (see [#358](https://github.com/diffplug/spotless/issues/358)).**

* Added support for Eclipse's CSS formatter from WTP ([#311](https://github.com/diffplug/spotless/pull/311)).

## [1.15.0] - 2018-09-23
**WARNING: xml formatter in this version may be vulnerable to XXE attacks, fixed in 1.20.0 (see [#358](https://github.com/diffplug/spotless/issues/358)).**

* Added `xml` support ([#140](https://github.com/diffplug/spotless/issues/140)) using formatter of Eclipse WTP 3.9.5 ([#241](https://github.com/diffplug/spotless/pull/241)).
* Added C/C++ support using formatter of Eclipse CDT 9.4.3 ([#232](https://github.com/diffplug/spotless/issues/232)).
* Skip `package-info.java` and `module-info.java` files from license header formatting. ([#273](https://github.com/diffplug/spotless/pull/273))
* Updated JSR305 annotation from 3.0.0 to 3.0.2 ([#274](https://github.com/diffplug/spotless/pull/274))
* Migrated from FindBugs annotations 3.0.0 to SpotBugs annotations 3.1.6 ([#274](https://github.com/diffplug/spotless/pull/274))
* Fix Maven version prerequisite in the generated POM ([#289](https://github.com/diffplug/spotless/pull/289))

## [1.14.0] - 2018-07-24
* Updated default eclipse-jdt from 4.7.2 to 4.7.3a ([#263](https://github.com/diffplug/spotless/issues/263)). New version fixes a bug preventing Java code formatting within JavaDoc comments ([#191](https://github.com/diffplug/spotless/issues/191)).
* Updated default groovy-eclipse from 4.6.3 to 4.8.0 ([#244](https://github.com/diffplug/spotless/pull/244)). New version allows to ignore internal formatter errors/warnings.
* Require 3.1.0+ version of Maven. ([#259](https://github.com/diffplug/spotless/pull/259))
* Fixed integration with latest versions of scalafmt. ([#260](https://github.com/diffplug/spotless/pull/260))

## [1.13.0] - 2018-06-01
* Fixed a bug in configuration file resolution on Windows when file is denoted by a URL. ([#254](https://github.com/diffplug/spotless/pull/254))

## [1.0.0.BETA5] - 2018-05-14
* Fixed a bug in `LicenseHeaderStep` which caused an exception with some malformed date-aware licenses. ([#222](https://github.com/diffplug/spotless/pull/222))
* Added support for Kotlin and Ktlint in Maven plugin ([#223](https://github.com/diffplug/spotless/pull/223)).
* Updated default ktlint from 0.14.0 to 0.21.0
* Added support for multiple generic formatters in Maven plugin ([#242](https://github.com/diffplug/spotless/pull/242)).

## [1.0.0.BETA4] - 2018-02-27
* Fixed published POM to include dependency on plexus-resources ([#213](https://github.com/diffplug/spotless/pull/213)).

## [1.0.0.BETA3] - 2018-02-26
* Improved support for multi-module Maven projects ([#210](https://github.com/diffplug/spotless/pull/210)).
* Added generic format support for maven-plugin ([#209](https://github.com/diffplug/spotless/pull/209)).

## [1.0.0.BETA2] - 2018-02-15
* Fix build to ensure that published versions never have snapshot deps ([#205](https://github.com/diffplug/spotless/pull/205)).

## [1.0.0.BETA1] - 2018-02-11
* Maven plugin written by [Konstantin Lutovich](https://github.com/lutovich).
* Full support for the Java and Scala formatters.
* Initial release, after user feedback we will ship `1.x`.<|MERGE_RESOLUTION|>--- conflicted
+++ resolved
@@ -5,11 +5,6 @@
 ## [Unreleased]
 ### Added
 * Add a `jsonPatch` step to `json` formatter configurations. This allows patching of JSON documents using [JSON Patches](https://jsonpatch.com). ([#1753](https://github.com/diffplug/spotless/pull/1753))
-<<<<<<< HEAD
-* Add support for Eclipse 4.28 to the Groovy formatter. ([#1775](https://github.com/diffplug/spotless/pull/1775))
-=======
-* Support GJF own import order. ([#1780](https://github.com/diffplug/spotless/pull/1780))
->>>>>>> 4b1a75b6
 ### Fixed
 * Add support for `prettier` version `3.0.0` and newer. ([#1760](https://github.com/diffplug/spotless/pull/1760), [#1751](https://github.com/diffplug/spotless/issues/1751))
 * Fix npm install calls when npm cache is not up-to-date. ([#1760](https://github.com/diffplug/spotless/pull/1760), [#1750](https://github.com/diffplug/spotless/issues/1750))
@@ -27,6 +22,7 @@
 * Bump default `ktlint` version to latest `0.49.1` -> `0.50.0`. ([#1741](https://github.com/diffplug/spotless/issues/1741))
   * Dropped support for `ktlint 0.47.x` following our policy of supporting two breaking changes at a time.
   * Dropped support for deprecated `useExperimental` parameter in favor of the `ktlint_experimental` property.
+* Support GJF own import order. ([#1780](https://github.com/diffplug/spotless/pull/1780))
 
 ## [2.37.0] - 2023-05-24
 ### Added
