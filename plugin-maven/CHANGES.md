--- conflicted
+++ resolved
@@ -3,13 +3,10 @@
 We adhere to the [keepachangelog](https://keepachangelog.com/en/1.0.0/) format (starting after version `1.27.0`).
 
 ## [Unreleased]
-<<<<<<< HEAD
 ### Added
 * Add option `editorConfigFile` for `ktLint` [#142](https://github.com/diffplug/spotless/issues/142)
-=======
 ### Fixed
 * Reduce spurious invalidations of the up-to-date index file ([#1461](https://github.com/diffplug/spotless/pull/1461))
->>>>>>> c50503e9
 
 ## [2.29.0] - 2023-01-02
 ### Added
