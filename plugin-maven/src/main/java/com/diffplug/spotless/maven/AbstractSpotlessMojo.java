--- conflicted
+++ resolved
@@ -89,11 +89,10 @@
 	private Kotlin kotlin;
 
 	@Parameter
-<<<<<<< HEAD
 	private Xml xml;
-=======
+
+	@Parameter
 	private Cpp cpp;
->>>>>>> c00d1ccc
 
 	protected abstract void process(List<File> files, Formatter formatter) throws MojoExecutionException;
 
@@ -153,11 +152,7 @@
 	}
 
 	private List<FormatterFactory> getFormatterFactories() {
-<<<<<<< HEAD
-		return Stream.concat(formats.stream(), Stream.of(java, scala, kotlin, xml))
-=======
-		return Stream.concat(formats.stream(), Stream.of(java, scala, kotlin, cpp))
->>>>>>> c00d1ccc
+		return Stream.concat(formats.stream(), Stream.of(java, scala, kotlin, cpp, xml))
 				.filter(Objects::nonNull)
 				.collect(toList());
 	}
