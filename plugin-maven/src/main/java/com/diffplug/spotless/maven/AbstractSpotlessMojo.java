/*
 * Copyright 2016-2020 DiffPlug
 *
 * Licensed under the Apache License, Version 2.0 (the "License");
 * you may not use this file except in compliance with the License.
 * You may obtain a copy of the License at
 *
 *     http://www.apache.org/licenses/LICENSE-2.0
 *
 * Unless required by applicable law or agreed to in writing, software
 * distributed under the License is distributed on an "AS IS" BASIS,
 * WITHOUT WARRANTIES OR CONDITIONS OF ANY KIND, either express or implied.
 * See the License for the specific language governing permissions and
 * limitations under the License.
 */
package com.diffplug.spotless.maven;

import static java.util.stream.Collectors.toList;

import java.io.File;
import java.io.IOException;
import java.util.Arrays;
import java.util.Collections;
import java.util.HashSet;
import java.util.List;
import java.util.Objects;
import java.util.Optional;
import java.util.Set;
import java.util.function.Predicate;
import java.util.regex.Pattern;
import java.util.stream.Collectors;
import java.util.stream.Stream;

import org.apache.maven.plugin.AbstractMojo;
import org.apache.maven.plugin.MojoExecutionException;
import org.apache.maven.plugins.annotations.Component;
import org.apache.maven.plugins.annotations.Parameter;
import org.codehaus.plexus.resource.ResourceManager;
import org.codehaus.plexus.resource.loader.FileResourceLoader;
import org.codehaus.plexus.util.FileUtils;
import org.eclipse.aether.RepositorySystem;
import org.eclipse.aether.RepositorySystemSession;
import org.eclipse.aether.repository.RemoteRepository;

import com.diffplug.common.collect.Iterables;
import com.diffplug.spotless.Formatter;
import com.diffplug.spotless.LineEnding;
import com.diffplug.spotless.Provisioner;
import com.diffplug.spotless.generic.LicenseHeaderStep;
import com.diffplug.spotless.maven.antlr4.Antlr4;
import com.diffplug.spotless.maven.cpp.Cpp;
import com.diffplug.spotless.maven.generic.Format;
import com.diffplug.spotless.maven.generic.LicenseHeader;
import com.diffplug.spotless.maven.groovy.Groovy;
import com.diffplug.spotless.maven.java.Java;
import com.diffplug.spotless.maven.kotlin.Kotlin;
import com.diffplug.spotless.maven.scala.Scala;
import com.diffplug.spotless.maven.sql.Sql;
import com.diffplug.spotless.maven.typescript.Typescript;

public abstract class AbstractSpotlessMojo extends AbstractMojo {

	private static final String DEFAULT_ENCODING = "UTF-8";
	private static final String DEFAULT_LINE_ENDINGS = "GIT_ATTRIBUTES";

	@Component
	private RepositorySystem repositorySystem;

	@Component
	private ResourceManager resourceManager;

	@Parameter(defaultValue = "${repositorySystemSession}", required = true, readonly = true)
	private RepositorySystemSession repositorySystemSession;

	@Parameter(defaultValue = "${project.remotePluginRepositories}", required = true, readonly = true)
	private List<RemoteRepository> repositories;

	@Parameter(defaultValue = "${project.basedir}", required = true, readonly = true)
	private File baseDir;

	@Parameter(defaultValue = "${project.build.directory}", required = true, readonly = true)
	private File buildDir;

	@Parameter(defaultValue = DEFAULT_ENCODING)
	private String encoding;

	@Parameter(defaultValue = DEFAULT_LINE_ENDINGS)
	private LineEnding lineEndings;

	@Parameter
	private String ratchetFrom;

	@Parameter
	private LicenseHeader licenseHeader;

	@Parameter
	private List<Format> formats = Collections.emptyList();

	@Parameter
	private Groovy groovy;

	@Parameter
	private Java java;

	@Parameter
	private Scala scala;

	@Parameter
	private Kotlin kotlin;

	@Parameter
	private Cpp cpp;

	@Parameter
	private Typescript typescript;

	@Parameter
	private Antlr4 antlr4;

	@Parameter
	private Sql sql;

	@Parameter(property = "spotlessFiles")
	private String filePatterns;

	@Parameter(property = LicenseHeaderStep.spotlessSetLicenseHeaderYearsFromGitHistory)
	private String setLicenseHeaderYearsFromGitHistory;

	protected abstract void process(Iterable<File> files, Formatter formatter) throws MojoExecutionException;

	@Override
	public final void execute() throws MojoExecutionException {
		List<FormatterFactory> formatterFactories = getFormatterFactories();
		for (FormatterFactory formatterFactory : formatterFactories) {
			execute(formatterFactory);
		}
	}

	private void execute(FormatterFactory formatterFactory) throws MojoExecutionException {
		List<File> files = collectFiles(formatterFactory);
		FormatterConfig config = getFormatterConfig();
		Optional<String> ratchetFrom = formatterFactory.ratchetFrom(config);
		Iterable<File> toFormat;
		if (!ratchetFrom.isPresent()) {
			toFormat = files;
		} else {
			toFormat = Iterables.filter(files, GitRatchetMaven.instance().isGitDirty(baseDir, ratchetFrom.get()));
		}
		try (Formatter formatter = formatterFactory.newFormatter(files, config)) {
			process(toFormat, formatter);
		}
	}

	private List<File> collectFiles(FormatterFactory formatterFactory) throws MojoExecutionException {
		Set<String> configuredIncludes = formatterFactory.includes();
		Set<String> configuredExcludes = formatterFactory.excludes();

		Set<String> includes = configuredIncludes.isEmpty() ? formatterFactory.defaultIncludes() : configuredIncludes;
		if (includes.isEmpty()) {
			throw new MojoExecutionException("You must specify some files to include, such as '<includes><include>src/**</include></includes>'");
		}

		Set<String> excludes = new HashSet<>(FileUtils.getDefaultExcludesAsList());
		excludes.add(withTrailingSeparator(buildDir.toString()));
		excludes.addAll(configuredExcludes);

		String includesString = String.join(",", includes);
		String excludesString = String.join(",", excludes);

		try {
			final List<File> files = FileUtils.getFiles(baseDir, includesString, excludesString);
			if (filePatterns == null || filePatterns.isEmpty()) {
				return files;
			}
			final String[] includePatterns = this.filePatterns.split(",");
			final List<Pattern> compiledIncludePatterns = Arrays.stream(includePatterns)
					.map(Pattern::compile)
					.collect(Collectors.toList());
			final Predicate<File> shouldInclude = file -> compiledIncludePatterns
					.stream()
					.anyMatch(filePattern -> filePattern.matcher(file.getAbsolutePath())
							.matches());
			return files
					.stream()
					.filter(shouldInclude)
					.collect(toList());
		} catch (IOException e) {
			throw new MojoExecutionException("Unable to scan file tree rooted at " + baseDir, e);
		}
	}

	private static String withTrailingSeparator(String path) {
		return path.endsWith(File.separator) ? path : path + File.separator;
	}

	private FormatterConfig getFormatterConfig() {
		ArtifactResolver resolver = new ArtifactResolver(repositorySystem, repositorySystemSession, repositories, getLog());
		Provisioner provisioner = MavenProvisioner.create(resolver);
		List<FormatterStepFactory> formatterStepFactories = getFormatterStepFactories();
		FileLocator fileLocator = getFileLocator();
		return new FormatterConfig(baseDir, encoding, lineEndings, Optional.ofNullable(ratchetFrom), provisioner, fileLocator, formatterStepFactories, Optional.ofNullable(setLicenseHeaderYearsFromGitHistory));
	}

	private FileLocator getFileLocator() {
		resourceManager.addSearchPath(FileResourceLoader.ID, baseDir.getAbsolutePath());
		resourceManager.addSearchPath("url", "");
		resourceManager.setOutputDirectory(buildDir);
		return new FileLocator(resourceManager, baseDir, buildDir);
	}

	private List<FormatterFactory> getFormatterFactories() {
<<<<<<< HEAD
		return Stream.concat(formats.stream(), Stream.of(java, scala, kotlin, cpp, typescript, antlr4, sql))
=======
		return Stream.concat(formats.stream(), Stream.of(groovy, java, scala, kotlin, cpp, typescript, antlr4))
>>>>>>> 6a1f09d6
				.filter(Objects::nonNull)
				.collect(toList());
	}

	private List<FormatterStepFactory> getFormatterStepFactories() {
		return Stream.of(licenseHeader)
				.filter(Objects::nonNull)
				.collect(toList());
	}
}<|MERGE_RESOLUTION|>--- conflicted
+++ resolved
@@ -209,11 +209,7 @@
 	}
 
 	private List<FormatterFactory> getFormatterFactories() {
-<<<<<<< HEAD
-		return Stream.concat(formats.stream(), Stream.of(java, scala, kotlin, cpp, typescript, antlr4, sql))
-=======
-		return Stream.concat(formats.stream(), Stream.of(groovy, java, scala, kotlin, cpp, typescript, antlr4))
->>>>>>> 6a1f09d6
+		return Stream.concat(formats.stream(), Stream.of(groovy, java, scala, kotlin, cpp, typescript, antlr4, sql))
 				.filter(Objects::nonNull)
 				.collect(toList());
 	}
