--- conflicted
+++ resolved
@@ -71,19 +71,9 @@
 	}
 
 	@Test
-<<<<<<< HEAD
-	public void invalidFormat() throws Throwable {
-		try {
-			String output = format(FORMATTED.replace("void hello() {", "void hello()  "), config -> {});
-			assertTrue("Incomplete Java not formatted on best effort basis.", output.contains("void hello()  " + LINE_DELIMITER));
-		} catch (IndexOutOfBoundsException e) {
-			//Newer JDT versions throw exception
-		}
-=======
 	void invalidCharater() throws Throwable {
 		String invalidInput = UNFORMATTED + ILLEGAL_CHAR;
 		assertEquals(invalidInput, format(invalidInput));
->>>>>>> 74b34431
 	}
 
 	@Test
