apply from: rootProject.file('_ext/gradle/update-lockfile.gradle')
apply from: rootProject.file('_ext/gradle/java-setup.gradle')
apply from: rootProject.file('gradle/java-publish.gradle')

ext {
	developers = [
		fvgh: [ name: 'Frank Vennemeyer', email: 'frankgh@zoho.com' ],
		nedtwigg: [ name: 'Ned Twigg', email: 'ned.twigg@diffplug.com' ],
	]
}

dependencies {
<<<<<<< HEAD
	compile "com.diffplug.spotless:spotless-eclipse-base:${VER_SPOTLESS_ECLISPE_BASE}"
	/*
	 * JDT core manipulation required for clean-up base interfaces and import sorting
	 * It depends on JDT core, which is required for fomatting. 
	 */
	compile("org.eclipse.jdt:org.eclipse.jdt.core.manipulation:${VER_ECLIPSE_JDT_CORE_MANIPULATION}") {
		exclude group: 'org.eclipse.jdt', module: 'org.eclipse.jdt.launching'
=======
	implementation "com.diffplug.spotless:spotless-eclipse-base:${VER_SPOTLESS_ECLIPSE_BASE}"
	implementation("org.eclipse.jdt:org.eclipse.jdt.core:${VER_ECLIPSE_JDT_CORE}") {
>>>>>>> 74b34431
		exclude group: 'org.eclipse.platform', module: 'org.eclipse.ant.core'
		exclude group: 'org.eclipse.platform', module: 'org.eclipse.core.expressions'
	}
	/*
	 * JDT UI required for clean-up.
	 * Only the org.eclipse.jdt.internal.corext.fix package is required.
	 * All dependencies (like SWT) are excluded.  
	 */
	compile("org.eclipse.jdt:org.eclipse.jdt.ui:${VER_ECLIPSE_JDT_UI}") {
		exclude group: 'org.eclipse.platform'
		exclude group: 'org.eclipse.jdt'
	}
}<|MERGE_RESOLUTION|>--- conflicted
+++ resolved
@@ -10,25 +10,25 @@
 }
 
 dependencies {
-<<<<<<< HEAD
-	compile "com.diffplug.spotless:spotless-eclipse-base:${VER_SPOTLESS_ECLISPE_BASE}"
-	/*
-	 * JDT core manipulation required for clean-up base interfaces and import sorting
-	 * It depends on JDT core, which is required for fomatting. 
-	 */
-	compile("org.eclipse.jdt:org.eclipse.jdt.core.manipulation:${VER_ECLIPSE_JDT_CORE_MANIPULATION}") {
-		exclude group: 'org.eclipse.jdt', module: 'org.eclipse.jdt.launching'
-=======
 	implementation "com.diffplug.spotless:spotless-eclipse-base:${VER_SPOTLESS_ECLIPSE_BASE}"
 	implementation("org.eclipse.jdt:org.eclipse.jdt.core:${VER_ECLIPSE_JDT_CORE}") {
->>>>>>> 74b34431
 		exclude group: 'org.eclipse.platform', module: 'org.eclipse.ant.core'
 		exclude group: 'org.eclipse.platform', module: 'org.eclipse.core.expressions'
 	}
 	/*
+	 * JDT core manipulation required for clean-up base interfaces and import sorting
+	 * It depends on JDT core, which is required for formatting.
+	 */
+	compile("org.eclipse.jdt:org.eclipse.jdt.core.manipulation:${VER_ECLIPSE_JDT_CORE_MANIPULATION}") {
+		exclude group: 'org.eclipse.jdt', module: 'org.eclipse.jdt.launching'
+		exclude group: 'org.eclipse.platform', module: 'org.eclipse.ant.core'
+		exclude group: 'org.eclipse.platform', module: 'org.eclipse.core.expressions'
+	}
+
+	/*
 	 * JDT UI required for clean-up.
 	 * Only the org.eclipse.jdt.internal.corext.fix package is required.
-	 * All dependencies (like SWT) are excluded.  
+	 * All dependencies (like SWT) are excluded.
 	 */
 	compile("org.eclipse.jdt:org.eclipse.jdt.ui:${VER_ECLIPSE_JDT_UI}") {
 		exclude group: 'org.eclipse.platform'
