--- conflicted
+++ resolved
@@ -17,13 +17,10 @@
 * Support configuring the Equo P2 cache. ([#2238](https://github.com/diffplug/spotless/pull/2238))
 * Add explicit support for JSONC / CSS via biome, via the file extensions `.css` and `.jsonc`. 
   ([#2259](https://github.com/diffplug/spotless/pull/2259))
-<<<<<<< HEAD
+* Bump default `jackson` version to latest `2.17.2` -> `2.18.0`. ([#2279](https://github.com/diffplug/spotless/pull/2279))
 * Bump default `buf` version to latest `1.24.0` -> `1.44.0`. ([#2291](https://github.com/diffplug/spotless/pull/2291))
-=======
-* Bump default `jackson` version to latest `2.17.2` -> `2.18.0`. ([#2279](https://github.com/diffplug/spotless/pull/2279))
 ### Fixed
 * Java import order, ignore duplicate group entries. ([#2293](https://github.com/diffplug/spotless/pull/2293))
->>>>>>> c43b545a
 
 ## [3.0.0.BETA2] - 2024-08-25
 ### Changed
