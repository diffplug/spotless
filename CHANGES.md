--- conflicted
+++ resolved
@@ -19,11 +19,8 @@
 * Better suggested messages when user's default is set by JVM limitation. ([#995](https://github.com/diffplug/spotless/pull/995))
 ### Fixed
 * Support `ktlint` 0.48+ new rule disabling syntax ([#1456](https://github.com/diffplug/spotless/pull/1456)) fixes ([#1444](https://github.com/diffplug/spotless/issues/1444))
-<<<<<<< HEAD
 ### Fixed
 * Support for executing prettier without node being present on $PATH [#1185](https://github.com/diffplug/spotless/issues/1185)
-=======
->>>>>>> 66b8dd27
 ### Changes
 * Bump default version for `prettier` from `2.0.5` to `2.8.1` ([#1453](https://github.com/diffplug/spotless/pull/1453))
 * Bump the dev version of Gradle from `7.5.1` to `7.6` ([#1409](https://github.com/diffplug/spotless/pull/1409))
@@ -36,6 +33,7 @@
   * Bump default `ktlint` version to latest `0.47.1` -> `0.48.1` ([#1456](https://github.com/diffplug/spotless/pull/1456))
 * Switch our publishing infrastructure from CircleCI to GitHub Actions ([#1462](https://github.com/diffplug/spotless/pull/1462)).
   * Help wanted for moving our tests too ([#1472](https://github.com/diffplug/spotless/issues/1472))
+* Execute npm using node executable in same directory
 
 
 ## [2.31.1] - 2023-01-02
