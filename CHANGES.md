# spotless-lib and spotless-lib-extra releases

If you are a Spotless user (as opposed to developer), then you are probably looking for:

- [plugin-gradle/CHANGES.md](plugin-gradle/CHANGES.md)
- [plugin-maven/CHANGES.md](plugin-maven/CHANGES.md)

This document is intended for Spotless developers.

We adhere to the [keepachangelog](https://keepachangelog.com/en/1.0.0/) format (starting after version `1.27.0`).

## [Unreleased]
### Changed
* Bump default `ktlint` version to latest `1.3.0` -> `1.4.0`. ([#2314](https://github.com/diffplug/spotless/pull/2314))
<<<<<<< HEAD
* Bump default `jackson` version to latest `2.18.0` -> `2.18.1`. ([#2319](https://github.com/diffplug/spotless/pull/2319))
=======
* Bump default `ktfmt` version to latest `0.52` -> `0.53`. ([#2320](https://github.com/diffplug/spotless/pull/2320)
>>>>>>> 482985f9

## [3.0.0.BETA4] - 2024-10-24
### Added
* APIs to support linting. (implemented in [#2148](https://github.com/diffplug/spotless/pull/2148), [#2149](https://github.com/diffplug/spotless/pull/2149), [#2307](https://github.com/diffplug/spotless/pull/2307))
  * Spotless is still primarily a formatter, not a linter. But when formatting fails, it's more flexible to model those failures as lints so that the formatting can continue and ideally we can also capture the line numbers causing the failure.
  * `Lint` models a single change. A `FormatterStep` can create a lint by:
    * throwing an exception during formatting, ideally `throw Lint.atLine(127, "code", "Well what happened was...")`
    * or by implementing the `List<Lint> lint(String content, File file)` method to create multiple of them
* Support for line ending policy `PRESERVE` which just takes the first line ending of every given file as setting (no matter if `\n`, `\r\n` or `\r`) ([#2304](https://github.com/diffplug/spotless/pull/2304))
### Changed
* **BREAKING** Moved `PaddedCell.DirtyState` to its own top-level class with new methods. ([#2148](https://github.com/diffplug/spotless/pull/2148))
  * **BREAKING** Removed `isClean`, `applyTo`, and `applyToAndReturnResultIfDirty` from `Formatter` because users should instead use `DirtyState`.
### Fixed
* `ktlint` steps now read from the `string` instead of the `file` so they don't clobber earlier steps. (fixes [#1599](https://github.com/diffplug/spotless/issues/1599))

## [3.0.0.BETA3] - 2024-10-15
### Added
* Support for `rdf` ([#2261](https://github.com/diffplug/spotless/pull/2261))
* Support for `buf` on maven plugin ([#2291](https://github.com/diffplug/spotless/pull/2291))
* `ConfigurationCacheHack` so we can support Gradle's configuration cache and remote build cache at the same time. ([#2298](https://github.com/diffplug/spotless/pull/2298) fixes [#2168](https://github.com/diffplug/spotless/issues/2168))
### Changed
* Support configuring the Equo P2 cache. ([#2238](https://github.com/diffplug/spotless/pull/2238))
* Add explicit support for JSONC / CSS via biome, via the file extensions `.css` and `.jsonc`. 
  ([#2259](https://github.com/diffplug/spotless/pull/2259))
* Bump default `buf` version to latest `1.24.0` -> `1.44.0`. ([#2291](https://github.com/diffplug/spotless/pull/2291))
* Bump default `google-java-format` version to latest `1.23.0` -> `1.24.0`. ([#2294](https://github.com/diffplug/spotless/pull/2294))
* Bump default `jackson` version to latest `2.17.2` -> `2.18.0`. ([#2279](https://github.com/diffplug/spotless/pull/2279))
* Bump default `cleanthat` version to latest `2.21` -> `2.22`. ([#2296](https://github.com/diffplug/spotless/pull/2296))
### Fixed
* Java import order, ignore duplicate group entries. ([#2293](https://github.com/diffplug/spotless/pull/2293))

## [3.0.0.BETA2] - 2024-08-25
### Changed
* Support toning down sortPom logging. ([#2185](https://github.com/diffplug/spotless/pull/2185))
* Bump default `ktlint` version to latest `1.2.1` -> `1.3.0`. ([#2165](https://github.com/diffplug/spotless/pull/2165))
* Bump default `ktfmt` version to latest `0.49` -> `0.52`. ([#2172](https://github.com/diffplug/spotless/pull/2172), [#2231](https://github.com/diffplug/spotless/pull/2231))
* Rename property `ktfmt` option `removeUnusedImport` -> `removeUnusedImports` to match `ktfmt`. ([#2172](https://github.com/diffplug/spotless/pull/2172))
* Bump default `eclipse` version to latest `4.29` -> `4.32`. ([#2179](https://github.com/diffplug/spotless/pull/2179))
* Bump default `greclipse` version to latest `4.29` -> `4.32`. ([#2179](https://github.com/diffplug/spotless/pull/2179), [#2190](https://github.com/diffplug/spotless/pull/2190))
* Bump default `cdt` version to latest `11.3` -> `11.6`. ([#2179](https://github.com/diffplug/spotless/pull/2179))
* Bump default `gson` version to latest `2.10.1` -> `2.11.0`. ([#2128](https://github.com/diffplug/spotless/pull/2128))
* Bump default `jackson` version to latest `2.17.1` -> `2.17.2`. ([#2195](https://github.com/diffplug/spotless/pull/2195))
* Bump default `cleanthat` version to latest `2.20` -> `2.21`. ([#2210](https://github.com/diffplug/spotless/pull/2210))
* Bump default `google-java-format` version to latest `1.22.0` -> `1.23.0`. ([#2212](https://github.com/diffplug/spotless/pull/2212))
### Fixed
* Fix compatibility issue introduced by `ktfmt` `0.51`. ([#2172](https://github.com/diffplug/spotless/issues/2172))
### Added
* Add option `manageTrailingCommas` to `ktfmt`. ([#2177](https://github.com/diffplug/spotless/pull/2177))

## [3.0.0.BETA1] - 2024-06-04
### Added
* `FileSignature.Promised` and `JarState.Promised` to facilitate round-trip serialization for the Gradle configuration cache. ([#1945](https://github.com/diffplug/spotless/pull/1945))
* Respect `.editorconfig` settings for formatting shell via `shfmt` ([#2031](https://github.com/diffplug/spotless/pull/2031))
### Fixed
* Check if ktlint_code_style is set in .editorconfig before overriding it ([#2143](https://github.com/diffplug/spotless/issues/2143))
* Ignore system git config when running tests ([#1990](https://github.com/diffplug/spotless/issues/1990))
* Correctly provide EditorConfig property types for Ktlint ([#2052](https://github.com/diffplug/spotless/issues/2052))
* Made ShadowCopy (`npmInstallCache`) more robust by re-creating the cache dir if it goes missing ([#1984](https://github.com/diffplug/spotless/issues/1984),[2096](https://github.com/diffplug/spotless/pull/2096))
* scalafmt.conf fileOverride section now works correctly ([#1854](https://github.com/diffplug/spotless/pull/1854))
* Fix stdin pipe is being closed exception on Windows for large .proto files ([#2147](https://github.com/diffplug/spotless/issues/2147))
* Reworked ShadowCopy (`npmInstallCache`) to use atomic filesystem operations, resolving several race conditions that could arise ([#2151](https://github.com/diffplug/spotless/pull/2151))
### Changed
* Bump default `cleanthat` version to latest `2.16` -> `2.20`. ([#1725](https://github.com/diffplug/spotless/pull/1725))
* Bump default `gherkin-utils` version to latest `8.0.2` -> `9.0.0`. ([#1703](https://github.com/diffplug/spotless/pull/1703))
* Bump default `google-java-format` version to latest `1.19.2` -> `1.22.0`. ([#2129](https://github.com/diffplug/spotless/pull/2129))
* Bump default `jackson` version to latest `2.14.2` -> `2.17.1`. ([#1685](https://github.com/diffplug/spotless/pull/1685))
* Bump default `ktfmt` version to latest `0.46` -> `0.49`. ([#2045](https://github.com/diffplug/spotless/pull/2045), [#2127](https://github.com/diffplug/spotless/pull/2127))
* Bump default `ktlint` version to latest `1.1.1` -> `1.2.1`. ([#2057](https://github.com/diffplug/spotless/pull/2057))
* Bump default `scalafmt` version to latest `3.7.3` -> `3.8.1`. ([#1730](https://github.com/diffplug/spotless/pull/1730))
* Bump default `shfmt` version to latest `3.7.0` -> `3.8.0`. ([#2050](https://github.com/diffplug/spotless/pull/2050))
* Bump default `sortpom` version to latest `3.2.1` -> `4.0.0`. ([#2049](https://github.com/diffplug/spotless/pull/2049), [#2078](https://github.com/diffplug/spotless/pull/2078), [#2115](https://github.com/diffplug/spotless/pull/2115))
* Bump default `zjsonpatch` version to latest `0.4.14` -> `0.4.16`. ([#1969](https://github.com/diffplug/spotless/pull/1969))
### Removed
* **BREAKING** Remove `FormatterStep.createNeverUpToDate` methods, they are available only in `testlib`. ([#2145](https://github.com/diffplug/spotless/pull/2145))
* **BREAKING** Remove `JarState.getMavenCoordinate(String prefix)`. ([#1945](https://github.com/diffplug/spotless/pull/1945))
* **BREAKING** Replace `PipeStepPair` with `FenceStep`. ([#1954](https://github.com/diffplug/spotless/pull/1954))
* **BREAKING** Fully removed `Rome`, use `Biome` instead. ([#2119](https://github.com/diffplug/spotless/pull/2119))
* **BREAKING** Moved `PaddedCell.DirtyState` to its own top-level class with new methods. ([#2148](https://github.com/diffplug/spotless/pull/2148))
  * **BREAKING** Removed `isClean`, `applyTo`, and `applyToAndReturnResultIfDirty` from `Formatter` because users should instead use `DirtyState`.

## [2.45.0] - 2024-01-23
### Added
* Support for `gofmt` ([#2001](https://github.com/diffplug/spotless/pull/2001))
* Support for formatting Java Docs for the Palantir formatter ([#2009](https://github.com/diffplug/spotless/pull/2009))

## [2.44.0] - 2024-01-15
### Added
* New static method to `DiffMessageFormatter` which allows to retrieve diffs with their line numbers ([#1960](https://github.com/diffplug/spotless/issues/1960))
* Gradle - Support for formatting shell scripts via [shfmt](https://github.com/mvdan/sh). ([#1994](https://github.com/diffplug/spotless/pull/1994))
### Fixed
* Fix empty files with biome >= 1.5.0 when formatting files that are in the ignore list of the biome configuration file. ([#1989](https://github.com/diffplug/spotless/pull/1989) fixes [#1987](https://github.com/diffplug/spotless/issues/1987))
* Fix a regression in BufStep where the same arguments were being provided to every `buf` invocation. ([#1976](https://github.com/diffplug/spotless/issues/1976))
### Changed
* Use palantir-java-format 2.39.0 on Java 21. ([#1948](https://github.com/diffplug/spotless/pull/1948))
* Bump default `ktlint` version to latest `1.0.1` -> `1.1.1`. ([#1973](https://github.com/diffplug/spotless/pull/1973))
* Bump default `googleJavaFormat` version to latest `1.18.1` -> `1.19.2`. ([#1971](https://github.com/diffplug/spotless/pull/1971))
* Bump default `diktat` version to latest `1.2.5` -> `2.0.0`. ([#1972](https://github.com/diffplug/spotless/pull/1972))

## [2.43.1] - 2023-12-04
### Fixed
* Eclipse-based steps which contained any jars with a `+` in their path were broken, now fixed. ([#1860](https://github.com/diffplug/spotless/issues/1860#issuecomment-1826113332))
### Changed
* Bump default `palantir-java-format` version to latest `2.28.0` -> `2.38.0` on Java 21. ([#1920](https://github.com/diffplug/spotless/pull/1920))
* Bump default `googleJavaFormat` version to latest `1.17.0` -> `1.18.1`. ([#1920](https://github.com/diffplug/spotless/pull/1920))
* Bump default `ktfmt` version to latest `0.44` -> `0.46`. ([#1927](https://github.com/diffplug/spotless/pull/1927))
* Bump default `eclipse` version to latest `4.27` -> `4.29`. ([#1939](https://github.com/diffplug/spotless/pull/1939))
* Bump default `greclipse` version to latest `4.28` -> `4.29`. ([#1939](https://github.com/diffplug/spotless/pull/1939))
* Bump default `cdt` version to latest `11.1` -> `11.3`. ([#1939](https://github.com/diffplug/spotless/pull/1939))

## [2.43.0] - 2023-11-27
### Added
* Support custom rule sets for Ktlint. ([#1896](https://github.com/diffplug/spotless/pull/1896))
### Fixed
* Fix Eclipse JDT on some settings files. ([#1864](https://github.com/diffplug/spotless/pull/1864) fixes [#1638](https://github.com/diffplug/spotless/issues/1638))
### Changed
* Bump default `ktlint` version to latest `1.0.0` -> `1.0.1`. ([#1855](https://github.com/diffplug/spotless/pull/1855))
* Add a Step to remove semicolons from Groovy files. ([#1881](https://github.com/diffplug/spotless/pull/1881))

## [2.42.0] - 2023-09-28
### Added
* Support for biome. The Rome project [was renamed to Biome](https://biomejs.dev/blog/annoucing-biome/).
  The configuration is still the same, but you should switch to the new `biome` tag / function and adjust
  the version accordingly. ([#1804](https://github.com/diffplug/spotless/issues/1804)).
* Support for `google-java-format`'s `skip-javadoc-formatting` option. ([#1793](https://github.com/diffplug/spotless/pull/1793))
* Support configuration of mirrors for P2 repositories in Maven DSL ([#1697](https://github.com/diffplug/spotless/issues/1697)).
* New line endings mode `GIT_ATTRIBUTES_FAST_ALLSAME`. ([#1838](https://github.com/diffplug/spotless/pull/1838))
### Fixed
* Fix support for plugins when using Prettier version `3.0.0` and newer. ([#1802](https://github.com/diffplug/spotless/pull/1802))
* Fix configuration cache issue around `external process started '/usr/bin/git --version'`. ([#1806](https://github.com/diffplug/spotless/issues/1806))
### Changed
* Bump default `flexmark` version to latest `0.64.0` -> `0.64.8`. ([#1801](https://github.com/diffplug/spotless/pull/1801))
* Bump default `ktlint` version to latest `0.50.0` -> `1.0.0`. ([#1808](https://github.com/diffplug/spotless/pull/1808))

## [2.41.0] - 2023-08-29
### Added
* Add a `jsonPatch` step to `json` formatter configurations. This allows patching of JSON documents using [JSON Patches](https://jsonpatch.com). ([#1753](https://github.com/diffplug/spotless/pull/1753))
* Support GJF own import order. ([#1780](https://github.com/diffplug/spotless/pull/1780))
### Fixed
* Use latest versions of popular style guides for `eslint` tests to fix failing `useEslintXoStandardRules` test. ([#1761](https://github.com/diffplug/spotless/pull/1761), [#1756](https://github.com/diffplug/spotless/issues/1756))
* Add support for `prettier` version `3.0.0` and newer. ([#1760](https://github.com/diffplug/spotless/pull/1760), [#1751](https://github.com/diffplug/spotless/issues/1751))
* Fix npm install calls when npm cache is not up-to-date. ([#1760](https://github.com/diffplug/spotless/pull/1760), [#1750](https://github.com/diffplug/spotless/issues/1750))
### Changed
* Bump default `eslint` version to latest `8.31.0` -> `8.45.0` ([#1761](https://github.com/diffplug/spotless/pull/1761))
* Bump default `prettier` version to latest (v2) `2.8.1` -> `2.8.8`. ([#1760](https://github.com/diffplug/spotless/pull/1760))
* Bump default `greclipse` version to latest `4.27` -> `4.28`. ([#1775](https://github.com/diffplug/spotless/pull/1775))

## [2.40.0] - 2023-07-17
### Added
* Added support for Protobuf formatting based on [Buf](https://buf.build/). (#1208)
* `enum OnMatch { INCLUDE, EXCLUDE }` so that `FormatterStep.filterByContent` can not only include based on the pattern but also exclude. ([#1749](https://github.com/diffplug/spotless/pull/1749))
### Fixed
* Update documented default `semanticSort` to `false`. ([#1728](https://github.com/diffplug/spotless/pull/1728))
### Changed
* Bump default `cleanthat` version to latest `2.13` -> `2.17`. ([#1734](https://github.com/diffplug/spotless/pull/1734))
* Bump default `ktlint` version to latest `0.49.1` -> `0.50.0`. ([#1741](https://github.com/diffplug/spotless/issues/1741))
  * Dropped support for `ktlint 0.47.x` following our policy of supporting two breaking changes at a time.
  * Dropped support for deprecated `useExperimental` parameter in favor of the `ktlint_experimental` property.

## [2.39.0] - 2023-05-24
### Added
* `Jvm.Support` now accepts `-SNAPSHOT` versions, treated as the non`-SNAPSHOT`. ([#1583](https://github.com/diffplug/spotless/issues/1583))
* Support Rome as a formatter for JavaScript and TypeScript code. Adds a new `rome` step to `javascript` and `typescript` formatter configurations. ([#1663](https://github.com/diffplug/spotless/pull/1663))
* Add semantics-aware Java import ordering (i.e. sort by package, then class, then member). ([#522](https://github.com/diffplug/spotless/issues/522))
### Fixed
* Fixed a regression which changed the import sorting order in `googleJavaFormat` introduced in `2.38.0`. ([#1680](https://github.com/diffplug/spotless/pull/1680))
* Equo-based formatters now work on platforms unsupported by Eclipse such as PowerPC (fixes [durian-swt#20](https://github.com/diffplug/durian-swt/issues/20))
* When P2 download fails, indicate the responsible formatter. ([#1698](https://github.com/diffplug/spotless/issues/1698))
### Changed
* Equo-based formatters now download metadata to `~/.m2/repository/dev/equo/p2-data` rather than `~/.equo`, and for CI machines without a home directory the p2 data goes to `$GRADLE_USER_HOME/caches/p2-data`. ([#1714](https://github.com/diffplug/spotless/pull/1714))
* Bump default `googleJavaFormat` version to latest `1.16.0` -> `1.17.0`. ([#1710](https://github.com/diffplug/spotless/pull/1710))
* Bump default `ktfmt` version to latest `0.43` -> `0.44`. ([#1691](https://github.com/diffplug/spotless/pull/1691))
* Bump default `ktlint` version to latest `0.48.2` -> `0.49.1`. ([#1696](https://github.com/diffplug/spotless/issues/1696))
  * Dropped support for `ktlint 0.46.x` following our policy of supporting two breaking changes at a time.
* Bump default `sortpom` version to latest `3.0.0` -> `3.2.1`. ([#1675](https://github.com/diffplug/spotless/pull/1675))

## [2.38.0] - 2023-04-06
### Added
* Support configuration of mirrors for P2 repositories in `EquoBasedStepBuilder` ([#1629](https://github.com/diffplug/spotless/issues/1629)).
* The `style` option in Palantir Java Format ([#1654](https://github.com/diffplug/spotless/pull/1654)).
* Added formatter for Gherkin feature files ([#1649](https://github.com/diffplug/spotless/issues/1649)).
### Changed
* **POTENTIALLY BREAKING** Converted `googleJavaFormat` to a compile-only dependency and drop support for versions &lt; `1.8`. ([#1630](https://github.com/diffplug/spotless/pull/1630))
* Bump default `cleanthat` version to latest `2.6` -> `2.13`. ([#1589](https://github.com/diffplug/spotless/pull/1589) and [#1661](https://github.com/diffplug/spotless/pull/1661))
* Bump default `diktat` version `1.2.4.2` -> `1.2.5`. ([#1631](https://github.com/diffplug/spotless/pull/1631))
* Bump default `flexmark` version `0.62.2` -> `0.64.0`. ([#1302](https://github.com/diffplug/spotless/pull/1302))
* Bump default `googleJavaFormat` version `1.15.0` -> `1.16.0`. ([#1630](https://github.com/diffplug/spotless/pull/1630))
* Bump default `scalafmt` version `3.7.1` -> `3.7.3`. ([#1584](https://github.com/diffplug/spotless/pull/1584))
* Bump default Eclipse formatters for the 2023-03 release. ([#1662](https://github.com/diffplug/spotless/pull/1662))
  * JDT and GrEclipse `4.26` -> `4.27`
    * Improve GrEclipse error reporting. ([#1660](https://github.com/diffplug/spotless/pull/1660))
  * CDT `11.0` -> `11.1`

## [2.37.0] - 2023-03-13
### Added
* You can now put the filename into a license header template with `$FILE`. ([#1605](https://github.com/diffplug/spotless/pull/1605) fixes [#1147](https://github.com/diffplug/spotless/issues/1147))
### Changed
* We are now opting in to Gradle's new stable configuration cache. ([#1591](https://github.com/diffplug/spotless/pull/1591))
* Adopt [Equo Solstice OSGi and p2 shim](https://github.com/equodev/equo-ide/tree/main/solstice) to update all Eclipse-based plugins. ([#1524](https://github.com/diffplug/spotless/pull/1524))
  * Eclipse JDT now supports `4.9` through `4.26`. Also we now recommend dropping the last `.0`, e.g. `4.26` instead of `4.26.0`, you'll get warnings to help you switch.
  * Eclipse Groovy now supports `4.18` through `4.26`. Also we now recommend dropping the last `.0`, e.g. `4.26` instead of `4.26.0`, you'll get warnings to help you switch.
  * Eclipse CDT now supports `10.6` through `11.0`.
  * Eclipse WTP is still WIP at [#1622](https://github.com/diffplug/spotless/pull/1622).

## [2.36.0] - 2023-02-27
### Added
* `gradlew equoIde` opens a repeatable clean Spotless dev environment. ([#1523](https://github.com/diffplug/spotless/pull/1523))
* `cleanthat` added `includeDraft` option, to include draft mutators from composite mutators. ([#1574](https://github.com/diffplug/spotless/pull/1574))
* `npm`-based formatters now support caching of `node_modules` directory ([#1590](https://github.com/diffplug/spotless/pull/1590))
### Fixed
* `JacksonJsonFormatterFunc` handles json files with an Array as root. ([#1585](https://github.com/diffplug/spotless/pull/1585))
### Changed
* Bump default `cleanthat` version to latest `2.1` -> `2.6` ([#1569](https://github.com/diffplug/spotless/pull/1569) and [#1574](https://github.com/diffplug/spotless/pull/1574))
* Reduce logging-noise created by `npm`-based formatters ([#1590](https://github.com/diffplug/spotless/pull/1590) fixes [#1582](https://github.com/diffplug/spotless/issues/1582))

## [2.35.0] - 2023-02-10
### Added
* CleanThat Java Refactorer. ([#1560](https://github.com/diffplug/spotless/pull/1560))
* Introduce `LazyArgLogger` to allow for lazy evaluation of log messages in slf4j logging. ([#1565](https://github.com/diffplug/spotless/pull/1565))
### Fixed
* Allow multiple instances of the same npm-based formatter to be used by separating their `node_modules` directories. ([#1565](https://github.com/diffplug/spotless/pull/1565))
* `ktfmt` default style uses correct continuation indent. ([#1562](https://github.com/diffplug/spotless/pull/1562))
### Changed
* Bump default `ktfmt` version to latest `0.42` -> `0.43` ([#1561](https://github.com/diffplug/spotless/pull/1561))
* Bump default `jackson` version to latest `2.14.1` -> `2.14.2` ([#1536](https://github.com/diffplug/spotless/pull/1536))

## [2.34.1] - 2023-02-05
### Changed
* **POTENTIALLY BREAKING** Bump bytecode from Java 8 to 11 ([#1530](https://github.com/diffplug/spotless/pull/1530) part 2 of [#1337](https://github.com/diffplug/spotless/issues/1337))
### Fixed
* **POTENTIALLY BREAKING** `sortByKeys` for JSON formatting now takes into account objects inside arrays ([#1546](https://github.com/diffplug/spotless/pull/1546))
* `freshmark` fixed on java 15+ ([#1304](https://github.com/diffplug/spotless/pull/1304) fixes [#803](https://github.com/diffplug/spotless/issues/803))

## [2.34.0] - 2023-01-26
### Added
* `Formatter` now has a field `public static final File NO_FILE_SENTINEL` which can be used to pass string content to a Formatter or FormatterStep when there is no actual File to format. ([#1525](https://github.com/diffplug/spotless/pull/1525))

## [2.33.0] - 2023-01-26
### Added
* `ProcessRunner` has added some convenience methods so it can be used for Maven testing. ([#1496](https://github.com/diffplug/spotless/pull/1496))
* `ProcessRunner` allows to limit captured output to a certain number of bytes. ([#1511](https://github.com/diffplug/spotless/pull/1511))
* `ProcessRunner` is now capable of handling long-running tasks where waiting for exit is delegated to the caller. ([#1511](https://github.com/diffplug/spotless/pull/1511))
* Allow to specify node executable for node-based formatters using `nodeExecutable` parameter ([#1500](https://github.com/diffplug/spotless/pull/1500))
### Fixed
* The default list of type annotations used by `formatAnnotations` has had 8 more annotations from the Checker Framework added [#1494](https://github.com/diffplug/spotless/pull/1494)
### Changed
* **POTENTIALLY BREAKING** Bump minimum JRE from 8 to 11, next release likely to bump bytecode to Java 11 ([#1514](https://github.com/diffplug/spotless/pull/1514) part 1 of [#1337](https://github.com/diffplug/spotless/issues/1337))
* Rename `YamlJacksonStep` into `JacksonYamlStep` while normalizing Jackson usage ([#1492](https://github.com/diffplug/spotless/pull/1492))
* Convert `gson` integration to use a compile-only source set ([#1510](https://github.com/diffplug/spotless/pull/1510)).
* ** POTENTIALLY BREAKING** Removed support for KtLint 0.3x and 0.45.2 ([#1475](https://github.com/diffplug/spotless/pull/1475))
  * `KtLint` does not maintain a stable API - before this PR, we supported every breaking change in the API since 2019.
  * From now on, we will support no more than 2 breaking changes at a time.
* NpmFormatterStepStateBase delays `npm install` call until the formatter is first used. This enables better integration
  with `gradle-node-plugin`. ([#1522](https://github.com/diffplug/spotless/pull/1522))
* Bump default `ktlint` version to latest `0.48.1` -> `0.48.2` ([#1529](https://github.com/diffplug/spotless/pull/1529))
* Bump default `scalafmt` version to latest `3.6.1` -> `3.7.1` ([#1529](https://github.com/diffplug/spotless/pull/1529))

## [2.32.0] - 2023-01-13
### Added
* Add option `editorConfigFile` for `ktLint` [#142](https://github.com/diffplug/spotless/issues/142)
  * **POTENTIALLY BREAKING** `ktlint` step now modifies license headers. Make sure to put `licenseHeader` *after* `ktlint`.
* Added `skipLinesMatching` option to `licenseHeader` to support formats where license header cannot be immediately added to the top of the file (e.g. xml, sh). ([#1441](https://github.com/diffplug/spotless/pull/1441)).
* Add YAML support through Jackson ([#1478](https://github.com/diffplug/spotless/pull/1478))
* Added support for npm-based [ESLint](https://eslint.org/)-formatter for javascript and typescript ([#1453](https://github.com/diffplug/spotless/pull/1453))
* Better suggested messages when user's default is set by JVM limitation. ([#995](https://github.com/diffplug/spotless/pull/995))
### Fixed
* Support `ktlint` 0.48+ new rule disabling syntax ([#1456](https://github.com/diffplug/spotless/pull/1456)) fixes ([#1444](https://github.com/diffplug/spotless/issues/1444))
* Fix subgroups leading catch all matcher.
### Changed
* Bump default version for `prettier` from `2.0.5` to `2.8.1` ([#1453](https://github.com/diffplug/spotless/pull/1453))
* Bump the dev version of Gradle from `7.5.1` to `7.6` ([#1409](https://github.com/diffplug/spotless/pull/1409))
  * We also removed the no-longer-required dependency `org.codehaus.groovy:groovy-xml`
* Breaking changes to Spotless' internal testing infrastructure `testlib` ([#1443](https://github.com/diffplug/spotless/pull/1443))
  * `ResourceHarness` no longer has any duplicated functionality which was also present in `StepHarness`
  * `StepHarness` now operates on `Formatter` rather than a `FormatterStep`
  * `StepHarnessWithFile` now takes a `ResourceHarness` in its constructor to handle the file manipulation parts
  * Standardized that we test exception *messages*, not types, which will ease the transition to linting later on
  * Bump default `ktlint` version to latest `0.47.1` -> `0.48.1` ([#1456](https://github.com/diffplug/spotless/pull/1456))
* Switch our publishing infrastructure from CircleCI to GitHub Actions ([#1462](https://github.com/diffplug/spotless/pull/1462)).
  * Help wanted for moving our tests too ([#1472](https://github.com/diffplug/spotless/issues/1472))

## [2.31.1] - 2023-01-02
### Fixed
* Improve memory usage when using git ratchet ([#1426](https://github.com/diffplug/spotless/pull/1426))
* Support `ktlint` 0.48+ ([#1432](https://github.com/diffplug/spotless/pull/1432)) fixes ([#1430](https://github.com/diffplug/spotless/issues/1430))
### Changed
* Bump default `ktlint` version to latest `0.47.1` -> `0.48.0` ([#1432](https://github.com/diffplug/spotless/pull/1432))
* Bump default `ktfmt` version to latest `0.41` -> `0.42` ([#1421](https://github.com/diffplug/spotless/pull/1421))

## [2.31.0] - 2022-11-24
### Added
* `importOrder` now support groups of imports without blank lines ([#1401](https://github.com/diffplug/spotless/pull/1401))
### Fixed
* Don't treat `@Value` as a type annotation [#1367](https://github.com/diffplug/spotless/pull/1367)
* Support `ktlint_disabled_rules` in `ktlint` 0.47.x [#1378](https://github.com/diffplug/spotless/pull/1378)
* Share git repositories across projects when using ratchet ([#1426](https://github.com/diffplug/spotless/pull/1426))
### Changed
* Bump default `ktfmt` version to latest `0.40` -> `0.41` ([#1340](https://github.com/diffplug/spotless/pull/1340))
* Bump default `scalafmt` version to latest `3.5.9` -> `3.6.1` ([#1373](https://github.com/diffplug/spotless/pull/1373))
* Bump default `diktat` version to latest `1.2.3` -> `1.2.4.2` ([#1393](https://github.com/diffplug/spotless/pull/1393))
* Bump default `palantir-java-format` version to latest `2.10` -> `2.28` ([#1393](https://github.com/diffplug/spotless/pull/1393))

## [2.30.0] - 2022-09-14
### Added
* `formatAnnotations()` step to correct formatting of Java type annotations.  It puts type annotations on the same line as the type that they qualify.  Run it after a Java formatting step, such as `googleJavaFormat()`. ([#1275](https://github.com/diffplug/spotless/pull/1275))
### Changed
* Bump default `ktfmt` version to latest `0.39` -> `0.40` ([#1312](https://github.com/diffplug/spotless/pull/1312))
* Bump default `ktlint` version to latest `0.46.1` -> `0.47.1` ([#1303](https://github.com/diffplug/spotless/pull/1303))
  * Also restored support for older versions of ktlint back to `0.31.0`

## [2.29.0] - 2022-08-23
### Added
* `scalafmt` integration now has a configuration option `majorScalaVersion` that allows you to configure the Scala version that gets resolved from the Maven artifact ([#1283](https://github.com/diffplug/spotless/pull/1283))
  * Converted `scalafmt` integration to use a compile-only source set (fixes [#524](https://github.com/diffplug/spotless/issues/524))
### Changed
* Add the `ktlint` rule in error messages when `ktlint` fails to apply a fix ([#1279](https://github.com/diffplug/spotless/pull/1279))
* Bump default `scalafmt` to latest `3.0.8` -> `3.5.9` (removed support for pre-`3.0.0`) ([#1283](https://github.com/diffplug/spotless/pull/1283))

## [2.28.1] - 2022-08-10
### Fixed
* Fix Clang not knowing the filename and changing the format ([#1268](https://github.com/diffplug/spotless/pull/1268) fixes [#1267](https://github.com/diffplug/spotless/issues/1267)).
### Changed
* Bump default `diktat` version to latest `1.2.1` -> `1.2.3` ([#1266](https://github.com/diffplug/spotless/pull/1266))

## [2.28.0] - 2022-07-28
### Added
* Clang and Black no longer break the build when the binary is unavailable, if they will not be run during that build ([#1257](https://github.com/diffplug/spotless/pull/1257)).
* License header support for Kotlin files without `package` or `@file` but do at least have `import` ([#1263](https://github.com/diffplug/spotless/pull/1263)).

## [2.27.0] - 2022-06-30
### Added
* Support for `MAC_CLASSIC` (`\r`) line ending ([#1243](https://github.com/diffplug/spotless/pull/1243) fixes [#1196](https://github.com/diffplug/spotless/issues/1196))
### Changed
* Bump default `ktlint` version to latest `0.45.2` -> `0.46.1` ([#1239](https://github.com/diffplug/spotless/issues/1239))
  * Minimum supported version also bumped to `0.46.0` (we have abandoned strong backward compatibility for `ktlint`, from here on out Spotless will only support the most-recent breaking change).
* Bump default `diktat` version to latest `1.1.0` -> `1.2.1` ([#1246](https://github.com/diffplug/spotless/pull/1246))
  * Minimum supported version also bumped to `1.2.1` (diktat is based on ktlint and has the same backward compatibility issues).
* Bump default `ktfmt` version to latest `0.37` -> `0.39` ([#1240](https://github.com/diffplug/spotless/pull/1240))

## [2.26.2] - 2022-06-11
### Fixed
* `PalantirJavaFormatStep` no longer needs the `--add-exports` calls in the `org.gradle.jvmargs` property in `gradle.properties`. ([#1233](https://github.com/diffplug/spotless/pull/1233))

## [2.26.1] - 2022-06-10
### Fixed
* (Second try) `googleJavaFormat` and `removeUnusedImports` works on JDK16+ without jvm args workaround. ([#1228](https://github.com/diffplug/spotless/pull/1228))

## [2.26.0] - 2022-06-05
### Added
* Support for `editorConfigOverride` in `ktlint`. ([#1218](https://github.com/diffplug/spotless/pull/1218) fixes [#1193](https://github.com/diffplug/spotless/issues/1193))
### Fixed
* `google-java-format` and `RemoveUnusedImportsStep` works on JDK16+ without jvm args workaround. ([#1224](https://github.com/diffplug/spotless/pull/1224) fixes [#834](https://github.com/diffplug/spotless/issues/834))

## [2.25.3] - 2022-05-10
### Fixed
* Update the `black` version regex to fix `19.10b0` and earlier. (fixes [#1195](https://github.com/diffplug/spotless/issues/1195), regression introduced in `2.25.0`)
* `GitAttributesLineEndings$RelocatablePolicy` and `FormatterStepImpl` now null-out their initialization lambdas after their state has been calculated, which allows GC to collect variables which were incidentally captured but not needed in the calculated state. ([#1198](https://github.com/diffplug/spotless/pull/1198))
### Changed
* Bump default `ktfmt` version to latest `0.36` -> `0.37`. ([#1200](https://github.com/diffplug/spotless/pull/1200))

## [2.25.2] - 2022-05-03
### Changed
* Bump default `diktat` version to latest `1.0.1` -> `1.1.0`. ([#1190](https://github.com/diffplug/spotless/pull/1190))
  * Converted `diktat` integration to use a compile-only source set. (fixes [#524](https://github.com/diffplug/spotless/issues/524))
  * Use the full path to a file in `diktat` integration. (fixes [#1189](https://github.com/diffplug/spotless/issues/1189))

## [2.25.1] - 2022-04-27
### Changed
* Bump default `ktfmt` version to latest `0.35` -> `0.36`. ([#1183](https://github.com/diffplug/spotless/issues/1183))
* Bump default `google-java-format` version to latest `1.13.0` -> `1.15.0`.
  * ~~This means it is no longer necessary to use the `--add-exports` workaround (fixes [#834](https://github.com/diffplug/spotless/issues/834)).~~ `--add-exports` workaround is still needed.

## [2.25.0] - 2022-04-22
### Added
* Added support for enabling ktlint experimental ruleset. ([#1145](https://github.com/diffplug/spotless/pull/1168))
### Fixed
* Fixed support for Python Black's new version reporting. ([#1170](https://github.com/diffplug/spotless/issues/1170))
* Error messages for unexpected file encoding now works on Java 8. (fixes [#1081](https://github.com/diffplug/spotless/issues/1081))
### Changed
* Bump default `black` version to latest `19.10b0` -> `22.3.0`. ([#1170](https://github.com/diffplug/spotless/issues/1170))
* Bump default `ktfmt` version to latest `0.34` -> `0.35`. ([#1159](https://github.com/diffplug/spotless/pull/1159))
* Bump default `ktlint` version to latest `0.43.2` -> `0.45.2`. ([#1177](https://github.com/diffplug/spotless/pull/1177))

## [2.24.2] - 2022-04-06
### Fixed
* Git user config and system config also included for defaultEndings configuration. ([#540](https://github.com/diffplug/spotless/issues/540))

## [2.24.1] - 2022-03-30
### Fixed
* Fixed access modifiers for setters in KtfmtStep configuration

## [2.24.0] - 2022-03-28
### Added
* Added support for setting custom parameters for Kotlin ktfmt in Gradle and Maven plugins. ([#1145](https://github.com/diffplug/spotless/pull/1145))

## [2.23.0] - 2022-02-15
### Added
* Added support for JSON formatting based on [Gson](https://github.com/google/gson) ([#1125](https://github.com/diffplug/spotless/pull/1125)).
### Changed
* Use SLF4J for logging ([#1116](https://github.com/diffplug/spotless/issues/1116))

## [2.22.2] - 2022-02-09
### Changed
* Bump default ktfmt `0.30` -> `0.31` ([#1118](https://github.com/diffplug/spotless/pull/1118)).
### Fixed
* Add full support for git worktrees ([#1119](https://github.com/diffplug/spotless/pull/1119)).

## [2.22.1] - 2022-02-01
### Changed
* Bump CI from Java 15 to 17 ([#1094](https://github.com/diffplug/spotless/pull/1094)).
* Bump default versions of formatters ([#1095](https://github.com/diffplug/spotless/pull/1095)).
  * google-java-format `1.12.0` -> `1.13.0`
  * ktfmt `0.29` -> `0.30`
* Added support for git property `core.autocrlf` ([#540](https://github.com/diffplug/spotless/issues/540))

## [2.22.0] - 2022-01-13
### Added
* Added support for the [palantir-java-format](https://github.com/palantir/palantir-java-format) Java formatter ([#1083](https://github.com/diffplug/spotless/pull/1083)).

## [2.21.2] - 2022-01-07
### Fixed
* Update IndentStep to allow leading space on multiline comments ([#1072](https://github.com/diffplug/spotless/pull/1072)).

## [2.21.1] - 2022-01-06
### Changed
* Bumped default DiKTat from `0.4.0` to `1.0.1`. This is a breaking change for DiKTat users on the default version, because some rules were renamed/changed. Check [DiKTat changelog](https://github.com/analysis-dev/diktat/releases) for details.

## [2.21.0] - 2021-12-23
### Added
* Added support for Markdown with `flexmark` at `0.62.2` ([#1011](https://github.com/diffplug/spotless/pull/1011)).

## [2.20.3] - 2021-12-15
### Fixed
* Performance improvements to GitRatchet ([#1038](https://github.com/diffplug/spotless/pull/1038)).

## [2.20.2] - 2021-12-05
### Changed
* Bumped default ktlint from `0.43.0` to `0.43.2`.
* Converted `ktlint` integration to use a compile-only source set. ([#524](https://github.com/diffplug/spotless/issues/524))

## [2.20.1] - 2021-12-01
### Changed
* Added `named` option to `licenseHeader` to support alternate license header within same format (like java) ([872](https://github.com/diffplug/spotless/issues/872)).
* Added `onlyIfContentMatches` option to `licenseHeader` to skip license header application  based on source file content pattern ([#650](https://github.com/diffplug/spotless/issues/650)).
* Bump jgit version ([#992](https://github.com/diffplug/spotless/pull/992)).
  * jgit `5.10.0.202012080955-r` -> `5.13.0.202109080827-r`

## [2.20.0] - 2021-11-09
### Added
* `DiffMessageFormatter` can now generate messages based on a folder of cleaned files, as an alternative to a `Formatter` ([#982](https://github.com/diffplug/spotless/pull/982)).
### Fixed
* Fix CI and various spotbugs nits ([#988](https://github.com/diffplug/spotless/pull/988)).
### Changed
* Bump default formatter versions ([#989](https://github.com/diffplug/spotless/pull/989))
  * google-java-format `1.11.0` -> `1.12.0`
  * ktlint `0.42.1` -> `0.43.0`
  * ktfmt `0.27` -> `0.29`
  * scalafmt `3.0.0` -> `3.0.8`

## [2.19.2] - 2021-10-26
### Changed
* Added support and bump Eclipse formatter default versions to `4.21` for `eclipse-groovy`. Change is only applied for JVM 11+.
* Added support for ktlint's FilenameRule ([#974](https://github.com/diffplug/spotless/pull/974)).

### Fixed
 * Temporary workspace deletion for Eclipse based formatters on JVM shutdown ([#967](https://github.com/diffplug/spotless/issues/967)). Change is only applied for Eclipse versions using JVM 11+, no back-port to older versions is planned.

## [2.19.1] - 2021-10-13
### Fixed
 * [module-info formatting](https://github.com/diffplug/spotless/pull/958) in `eclipse-jdt` versions `4.20` and `4.21`. Note that the problem also affects older versions.
 * Added workaround to support projects using git worktrees ([#965](https://github.com/diffplug/spotless/pull/965))

## [2.19.0] - 2021-10-02
* Added `wildcardsLast` option for Java `ImportOrderStep` ([#954](https://github.com/diffplug/spotless/pull/954))

### Added
* Added support for JBDI bind list params in sql formatter ([#955](https://github.com/diffplug/spotless/pull/955))

## [2.18.0] - 2021-09-30
### Added
* Added support for custom JSR223 formatters ([#945](https://github.com/diffplug/spotless/pull/945))
* Added support for formatting and sorting Maven POMs ([#946](https://github.com/diffplug/spotless/pull/946))

## [2.17.0] - 2021-09-27
### Added
* Added support for calling local binary formatters ([#949](https://github.com/diffplug/spotless/pull/949))
### Changed
* Added support and bump Eclipse formatter default versions to `4.21` for `eclipse-cdt`, `eclipse-jdt`, `eclipse-wtp`. Change is only applied for JVM 11+.
* Added `groupArtifact` option for `google-java-format` ([#944](https://github.com/diffplug/spotless/pull/944))

## [2.16.1] - 2021-09-20
### Changed
* Added support and bump Eclipse formatter default versions for JVM 11+. For older JVMs the previous defaults remain.
  * `eclipse-cdt` from `4.16` to `4.20`
  * `eclipse-groovy` from `4.19` to `4.20`
  * `eclipse-jdt` from `4.19` to `4.20`
  * `eclipse-wtp` from `4.18` to `4.20`

## [2.16.0] - 2021-09-04
### Added
* Added support for `google-java-format`'s `skip-reflowing-long-strings` option ([#929](https://github.com/diffplug/spotless/pull/929))

## [2.15.3] - 2021-08-20
### Changed
* Added support for [scalafmt 3.0.0](https://github.com/scalameta/scalafmt/releases/tag/v3.0.0) and bump default scalafmt version to `3.0.0` ([#913](https://github.com/diffplug/spotless/pull/913)).
* Bump default versions ([#915](https://github.com/diffplug/spotless/pull/915))
  * `ktfmt` from `0.24` to `0.27`
  * `ktlint` from `0.35.0` to `0.42.1`
  * `google-java-format` from `1.10.0` to `1.11.0`
* Fix javadoc publishing ([#916](https://github.com/diffplug/spotless/pull/916) fixes [#775](https://github.com/diffplug/spotless/issues/775)).

## [2.15.2] - 2021-07-20
### Fixed
 * Improved [SQL formatting](https://github.com/diffplug/spotless/pull/897) with respect to comments

## [2.15.1] - 2021-07-06
### Changed
* Improved exception messages for [JSON formatting](https://github.com/diffplug/spotless/pull/885) failures

## [2.15.0] - 2021-06-17

### Added
* Added formatter for [JVM-based JSON formatting](https://github.com/diffplug/spotless/issues/850)
* Added Gradle configuration JVM-based JSON formatting

## [2.14.0] - 2021-06-10
### Added
* Added support for `eclipse-cdt` at `4.19.0`. Note that version requires Java 11 or higher.
* Added support for `eclipse-groovy` at `4.18.0` and `4.19.0`.
* Added support for `eclipse-wtp` at `4.19.0`. Note that version requires Java 11 or higher.
### Changed
* Bump `eclipse-groovy` default version from `4.17.0` to `4.19.0`.

## [2.13.5] - 2021-05-13
### Changed
* Update ktfmt from 0.21 to 0.24
### Fixed
* The `<url>` field in the Maven POM is now set correctly ([#798](https://github.com/diffplug/spotless/issues/798))
* Node is re-installed if some other build step removed it ([#863](https://github.com/diffplug/spotless/issues/863))

## [2.13.4] - 2021-04-21
### Fixed
* Explicitly separate target file from git arguments when parsing year for license header to prevent command from failing on argument-like paths ([#847](https://github.com/diffplug/spotless/pull/847))

## [2.13.3] - 2021-04-20
### Fixed
* LicenseHeaderStep treats address as copyright year ([#716](https://github.com/diffplug/spotless/issues/716))

## [2.13.2] - 2021-04-12
### Fixed
* Fix license header bug for years in range ([#840](https://github.com/diffplug/spotless/pull/840)).

## [2.13.1] - 2021-04-10
### Changed
* Update default google-java-format from 1.9 to 1.10.0
* Expose configuration exceptions from scalafmt ([#837](https://github.com/diffplug/spotless/issues/837))

## [2.13.0] - 2021-03-05
### Added
* Bump ktfmt to 0.21 and add support to Google and Kotlinlang formats ([#812](https://github.com/diffplug/spotless/pull/812))

## [2.12.1] - 2021-02-16
### Fixed
* Allow licence headers to be blank ([#801](https://github.com/diffplug/spotless/pull/801)).

## [2.12.0] - 2021-02-09
### Added
* Support for diktat ([#789](https://github.com/diffplug/spotless/pull/789))

## [2.11.0] - 2021-01-04
### Added
* Added support for `eclipse-cdt`, `eclipse-jdt`, and `eclipse-wtp` at `4.18.0`.
### Changed
* Bump `eclipse-jdt` default version from `4.17.0` to `4.18.0`.
* Bump `eclipse-wtp` default version from `4.17.0` to `4.18.0`.
* Bump `ktfmt` default version from `0.16` to `0.19` ([#748](https://github.com/diffplug/spotless/issues/748) and [#773](https://github.com/diffplug/spotless/issues/773)).
* Bump `jgit` from `5.9` to `5.10` ([#773](https://github.com/diffplug/spotless/issues/773)).
### Fixed
* Fixed `ratchetFrom` support for git-submodule ([#746](https://github.com/diffplug/spotless/issues/746)).
* Fixed `ratchetFrom` excess memory consumption ([#735](https://github.com/diffplug/spotless/issues/735)).
* `ktfmt` v0.19+ with dropbox-style works again ([#765](https://github.com/diffplug/spotless/pull/765)).
* `prettier` no longer throws errors on empty files ([#751](https://github.com/diffplug/spotless/pull/751)).
* Fixed error when running on root of windows mountpoint ([#760](https://github.com/diffplug/spotless/pull/760)).
* Fixed typo in javadoc comment for SQL\_FORMATTER\_INDENT\_TYPE ([#753](https://github.com/diffplug/spotless/pull/753)).

## [2.10.2] - 2020-11-16
### Fixed
* Fixed a bug which occurred if the root directory of the project was also the filesystem root ([#732](https://github.com/diffplug/spotless/pull/732))

## [2.10.1] - 2020-11-13
### Fixed
* Bump JGit from `5.8.0` to `5.9.0` to improve performance ([#726](https://github.com/diffplug/spotless/issues/726))

## [2.10.0] - 2020-11-02
### Added
* Added support to npm-based steps for picking up `.npmrc` files ([#727](https://github.com/diffplug/spotless/pull/727))

## [2.9.0] - 2020-10-20
### Added
* Added support for eclipse-cdt 4.14.0, 4.16.0 and 4.17.0 ([#722](https://github.com/diffplug/spotless/pull/722)).
* Added support for eclipse-groovy 4.14.0, 4.15.0, 4.16.0 and 4.17.0 ([#722](https://github.com/diffplug/spotless/pull/722)).
* Added support for eclipse-jdt 4.17.0 ([#722](https://github.com/diffplug/spotless/pull/722)).
* Added support for eclipse-wtp 4.14.0, 4.15.0, 4.16.0 and 4.17.0 ([#722](https://github.com/diffplug/spotless/pull/722)).
### Changed
* Updated default eclipse-cdt from 4.13.0 to 4.16.0 ([#722](https://github.com/diffplug/spotless/pull/722)). Note that version 4.17.0 is supported, but requires Java 11 or higher.
* Updated default eclipse-groovy from 4.13.0 to 4.17.0 ([#722](https://github.com/diffplug/spotless/pull/722)).
* Updated default eclipse-jdt from 4.16.0 to 4.17.0 ([#722](https://github.com/diffplug/spotless/pull/722)).
* Updated default eclipse-wtp from 4.13.0 to 4.17.0 ([#722](https://github.com/diffplug/spotless/pull/722)).

## [2.8.0] - 2020-10-05
### Added
* Exposed new methods in `GitRatchet` to support faster ratcheting in the Maven plugin ([#706](https://github.com/diffplug/spotless/pull/706)).

## [2.7.0] - 2020-09-21
### Added
* `PipeStepPair.Builder` now has a method `.buildStepWhichAppliesSubSteps(Path rootPath, Collection<FormatterStep> steps)`, which returns a single `FormatterStep` that applies the given steps within the regex defined earlier in the builder. Used for formatting inception (implements [#412](https://github.com/diffplug/spotless/issues/412)).

## [2.6.2] - 2020-09-18
### Fixed
* Don't assume that file content passed into Prettier is at least 50 characters (https://github.com/diffplug/spotless/pull/699).

## [2.6.1] - 2020-09-12
### Fixed
* Improved JRE parsing to handle strings like `16-loom` (fixes [#693](https://github.com/diffplug/spotless/issues/693)).

## [2.6.0] - 2020-09-11
### Added
* `PipeStepPair` which allows extracting blocks of text in one step, then injecting those blocks back in later. Currently only used for `spotless:off` `spotless:on`, but could also be used to [apply different steps in different places](https://github.com/diffplug/spotless/issues/412) ([#691](https://github.com/diffplug/spotless/pull/691)).
### Changed
* When applying license headers for the first time, we are now more lenient about parsing existing years from the header ([#690](https://github.com/diffplug/spotless/pull/690)).

## [2.5.0] - 2020-09-08
### Added
* `GoogleJavaFormatStep.defaultVersion()` now returns `1.9` on JDK 11+, while continuing to return `1.7` on earlier JDKs. This is especially helpful to `RemoveUnusedImportsStep`, since it always uses the default version of GJF (fixes [#681](https://github.com/diffplug/spotless/issues/681)).
### Fixed
* We now run all tests against JDK 8, JDK 11, and also JDK 14 ([#684](https://github.com/diffplug/spotless/pull/684)).
* We had test files in `testlib/src/main/resources` named `module-info.java` and `package-info.java`. They cause problems for the Eclipse IDE trying to interpret them literally. Added `.test` suffix to the filenames so that eclipse doesn't barf on them anymore ([#683](https://github.com/diffplug/spotless/pull/683)).

## [2.4.0] - 2020-08-29
### Added
* Added support for  eclipse-jdt 4.14.0, 4.15.0 and 4.16.0 ([#678](https://github.com/diffplug/spotless/pull/678)).
### Changed
* Updated default eclipse-jdt from 4.13.0 to 4.16.0 ([#678](https://github.com/diffplug/spotless/pull/678)).

## [2.3.0] - 2020-08-25
### Added
* The ability to shell out to formatters with their own executables. ([#672](https://github.com/diffplug/spotless/pull/672))
  * `ProcessRunner` makes it easy to efficiently and debuggably call foreign executables, and pipe their stdout and stderr to strings.
  * `ForeignExe` finds executables on the path (or other strategies), and confirms that they have the correct version (to facilitate Spotless' caching). If the executable is not present or the wrong version, it points the user towards how to fix the problem.
  * These classes were used to add support for [python black](https://github.com/psf/black) and [clang-format](https://clang.llvm.org/docs/ClangFormat.html).
  * Incidental to this effort, `FormatterFunc.Closeable` now has new methods which make resource-handling safer.  The old method is still available as `ofDangerous`, but it should not be used outside of a testing situation. There are some legacy usages of `ofDangerous` in the codebase, and it would be nice to fix them, but the existing usages are using it safely.

## [2.2.2] - 2020-08-21
### Fixed
* `KtLintStep` is now more robust when parsing version string for version-dependent implementation details, fixes [#668](https://github.com/diffplug/spotless/issues/668).

## [2.2.1] - 2020-08-05
### Fixed
* `FormatterFunc.Closeable` had a "use after free" bug which caused errors in the npm-based formatters (e.g. prettier) if `spotlessCheck` was called on dirty files. ([#651](https://github.com/diffplug/spotless/issues/651))
### Changed
* Bump default ktfmt from `0.15` to `0.16`, and remove duplicated logic for the `--dropbox-style` option ([#642](https://github.com/diffplug/spotless/pull/648))

## [2.2.0] - 2020-07-13
### Added
* Bump default ktfmt from 0.13 to 0.15, and add support for the --dropbox-style option ([#641](https://github.com/diffplug/spotless/issues/641)).

## [2.1.0] - 2020-07-04
### Added
* `FileSignature.machineIsWin()`, to replace the now-deprecated `LineEnding.nativeIsWin()`, because it turns out that `\r\n` is [not a reliable way](https://github.com/diffplug/spotless/issues/559#issuecomment-653739898) to detect the windows OS ([#639](https://github.com/diffplug/spotless/pull/639)).
### Fixed
* `GitAttributesLineEndings` was fatally broken (always returned platform default), and our tests missed it because they tested the part before the broken part ([#639](https://github.com/diffplug/spotless/pull/639)).

## [2.0.0] - 2020-07-02
### Changed
* `LineEnding.GIT_ATTRIBUTES` now creates a policy whose serialized state can be relocated from one machine to another.  No user-visible change, but paves the way for remote build cache support in Gradle. ([#621](https://github.com/diffplug/spotless/pull/621))
### Added
* `prettier` will now autodetect the parser (and formatter) to use based on the filename, unless you override this using `config` or `configFile` with the option `parser` or `filepath`. ([#620](https://github.com/diffplug/spotless/pull/620))
* `GitRatchet` now lives in `lib-extra`, and is shared across `plugin-gradle` and `plugin-maven` ([#626](https://github.com/diffplug/spotless/pull/626)).
* Added ANTLR4 support ([#326](https://github.com/diffplug/spotless/issues/326)).
* `FormatterFunc.NeedsFile` for implementing file-based formatters more cleanly than we have so far ([#637](https://github.com/diffplug/spotless/issues/637)).
### Changed
* **BREAKING** `FileSignature` can no longer sign folders, only files.  Signatures are now based only on filename (not path), size, and a content hash.  It throws an error if a signature is attempted on a folder or on multiple files with different paths but the same filename - it never breaks silently.  This change does not break any of Spotless' internal logic, so it is unlikely to affect any of Spotless' consumers either. ([#571](https://github.com/diffplug/spotless/pull/571))
  * This change allows the Maven plugin to cache classloaders across subprojects when loading config resources from the classpath (fixes [#559](https://github.com/diffplug/spotless/issues/559)).
  * This change also allows the Gradle plugin to work with the remote buildcache (fixes [#280](https://github.com/diffplug/spotless/issues/280)).
* **BREAKING** `FormatterFunc` no longer `extends ThrowingEx.Function` and `BiFunction`. In a major win for Java's idea of ["target typing"](https://cr.openjdk.java.net/~briangoetz/lambda/lambda-state-final.html), this required no changes anywhere in the codebase except deleting the `extends` part of `FormatterFunc` ([#638](https://github.com/diffplug/spotless/issues/638)).
* **BREAKING** Heavy refactor of the `LicenseHeaderStep` public API.  Doesn't change internal behavior, but makes implementation of the Gradle and Maven plugins much easier. ([#628](https://github.com/diffplug/spotless/pull/628))
* **BREAKING** Removed all deprecated methods and classes from `lib` and `lib-extra`.
  * [#629](https://github.com/diffplug/spotless/pull/629) removes the code which wasn't being used in plugin-gradle or plugin-maven.
  * [#630](https://github.com/diffplug/spotless/pull/630) moves the code which was still being used in deprecated parts of plugin-gradle into `.deprecated` package in `plugin-gradle`, which allows us to break `lib` without a breaking change in `plugin-gradle`.

## [1.34.1] - 2020-06-17
### Changed
* Nodejs-based formatters `prettier` and `tsfmt` now use native node instead of the J2V8 approach. ([#606](https://github.com/diffplug/spotless/pull/606))
  * This removes the dependency to the no-longer-maintained Linux/Windows/macOs variants of J2V8.
  * This enables spotless to use the latest `prettier` versions (instead of being stuck at prettier version <= `1.19.0`)
  * Bumped default versions, prettier `1.16.4` -> `2.0.5`, tslint `5.12.1` -> `6.1.2`
* Our main branch is now called `main`. ([#613](https://github.com/diffplug/spotless/pull/613))

## [1.34.0] - 2020-06-05
### Added
* `LicenseHeaderStep.setLicenseHeaderYearsFromGitHistory`, which does an expensive search through git history to determine the oldest and newest commits for each file, and uses that to determine license header years. ([#604](https://github.com/diffplug/spotless/pull/604))

## [1.33.1] - 2020-06-04
* We are now running CI on windows. ([#596](https://github.com/diffplug/spotless/pull/596))
* We are now dogfooding `ratchetFrom` and `licenseHeader` with a `$YEAR` token to ensure that Spotless copyright headers stay up-to-date without adding noise to file history. ([#595](https://github.com/diffplug/spotless/pull/595))
* Added `LineEnding.nativeIsWin()`, `FileSignature.pathNativeToUnix()`, and `FileSignature.pathUnixToNative()`, along with many API-invisible fixes and cleanup. ([#592](https://github.com/diffplug/spotless/pull/592))

## [1.33.0] - 2020-06-03
### Added
* `LicenseHeaderStep` now has an `updateYearWithLatest` parameter which can update copyright headers to today's date. ([#593](https://github.com/diffplug/spotless/pull/593))
  * Parsing of existing years from headers is now more lenient.
  * The `LicenseHeaderStep` constructor is now public, which allows capturing its state lazily, which is helpful for setting defaults based on `ratchetFrom`.

## [1.32.0] - 2020-06-01
### Added
* `NodeJsGlobal.setSharedLibFolder` allows to set the location of nodejs shared libs. ([#586](https://github.com/diffplug/spotless/pull/586))
* `PaddedCell.isClean()` returns the instance of `PaddedCell.DirtyState` which represents clean. ([#590](https://github.com/diffplug/spotless/pull/590))
### Fixed
* Previously, the nodejs-based steps would throw `UnsatisfiedLinkError` if they were ever used from more than one classloader.  Now they can be used from any number of classloaders (important for Gradle build daemon). ([#586](https://github.com/diffplug/spotless/pull/586))

## [1.31.0] - 2020-05-21
### Added
* `PaddedCell.calculateDirtyState` is now defensive about misconfigured character encoding. ([#575](https://github.com/diffplug/spotless/pull/575))

## [1.30.1] - 2020-05-17
### Fixed
* `PaddedCell.DirtyState::writeCanonicalTo(File)` can now create a new file if necessary (previously required to overwrite an existing file) ([#576](https://github.com/diffplug/spotless/pull/576)).

## [1.30.0] - 2020-05-11
### Added
* `PaddedCell.calculateDirtyState(Formatter, File, byte[])` to allow IDE integrations to send dirty editor buffers.

## [1.29.0] - 2020-05-05
### Added
* Support for google-java-format 1.8 (including test infrastructure for Java 11). ([#562](https://github.com/diffplug/spotless/issues/562))
* Improved PaddedCell such that it is as performant as non-padded cell - no reason not to have it always enabled.  Deprecated all of `PaddedCellBulk`. ([#561](https://github.com/diffplug/spotless/pull/561))
* Support for ktfmt 0.13 ([#569](https://github.com/diffplug/spotless/pull/569))
### Changed
* Updated a bunch of dependencies, most notably: ([#564](https://github.com/diffplug/spotless/pull/564))
  * jgit `5.5.0.201909110433-r` -> `5.7.0.202003110725-r`
  * Gradle `6.2.2` -> `6.3`
  * spotbugs Gradle plugin `2.0.0` -> `4.0.8`

## [1.28.1] - 2020-04-02
### Fixed
* Javadoc for the `ext/eclipse-*` projects.
* Replace the deprecated `compile` with `implementation` for the `ext/eclipse-*` projects.

## [1.28.0] - 2020-03-20
### Added
* Enable IntelliJ-compatible token `$today.year` for specifying the year in license header files. ([#542](https://github.com/diffplug/spotless/pull/542))
### Fixed
* Eclipse-WTP formatter (web tools platform, not java) could encounter errors in parallel multiproject builds [#492](https://github.com/diffplug/spotless/issues/492). Fixed for Eclipse-WTP formatter Eclipse version 4.13.0 (default version).
### Build
* All `CHANGES.md` are now in keepachangelog format. ([#507](https://github.com/diffplug/spotless/pull/507))
* We now use [javadoc.io](https://javadoc.io/) instead of github pages. ([#508](https://github.com/diffplug/spotless/pull/508))
* We no longer publish `-SNAPSHOT` for every build to `main`, since we have good [JitPack integration](https://github.com/diffplug/spotless/blob/main/CONTRIBUTING.md#gradle---any-commit-in-a-public-github-repo-this-one-or-any-fork). ([#508](https://github.com/diffplug/spotless/pull/508))
* Improved how we use Spotless on itself. ([#509](https://github.com/diffplug/spotless/pull/509))
* Fix build warnings when building on Gradle 6+, bump build Gradle to 6.2.2, and fix javadoc links. ([#536](https://github.com/diffplug/spotless/pull/536))

## [1.27.0] - 2020-01-01
* Ignored `KtLintStepTest`, because [gradle/gradle#11752](https://github.com/gradle/gradle/issues/11752) is causing too many CI failures. ([#499](https://github.com/diffplug/spotless/pull/499))
    * Also fixed a minor problem in TestProvisioner.
* If you set the environment variable `SPOTLESS_EXCLUDE_MAVEN=true` then the Maven plugin will be excluded from the build. ([#502](https://github.com/diffplug/spotless/pull/502))
    * We have set this in JitPack, as a workaround for [jitpack/jitpack.io#4112](https://github.com/jitpack/jitpack.io/issues/4112)
* Deprecated `SpotlessCache.clear()` in favor of the new `SpotlessCache.clearOnce(Object key)`. ([#501](https://github.com/diffplug/spotless/issues/#501))

## [1.26.1] - 2019-11-27
* Revert the change in console display of errors from 1.26.0 ([#485](https://github.com/diffplug/spotless/pull/485)) because [of these problems](https://github.com/diffplug/spotless/pull/485#issuecomment-552925932).
* Bugfix: Fix NPE in EclipseXmlFormatterStepImpl ([#489](https://github.com/diffplug/spotless/pull/489))

## [1.26.0] - 2019-11-11
* Fix project URLs in poms. ([#478](https://github.com/diffplug/spotless/pull/478))
* Fix `ImportSorter` crashing with empty files. ([#474](https://github.com/diffplug/spotless/pull/474))
    * Fixes [#305](https://github.com/diffplug/spotless/issues/305) StringIndexOutOfBoundsException for empty Groovy file when performing importOrder
* Bugfix: CDT version `4.12.0` now properly uses `9.8`, whereas before it used `9.7`. ([#482](https://github.com/diffplug/spotless/pull/482#discussion_r341380884))
* Add support for Eclipse 4.13 and all related formatters (JDT, CDT, WTP, and Groovy). ([#480](https://github.com/diffplug/spotless/issues/480))
* Bump default version of KtLint from `0.34.2` to `0.35.0`. ([#473](https://github.com/diffplug/spotless/issues/473))
* Several improvements to the console display of formatting errors. ([#465](https://github.com/diffplug/spotless/pull/465))
    * Visualize \r and \n as ␍ and ␊ when possible ([#465](https://github.com/diffplug/spotless/pull/465))
    * Make end-of-lines visible when file contains whitespace and end-of-line issues at the same time ([#465](https://github.com/diffplug/spotless/pull/465))
    * Print actual diff line instead of "1 more lines that didn't fit" ([#467](https://github.com/diffplug/spotless/issues/467))
* Automatically configure import order for IntelliJ IDEA with `.editorconfig` ([#486](https://github.com/diffplug/spotless/issues/486))

## [1.25.0] - 2019-10-06

* Add support for ktlint `0.34+`, and bump default version from `0.32.0` to `0.34.2`. ([#469](https://github.com/diffplug/spotless/pull/469))

## [1.24.3] - 2019-09-23
* Update jgit from `5.3.2.201906051522-r` to `5.5.0.201909110433-r`. ([#445](https://github.com/diffplug/spotless/pull/445))
  * Fixes [#410](https://github.com/diffplug/spotless/issues/410) AccessDeniedException in MinGW/ GitBash.
  * Also fixes occasional [hang on NFS due to filesystem timers](https://github.com/diffplug/spotless/pull/407#issuecomment-514824364).
* Eclipse-based formatters used to leave temporary files around ([#447](https://github.com/diffplug/spotless/issues/447)). This is now fixed, but only for eclipse 4.12+, no back-port to older Eclipse formatter versions is planned. ([#451](https://github.com/diffplug/spotless/issues/451))
* `PaddedCellBulk` had a bug where badly-formatted files with well-behaving formatters were being:
    - correctly formatted by "apply"
    - but incorrectly marked as good by "check"
    - this led to "check" says all good, but then "apply" still causes format (https://github.com/diffplug/spotless/issues/453)
    - combined with up-to-date checking, could lead to even more confusing results (https://github.com/diffplug/spotless/issues/338)
    - only affects the Gradle plugin, since that was the only plugin to use this feature
* Minor change to `TestProvisioner`, which should fix the cache-breaking issues, allowing us to speed-up the CI builds a bit.
* Bumped `scalafmt` default version from `1.1.0` to `2.0.1`, since there are [bugs](https://github.com/diffplug/spotless/issues/454) in the old default ([#458](https://github.com/diffplug/spotless/pull/458)).

## [1.24.1] - 2019-08-12
* Fixes class loading issue with Java 9+ ([#426](https://github.com/diffplug/spotless/pull/426)).

## [1.24.0] - 2019-07-29
* Updated default eclipse-wtp from 4.8.0 to 4.12.0 ([#423](https://github.com/diffplug/spotless/pull/423)).
* Updated default eclipse-groovy from 4.10 to 4.12.0 ([#423](https://github.com/diffplug/spotless/pull/423)).
* Updated default eclipse-jdt from 4.11.0 to 4.12.0 ([#423](https://github.com/diffplug/spotless/pull/423)).
* Updated default eclipse-cdt from 4.11.0 to 4.12.0 ([#423](https://github.com/diffplug/spotless/pull/423)).
    * **KNOWN BUG - accidentally published CDT 9.7 rather than 9.8 - fixed in 1.26.0**
* Added new Maven coordinates for scalafmt 2.0.0+, maintains backwards compatability ([#415](https://github.com/diffplug/spotless/issues/415))

## [1.23.1] - 2019-06-17
* Fixes incorrect M2 cache directory path handling of Eclipse based formatters ([#401](https://github.com/diffplug/spotless/issues/401))
* Update jgit from `4.9.0.201710071750-r` to `5.3.2.201906051522-r` because Gradle project is sometimes broken by `apache httpcomponents` in transitive dependency. ([#407](https://github.com/diffplug/spotless/pull/407))

## [1.23.0] - 2019-04-24
* Updated default ktlint from 0.21.0 to 0.32.0, and Maven coords to com.pinterest ([#394](https://github.com/diffplug/spotless/pull/394))

## [1.22.0] - 2019-04-15
* Updated default eclipse-cdt from 4.7.3a to 4.11.0 ([#390](https://github.com/diffplug/spotless/pull/390)).

## [1.21.1] - 2019-03-29
* Fixes incorrect plugin and pom metadata in `1.21.0` ([#388](https://github.com/diffplug/spotless/issues/388)).

## [1.21.0] - 2019-03-28
* We now use a remote build cache to speed up CI builds.  Reduced build time from ~13 minutes to as low as ~3 minutes, dependending on how deep the change is ([#380](https://github.com/diffplug/spotless/pull/380)).
* Updated default eclipse-wtp from 4.7.3b to 4.8.0 ([#382](https://github.com/diffplug/spotless/pull/382)).
* Updated default eclipse-groovy from 4.8.1 to 4.10.0 ([#382](https://github.com/diffplug/spotless/pull/382)).
* Updated default eclipse-jdt from 4.10.0 to 4.11.0 ([#384](https://github.com/diffplug/spotless/pull/384)).

## [1.20.0] - 2019-03-11
* Made npm package versions of [`prettier`](https://prettier.io/) and [`tsfmt`](https://github.com/vvakame/typescript-formatter) (and its internal packages) configurable. ([#363](https://github.com/diffplug/spotless/pull/363))
  * Updated default npm package version of `prettier` from 1.13.4 to 1.16.4
  * Updated default npm package version of internally used typescript package from 2.9.2 to 3.3.3 and tslint package from 5.1.0 to 5.12.0 (both used by `tsfmt`)
* Updated default eclipse-wtp from 4.7.3a to 4.7.3b ([#371](https://github.com/diffplug/spotless/pull/371)).
* Configured `build-scan` plugin in build ([#356](https://github.com/diffplug/spotless/pull/356)).
  * Runs on every CI build automatically.
  * Users need to opt-in on their local machine.
* Default behavior of XML formatter changed to ignore external URIs ([#369](https://github.com/diffplug/spotless/issues/369)).
  * **WARNING RESOLVED: By default, xml formatter no longer downloads external entities. You can opt-in to resolve external entities by setting resolveExternalURI to true. However, if you do opt-in, be sure that all external entities are referenced over https and not http, or you may be vulnerable to XXE attacks.**

## [1.19.0] - 2019-03-11
**WARNING: xml formatter in this version may be vulnerable to XXE attacks, fixed in 1.20.0 (see [#358](https://github.com/diffplug/spotless/issues/358)).**

* Security fix: Updated groovy, c/c++, and eclipse WTP formatters so that they download their source jars securely using `https` rather than `http` ([#360](https://github.com/diffplug/spotless/issues/360)).
* Updated default eclipse-jdt from 4.9.0 to 4.10.0 ([#368](https://github.com/diffplug/spotless/pull/368))

## [1.18.0] - 2019-02-11
**WARNING: xml formatter in this version may be vulnerable to XXE attacks, fixed in 1.20.0 (see [#358](https://github.com/diffplug/spotless/issues/358)).**

* CSS and XML extensions are discontinued ([#325](https://github.com/diffplug/spotless/pull/325)).
* Provided features with access to SLF4J interface of build tools. ([#236](https://github.com/diffplug/spotless/issues/236))
* Updated default google-java-format from 1.5 to 1.7 ([#335](https://github.com/diffplug/spotless/issues/335)).
* `ImportOrderStep.createFromFile` is now lazy ([#218](https://github.com/diffplug/spotless/issues/218)).

## [1.17.0] - 2018-10-30
**WARNING: xml formatter in this version may be vulnerable to XXE attacks, fixed in 1.20.0 (see [#358](https://github.com/diffplug/spotless/issues/358)).**

* Updated default eclipse-jdt from 4.7.3a to 4.9.0 ([#316](https://github.com/diffplug/spotless/pull/316)). New version addresses enum-tab formatting bug in 4.8 ([#314](https://github.com/diffplug/spotless/issues/314)).

## [1.16.0] - 2018-10-30
**WARNING: xml formatter in this version may be vulnerable to XXE attacks, fixed in 1.20.0 (see [#358](https://github.com/diffplug/spotless/issues/358)).**

* Minor support for plugin-gradle and plugin-maven CSS plugins ([#311](https://github.com/diffplug/spotless/pull/311)).

## [1.15.0] - 2018-09-23
**WARNING: xml formatter in this version may be vulnerable to XXE attacks, fixed in 1.20.0 (see [#358](https://github.com/diffplug/spotless/issues/358)).**

* Added C/C++ support ([#232](https://github.com/diffplug/spotless/issues/232)).
* Integrated Eclipse CDT formatter ([#274](https://github.com/diffplug/spotless/pull/274))
* Extended dependency provisioner to exclude transitives on request ([#297](https://github.com/diffplug/spotless/pull/297)).This prevents unnecessary downloads of unused transitive dependencies for Eclipse based formatter steps.
* Updated default groovy-eclipse from 4.8.0 to 4.8.1 ([#288](https://github.com/diffplug/spotless/pull/288)). New version is based on [Groovy-Eclipse 3.0.0](https://github.com/groovy/groovy-eclipse/wiki/3.0.0-Release-Notes).
* Integrated Eclipse WTP formatter ([#290](https://github.com/diffplug/spotless/pull/290))
* Updated JSR305 annotation from 3.0.0 to 3.0.2 ([#274](https://github.com/diffplug/spotless/pull/274))
* Migrated from FindBugs annotations 3.0.0 to SpotBugs annotations 3.1.6 ([#274](https://github.com/diffplug/spotless/pull/274))
* `Formatter` now implements `AutoCloseable`.  This means that users of `Formatter` are expected to use the try-with-resources pattern.  The reason for this change is so that `FormatterFunc.Closeable` actually works. ([#284](https://github.com/diffplug/spotless/pull/284))* Added [`prettier`](https://prettier.io/) and [`tsfmt`](https://github.com/vvakame/typescript-formatter) support, as well as general infrastructure for calling `nodeJS` code using `j2v8` ([#283](https://github.com/diffplug/spotless/pull/283)).

## [1.14.0] - 2018-07-24
* Updated default groovy-eclipse from 4.6.3 to 4.8.0 ([#244](https://github.com/diffplug/spotless/pull/244)). New version allows to ignore internal formatter errors/warnings.
* Updated default eclipse-jdt from 4.7.2 to 4.8.0 ([#239](https://github.com/diffplug/spotless/pull/239)). New version fixes a bug preventing Java code formatting within JavaDoc comments ([#191](https://github.com/diffplug/spotless/issues/191)).
* Eclipse formatter versions decoupled from Spotless formatter step implementations to allow independent updates of maven-based Eclipse dependencies. ([#253](https://github.com/diffplug/spotless/pull/253))
* Use guaranteed binary and source compatibility between releases of Scalafmt. ([#260](https://github.com/diffplug/spotless/pull/260))

## [1.13.0] - 2018-06-01
* Add line and column numbers to ktlint errors. ([#251](https://github.com/diffplug/spotless/pull/251))

## [1.12.0] - 2018-05-14
* Fixed a bug in `LicenseHeaderStep` which caused an exception with some malformed date-aware licenses. ([#222](https://github.com/diffplug/spotless/pull/222))
* Updated default ktlint from 0.14.0 to 0.21.0
* Add ability to pass custom options to ktlint in Gradle plugin. See plugin-gradle/README for details.

## [1.11.0] - 2018-02-26
* Added default indentation of `4` to `IndentStep`. ([#209](https://github.com/diffplug/spotless/pull/209))

## [1.10.0] - 2018-02-15
* LicenseHeaderStep now supports customizing the year range separator in copyright notices. ([#199](https://github.com/diffplug/spotless/pull/199))
* Breaking change to testlib - removed `ResourceHarness.write` and added `ResourceHarness.[set/assert]File` for easier-to-read tests. ([#203](https://github.com/diffplug/spotless/pull/203))

## [1.9.0] - 2018-02-05
* Updated default ktlint from 0.6.1 to 0.14.0
* Updated default google-java-format from 1.3 to 1.5
* Updated default eclipse-jdt from 4.7.1 to 4.7.2
* Added a configuration option to `googleJavaFormat` to switch the formatter style ([#193](https://github.com/diffplug/spotless/pull/193))

## [1.8.0] - 2018-01-02
* LicenseHeaderStep now supports time-aware copyright notices in license headers. ([#179](https://github.com/diffplug/spotless/pull/179), thanks to @baptistemesta)

## [1.7.0] - 2018-12-02
* Updated default eclipse-jdt version to `4.7.1` from `4.6.3`.
* Updated jgit from `4.5.0.201609210915-r` to `4.9.0.201710071750-r`.
* Updated concurrent-trees from `2.6.0` to `2.6.1` (performance improvement).
* Added `dbeaverSql` formatter step, for formatting sql scripts. ([#166](https://github.com/diffplug/spotless/pull/166))
  + Many thanks to [Baptiste Mesta](https://github.com/baptistemesta) for porting to Spotless.
  + Many thanks to [DBeaver](https://dbeaver.jkiss.org/) and the [DBeaver contributors](https://github.com/serge-rider/dbeaver/graphs/contributors) for building the implementation.

## [1.6.0] - 2017-09-29
* Added `public static boolean PaddedCell::applyAnyChanged(Formatter formatter, File file)`.

## [1.5.1] - 2017-08-14
* Added `KtLintStep.createForScript`.

## [1.5.0] - 2017-08-13
* Deprecated `ImportOrderStep.createFromOrder(List<String>` in favor of `(String...`.

## [1.4.1] - 2017-07-11
* Default eclipse version for `EclipseFormatterStep` bumped to `4.6.3` from `4.6.1`. ([#116](https://github.com/diffplug/spotless/issues/116))
* Default scalafmt version for `ScalaFmtStep` bumped to `1.1.0` from `0.5.7` ([#124](https://github.com/diffplug/spotless/pull/124))
  + Also added support for the API change to scalafmt introduced in `0.7.0-RC1`

## [1.4.0] - 2017-05-21
* `ImportOrderStep` can now handle multi-line comments and misplaced imports.
  + Especially helpful for Groovy and Gradle files.

## [1.3.2] - 2017-05-03
* Fixed a bug in `PaddedCellBulk.check()` which caused a `check` to fail even after an `apply` for cases which caused CYCLE.

## [1.3.0] - 2017-04-11
* Added support for Groovy via [greclipse](https://github.com/groovy/groovy-eclipse).
* When a JarState resolution failed, it threw a Gradle-specific error message. That message has been moved out of `lib` and into `plugin-gradle` where it belongs.

## [1.2.0] - 2017-04-03
* Deprecated `FileSignature.from` in favor of `FileSignature.signAsSet` and the new `FileSignature.signAsList`.
* Added a `FormatterProperties` class which loads `.properties` files and eclipse-style `.xml` files.
* `SerializableFileFilter.skipFilesNamed` can now skip multiple file names.
* Update default KtLint from 0.3.1 to 0.6.1.
  + This means we no longer look for rules in the typo package `com.gihub.shyiko`, now only in `com.github.shyiko` (note the `t`).

## [1.1.0] - 2017-02-27
* Added support for Scala via [scalafmt](https://github.com/olafurpg/scalafmt).
* Added support for Kotlin via [ktlint](https://github.com/pinterest/ktlint).
* Better error messages for JarState.
* Improved test harnessing.
* Formatter now has pluggable exception policies,

## [1.0.0] - 2017-01-09
* Initial release!<|MERGE_RESOLUTION|>--- conflicted
+++ resolved
@@ -12,11 +12,8 @@
 ## [Unreleased]
 ### Changed
 * Bump default `ktlint` version to latest `1.3.0` -> `1.4.0`. ([#2314](https://github.com/diffplug/spotless/pull/2314))
-<<<<<<< HEAD
 * Bump default `jackson` version to latest `2.18.0` -> `2.18.1`. ([#2319](https://github.com/diffplug/spotless/pull/2319))
-=======
 * Bump default `ktfmt` version to latest `0.52` -> `0.53`. ([#2320](https://github.com/diffplug/spotless/pull/2320)
->>>>>>> 482985f9
 
 ## [3.0.0.BETA4] - 2024-10-24
 ### Added
