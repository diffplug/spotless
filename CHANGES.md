--- conflicted
+++ resolved
@@ -16,12 +16,9 @@
 * Support configuring the Equo P2 cache. ([#2238](https://github.com/diffplug/spotless/pull/2238))
 * Add explicit support for JSONC / CSS via biome, via the file extensions `.css` and `.jsonc`. 
   ([#2259](https://github.com/diffplug/spotless/pull/2259))
-<<<<<<< HEAD
+* Bump default `jackson` version to latest `2.17.2` -> `2.18.0`. ([#2279](https://github.com/diffplug/spotless/pull/2279))
 ### Fixed
 * Java import order, ignore duplicate group entries
-=======
-* Bump default `jackson` version to latest `2.17.2` -> `2.18.0`. ([#2279](https://github.com/diffplug/spotless/pull/2279))
->>>>>>> 85a0bebc
 
 ## [3.0.0.BETA2] - 2024-08-25
 ### Changed
