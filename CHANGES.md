# spotless-lib and spotless-lib-extra releases

If you are a Spotless user (as opposed to developer), then you are probably looking for:

- [plugin-gradle/CHANGES.md](plugin-gradle/CHANGES.md)
- [plugin-maven/CHANGES.md](plugin-maven/CHANGES.md)

This document is intended for Spotless developers.

We adhere to the [keepachangelog](https://keepachangelog.com/en/1.0.0/) format (starting after version `1.27.0`).

## [Unreleased]
<<<<<<< HEAD
# Add full support for git worktrees ([#1119](https://github.com/diffplug/spotless/pull/1119))
=======
### Changed
* Bump default ktfmt `0.30` -> `0.31` ([#1118](https://github.com/diffplug/spotless/pull/1118)).
>>>>>>> 0a44147c

## [2.22.1] - 2022-02-01
### Changed
* Bump CI from Java 15 to 17 ([#1094](https://github.com/diffplug/spotless/pull/1094)).
* Bump default versions of formatters ([#1095](https://github.com/diffplug/spotless/pull/1095)).
  * google-java-format `1.12.0` -> `1.13.0`
  * ktfmt `0.29` -> `0.30`
* Added support for git property `core.autocrlf` ([#540](https://github.com/diffplug/spotless/issues/540))

## [2.22.0] - 2022-01-13
### Added
* Added support for the [palantir-java-format](https://github.com/palantir/palantir-java-format) Java formatter ([#1083](https://github.com/diffplug/spotless/pull/1083)).

## [2.21.2] - 2022-01-07
### Fixed
* Update IndentStep to allow leading space on multiline comments ([#1072](https://github.com/diffplug/spotless/pull/1072)).

## [2.21.1] - 2022-01-06
### Changed
* Bumped default DiKTat from `0.4.0` to `1.0.1`. This is a breaking change for DiKTat users on the default version, because some rules were renamed/changed. Check [DiKTat changelog](https://github.com/analysis-dev/diktat/releases) for details.

## [2.21.0] - 2021-12-23
### Added
* Added support for Markdown with `flexmark` at `0.62.2` ([#1011](https://github.com/diffplug/spotless/pull/1011)).

## [2.20.3] - 2021-12-15
### Fixed
* Performance improvements to GitRatchet ([#1038](https://github.com/diffplug/spotless/pull/1038)).

## [2.20.2] - 2021-12-05
### Changed
* Bumped default ktlint from `0.43.0` to `0.43.2`.
* Converted `ktlint` integration to use a compile-only source set. ([#524](https://github.com/diffplug/spotless/issues/524))

## [2.20.1] - 2021-12-01
### Changed
* Added `named` option to `licenseHeader` to support alternate license header within same format (like java) ([872](https://github.com/diffplug/spotless/issues/872)).
* Added `onlyIfContentMatches` option to `licenseHeader` to skip license header application  based on source file content pattern ([#650](https://github.com/diffplug/spotless/issues/650)).
* Bump jgit version ([#992](https://github.com/diffplug/spotless/pull/992)).
  * jgit `5.10.0.202012080955-r` -> `5.13.0.202109080827-r`

## [2.20.0] - 2021-11-09
### Added
* `DiffMessageFormatter` can now generate messages based on a folder of cleaned files, as an alternative to a `Formatter` ([#982](https://github.com/diffplug/spotless/pull/982)).
### Fixed
* Fix CI and various spotbugs nits ([#988](https://github.com/diffplug/spotless/pull/988)).
### Changed
* Bump default formatter versions ([#989](https://github.com/diffplug/spotless/pull/989))
  * google-java-format `1.11.0` -> `1.12.0`
  * ktlint `0.42.1` -> `0.43.0`
  * ktfmt `0.27` -> `0.29`
  * scalafmt `3.0.0` -> `3.0.8`

## [2.19.2] - 2021-10-26
### Changed
* Added support and bump Eclipse formatter default versions to `4.21` for `eclipse-groovy`. Change is only applied for JVM 11+.
* Added support for ktlint's FilenameRule ([#974](https://github.com/diffplug/spotless/pull/974)).

### Fixed
 * Temporary workspace deletion for Eclipse based formatters on JVM shutdown ([#967](https://github.com/diffplug/spotless/issues/967)). Change is only applied for Eclipse versions using JVM 11+, no back-port to older versions is planned.

## [2.19.1] - 2021-10-13
### Fixed
 * [module-info formatting](https://github.com/diffplug/spotless/pull/958) in `eclipse-jdt` versions `4.20` and `4.21`. Note that the problem also affects older versions.
 * Added workaround to support projects using git worktrees ([#965](https://github.com/diffplug/spotless/pull/965))

## [2.19.0] - 2021-10-02
* Added `wildcardsLast` option for Java `ImportOrderStep` ([#954](https://github.com/diffplug/spotless/pull/954))

### Added
* Added support for JBDI bind list params in sql formatter ([#955](https://github.com/diffplug/spotless/pull/955))

## [2.18.0] - 2021-09-30
### Added
* Added support for custom JSR223 formatters ([#945](https://github.com/diffplug/spotless/pull/945))
* Added support for formatting and sorting Maven POMs ([#946](https://github.com/diffplug/spotless/pull/946))

## [2.17.0] - 2021-09-27
### Added
* Added support for calling local binary formatters ([#949](https://github.com/diffplug/spotless/pull/949))
### Changed
* Added support and bump Eclipse formatter default versions to `4.21` for `eclipse-cdt`, `eclipse-jdt`, `eclipse-wtp`. Change is only applied for JVM 11+.
* Added `groupArtifact` option for `google-java-format` ([#944](https://github.com/diffplug/spotless/pull/944))

## [2.16.1] - 2021-09-20
### Changed
* Added support and bump Eclipse formatter default versions for JVM 11+. For older JVMs the previous defaults remain.
  * `eclipse-cdt` from `4.16` to `4.20`
  * `eclipse-groovy` from `4.19` to `4.20`
  * `eclipse-jdt` from `4.19` to `4.20`
  * `eclipse-wtp` from `4.18` to `4.20`

## [2.16.0] - 2021-09-04
### Added
* Added support for `google-java-format`'s `skip-reflowing-long-strings` option ([#929](https://github.com/diffplug/spotless/pull/929))

## [2.15.3] - 2021-08-20
### Changed
* Added support for [scalafmt 3.0.0](https://github.com/scalameta/scalafmt/releases/tag/v3.0.0) and bump default scalafmt version to `3.0.0` ([#913](https://github.com/diffplug/spotless/pull/913)).
* Bump default versions ([#915](https://github.com/diffplug/spotless/pull/915))
  * `ktfmt` from `0.24` to `0.27`
  * `ktlint` from `0.35.0` to `0.42.1`
  * `google-java-format` from `1.10.0` to `1.11.0`
* Fix javadoc publishing ([#916](https://github.com/diffplug/spotless/pull/916) fixes [#775](https://github.com/diffplug/spotless/issues/775)).

## [2.15.2] - 2021-07-20
### Fixed
 * Improved [SQL formatting](https://github.com/diffplug/spotless/pull/897) with respect to comments

## [2.15.1] - 2021-07-06
### Changed
* Improved exception messages for [JSON formatting](https://github.com/diffplug/spotless/pull/885) failures

## [2.15.0] - 2021-06-17

### Added
* Added formatter for [JVM-based JSON formatting](https://github.com/diffplug/spotless/issues/850)
* Added Gradle configuration JVM-based JSON formatting

## [2.14.0] - 2021-06-10
### Added
* Added support for `eclipse-cdt` at `4.19.0`. Note that version requires Java 11 or higher.
* Added support for `eclipse-groovy` at `4.18.0` and `4.19.0`.
* Added support for `eclipse-wtp` at `4.19.0`. Note that version requires Java 11 or higher.
### Changed
* Bump `eclipse-groovy` default version from `4.17.0` to `4.19.0`.

## [2.13.5] - 2021-05-13
### Changed
* Update ktfmt from 0.21 to 0.24
### Fixed
* The `<url>` field in the maven POM is now set correctly ([#798](https://github.com/diffplug/spotless/issues/798))
* Node is re-installed if some other build step removed it ([#863](https://github.com/diffplug/spotless/issues/863))

## [2.13.4] - 2021-04-21
### Fixed
* Explicitly separate target file from git arguments when parsing year for license header to prevent command from failing on argument-like paths ([#847](https://github.com/diffplug/spotless/pull/847))

## [2.13.3] - 2021-04-20
### Fixed
* LicenseHeaderStep treats address as copyright year ([#716](https://github.com/diffplug/spotless/issues/716))

## [2.13.2] - 2021-04-12
### Fixed
* Fix license header bug for years in range ([#840](https://github.com/diffplug/spotless/pull/840)).

## [2.13.1] - 2021-04-10
### Changed
* Update default google-java-format from 1.9 to 1.10.0
* Expose configuration exceptions from scalafmt ([#837](https://github.com/diffplug/spotless/issues/837))

## [2.13.0] - 2021-03-05
### Added
* Bump ktfmt to 0.21 and add support to Google and Kotlinlang formats ([#812](https://github.com/diffplug/spotless/pull/812))

## [2.12.1] - 2021-02-16
### Fixed
* Allow licence headers to be blank ([#801](https://github.com/diffplug/spotless/pull/801)).

## [2.12.0] - 2021-02-09
### Added
* Support for diktat ([#789](https://github.com/diffplug/spotless/pull/789))

## [2.11.0] - 2021-01-04
### Added
* Added support for `eclipse-cdt`, `eclipse-jdt`, and `eclipse-wtp` at `4.18.0`.
### Changed
* Bump `eclipse-jdt` default version from `4.17.0` to `4.18.0`.
* Bump `eclipse-wtp` default version from `4.17.0` to `4.18.0`.
* Bump `ktfmt` default version from `0.16` to `0.19` ([#748](https://github.com/diffplug/spotless/issues/748) and [#773](https://github.com/diffplug/spotless/issues/773)).
* Bump `jgit` from `5.9` to `5.10` ([#773](https://github.com/diffplug/spotless/issues/773)).
### Fixed
* Fixed `ratchetFrom` support for git-submodule ([#746](https://github.com/diffplug/spotless/issues/746)).
* Fixed `ratchetFrom` excess memory consumption ([#735](https://github.com/diffplug/spotless/issues/735)).
* `ktfmt` v0.19+ with dropbox-style works again ([#765](https://github.com/diffplug/spotless/pull/765)).
* `prettier` no longer throws errors on empty files ([#751](https://github.com/diffplug/spotless/pull/751)).
* Fixed error when running on root of windows mountpoint ([#760](https://github.com/diffplug/spotless/pull/760)).
* Fixed typo in javadoc comment for SQL\_FORMATTER\_INDENT\_TYPE ([#753](https://github.com/diffplug/spotless/pull/753)).

## [2.10.2] - 2020-11-16
### Fixed
* Fixed a bug which occurred if the root directory of the project was also the filesystem root ([#732](https://github.com/diffplug/spotless/pull/732))

## [2.10.1] - 2020-11-13
### Fixed
* Bump JGit from `5.8.0` to `5.9.0` to improve performance ([#726](https://github.com/diffplug/spotless/issues/726))

## [2.10.0] - 2020-11-02
### Added
* Added support to npm-based steps for picking up `.npmrc` files ([#727](https://github.com/diffplug/spotless/pull/727))

## [2.9.0] - 2020-10-20
### Added
* Added support for eclipse-cdt 4.14.0, 4.16.0 and 4.17.0 ([#722](https://github.com/diffplug/spotless/pull/722)).
* Added support for eclipse-groovy 4.14.0, 4.15.0, 4.16.0 and 4.17.0 ([#722](https://github.com/diffplug/spotless/pull/722)).
* Added support for eclipse-jdt 4.17.0 ([#722](https://github.com/diffplug/spotless/pull/722)).
* Added support for eclipse-wtp 4.14.0, 4.15.0, 4.16.0 and 4.17.0 ([#722](https://github.com/diffplug/spotless/pull/722)).
### Changed
* Updated default eclipse-cdt from 4.13.0 to 4.16.0 ([#722](https://github.com/diffplug/spotless/pull/722)). Note that version 4.17.0 is supported, but requires Java 11 or higher.
* Updated default eclipse-groovy from 4.13.0 to 4.17.0 ([#722](https://github.com/diffplug/spotless/pull/722)).
* Updated default eclipse-jdt from 4.16.0 to 4.17.0 ([#722](https://github.com/diffplug/spotless/pull/722)).
* Updated default eclipse-wtp from 4.13.0 to 4.17.0 ([#722](https://github.com/diffplug/spotless/pull/722)).

## [2.8.0] - 2020-10-05
### Added
* Exposed new methods in `GitRatchet` to support faster ratcheting in the maven plugin ([#706](https://github.com/diffplug/spotless/pull/706)).

## [2.7.0] - 2020-09-21
### Added
* `PipeStepPair.Builder` now has a method `.buildStepWhichAppliesSubSteps(Path rootPath, Collection<FormatterStep> steps)`, which returns a single `FormatterStep` that applies the given steps within the regex defined earlier in the builder. Used for formatting inception (implements [#412](https://github.com/diffplug/spotless/issues/412)).

## [2.6.2] - 2020-09-18
### Fixed
* Don't assume that file content passed into Prettier is at least 50 characters (https://github.com/diffplug/spotless/pull/699).

## [2.6.1] - 2020-09-12
### Fixed
* Improved JRE parsing to handle strings like `16-loom` (fixes [#693](https://github.com/diffplug/spotless/issues/693)).

## [2.6.0] - 2020-09-11
### Added
* `PipeStepPair` which allows extracting blocks of text in one step, then injecting those blocks back in later. Currently only used for `spotless:off` `spotless:on`, but could also be used to [apply different steps in different places](https://github.com/diffplug/spotless/issues/412) ([#691](https://github.com/diffplug/spotless/pull/691)).
### Changed
* When applying license headers for the first time, we are now more lenient about parsing existing years from the header ([#690](https://github.com/diffplug/spotless/pull/690)).

## [2.5.0] - 2020-09-08
### Added
* `GoogleJavaFormatStep.defaultVersion()` now returns `1.9` on JDK 11+, while continuing to return `1.7` on earlier JDKs. This is especially helpful to `RemoveUnusedImportsStep`, since it always uses the default version of GJF (fixes [#681](https://github.com/diffplug/spotless/issues/681)).
### Fixed
* We now run all tests against JDK 8, JDK 11, and also JDK 14 ([#684](https://github.com/diffplug/spotless/pull/684)).
* We had test files in `testlib/src/main/resources` named `module-info.java` and `package-info.java`. They cause problems for the Eclipse IDE trying to interpret them literally. Added `.test` suffix to the filenames so that eclipse doesn't barf on them anymore ([#683](https://github.com/diffplug/spotless/pull/683)).

## [2.4.0] - 2020-08-29
### Added
* Added support for  eclipse-jdt 4.14.0, 4.15.0 and 4.16.0 ([#678](https://github.com/diffplug/spotless/pull/678)).
### Changed
* Updated default eclipse-jdt from 4.13.0 to 4.16.0 ([#678](https://github.com/diffplug/spotless/pull/678)).

## [2.3.0] - 2020-08-25
### Added
* The ability to shell out to formatters with their own executables. ([#672](https://github.com/diffplug/spotless/pull/672))
  * `ProcessRunner` makes it easy to efficiently and debuggably call foreign executables, and pipe their stdout and stderr to strings.
  * `ForeignExe` finds executables on the path (or other strategies), and confirms that they have the correct version (to facilitate Spotless' caching). If the executable is not present or the wrong version, it points the user towards how to fix the problem.
  * These classes were used to add support for [python black](https://github.com/psf/black) and [clang-format](https://clang.llvm.org/docs/ClangFormat.html).
  * Incidental to this effort, `FormatterFunc.Closeable` now has new methods which make resource-handling safer.  The old method is still available as `ofDangerous`, but it should not be used outside of a testing situation. There are some legacy usages of `ofDangerous` in the codebase, and it would be nice to fix them, but the existing usages are using it safely.

## [2.2.2] - 2020-08-21
### Fixed
* `KtLintStep` is now more robust when parsing version string for version-dependent implementation details, fixes [#668](https://github.com/diffplug/spotless/issues/668).

## [2.2.1] - 2020-08-05
### Fixed
* `FormatterFunc.Closeable` had a "use after free" bug which caused errors in the npm-based formatters (e.g. prettier) if `spotlessCheck` was called on dirty files. ([#651](https://github.com/diffplug/spotless/issues/651))
### Changed
* Bump default ktfmt from `0.15` to `0.16`, and remove duplicated logic for the `--dropbox-style` option ([#642](https://github.com/diffplug/spotless/pull/648))

## [2.2.0] - 2020-07-13
### Added
* Bump default ktfmt from 0.13 to 0.15, and add support for the --dropbox-style option ([#641](https://github.com/diffplug/spotless/issues/641)).

## [2.1.0] - 2020-07-04
### Added
* `FileSignature.machineIsWin()`, to replace the now-deprecated `LineEnding.nativeIsWin()`, because it turns out that `\r\n` is [not a reliable way](https://github.com/diffplug/spotless/issues/559#issuecomment-653739898) to detect the windows OS ([#639](https://github.com/diffplug/spotless/pull/639)).
### Fixed
* `GitAttributesLineEndings` was fatally broken (always returned platform default), and our tests missed it because they tested the part before the broken part ([#639](https://github.com/diffplug/spotless/pull/639)).

## [2.0.0] - 2020-07-02
### Changed
* `LineEnding.GIT_ATTRIBUTES` now creates a policy whose serialized state can be relocated from one machine to another.  No user-visible change, but paves the way for remote build cache support in Gradle. ([#621](https://github.com/diffplug/spotless/pull/621))
### Added
* `prettier` will now autodetect the parser (and formatter) to use based on the filename, unless you override this using `config` or `configFile` with the option `parser` or `filepath`. ([#620](https://github.com/diffplug/spotless/pull/620))
* `GitRatchet` now lives in `lib-extra`, and is shared across `plugin-gradle` and `plugin-maven` ([#626](https://github.com/diffplug/spotless/pull/626)).
* Added ANTLR4 support ([#326](https://github.com/diffplug/spotless/issues/326)).
* `FormatterFunc.NeedsFile` for implementing file-based formatters more cleanly than we have so far ([#637](https://github.com/diffplug/spotless/issues/637)).
### Changed
* **BREAKING** `FileSignature` can no longer sign folders, only files.  Signatures are now based only on filename (not path), size, and a content hash.  It throws an error if a signature is attempted on a folder or on multiple files with different paths but the same filename - it never breaks silently.  This change does not break any of Spotless' internal logic, so it is unlikely to affect any of Spotless' consumers either. ([#571](https://github.com/diffplug/spotless/pull/571))
  * This change allows the maven plugin to cache classloaders across subprojects when loading config resources from the classpath (fixes [#559](https://github.com/diffplug/spotless/issues/559)).
  * This change also allows the gradle plugin to work with the remote buildcache (fixes [#280](https://github.com/diffplug/spotless/issues/280)).
* **BREAKING** `FormatterFunc` no longer `extends ThrowingEx.Function` and `BiFunction`. In a major win for Java's idea of ["target typing"](https://cr.openjdk.java.net/~briangoetz/lambda/lambda-state-final.html), this required no changes anywhere in the codebase except deleting the `extends` part of `FormatterFunc` ([#638](https://github.com/diffplug/spotless/issues/638)).
* **BREAKING** Heavy refactor of the `LicenseHeaderStep` public API.  Doesn't change internal behavior, but makes implementation of the gradle and maven plugins much easier. ([#628](https://github.com/diffplug/spotless/pull/628))
* **BREAKING** Removed all deprecated methods and classes from `lib` and `lib-extra`.
  * [#629](https://github.com/diffplug/spotless/pull/629) removes the code which wasn't being used in plugin-gradle or plugin-maven.
  * [#630](https://github.com/diffplug/spotless/pull/630) moves the code which was still being used in deprecated parts of plugin-gradle into `.deprecated` package in `plugin-gradle`, which allows us to break `lib` without a breaking change in `plugin-gradle`.

## [1.34.1] - 2020-06-17
### Changed
* Nodejs-based formatters `prettier` and `tsfmt` now use native node instead of the J2V8 approach. ([#606](https://github.com/diffplug/spotless/pull/606))
  * This removes the dependency to the no-longer-maintained Linux/Windows/macOs variants of J2V8.
  * This enables spotless to use the latest `prettier` versions (instead of being stuck at prettier version <= `1.19.0`)
  * Bumped default versions, prettier `1.16.4` -> `2.0.5`, tslint `5.12.1` -> `6.1.2`
* Our main branch is now called `main`. ([#613](https://github.com/diffplug/spotless/pull/613))

## [1.34.0] - 2020-06-05
### Added
* `LicenseHeaderStep.setLicenseHeaderYearsFromGitHistory`, which does an expensive search through git history to determine the oldest and newest commits for each file, and uses that to determine license header years. ([#604](https://github.com/diffplug/spotless/pull/604))

## [1.33.1] - 2020-06-04
* We are now running CI on windows. ([#596](https://github.com/diffplug/spotless/pull/596))
* We are now dogfooding `ratchetFrom` and `licenseHeader` with a `$YEAR` token to ensure that Spotless copyright headers stay up-to-date without adding noise to file history. ([#595](https://github.com/diffplug/spotless/pull/595))
* Added `LineEnding.nativeIsWin()`, `FileSignature.pathNativeToUnix()`, and `FileSignature.pathUnixToNative()`, along with many API-invisible fixes and cleanup. ([#592](https://github.com/diffplug/spotless/pull/592))

## [1.33.0] - 2020-06-03
### Added
* `LicenseHeaderStep` now has an `updateYearWithLatest` parameter which can update copyright headers to today's date. ([#593](https://github.com/diffplug/spotless/pull/593))
  * Parsing of existing years from headers is now more lenient.
  * The `LicenseHeaderStep` constructor is now public, which allows capturing its state lazily, which is helpful for setting defaults based on `ratchetFrom`.

## [1.32.0] - 2020-06-01
### Added
* `NodeJsGlobal.setSharedLibFolder` allows to set the location of nodejs shared libs. ([#586](https://github.com/diffplug/spotless/pull/586))
* `PaddedCell.isClean()` returns the instance of `PaddedCell.DirtyState` which represents clean. ([#590](https://github.com/diffplug/spotless/pull/590))
### Fixed
* Previously, the nodejs-based steps would throw `UnsatisfiedLinkError` if they were ever used from more than one classloader.  Now they can be used from any number of classloaders (important for gradle build daemon). ([#586](https://github.com/diffplug/spotless/pull/586))

## [1.31.0] - 2020-05-21
### Added
* `PaddedCell.calculateDirtyState` is now defensive about misconfigured character encoding. ([#575](https://github.com/diffplug/spotless/pull/575))

## [1.30.1] - 2020-05-17
### Fixed
* `PaddedCell.DirtyState::writeCanonicalTo(File)` can now create a new file if necessary (previously required to overwrite an existing file) ([#576](https://github.com/diffplug/spotless/pull/576)).

## [1.30.0] - 2020-05-11
### Added
* `PaddedCell.calculateDirtyState(Formatter, File, byte[])` to allow IDE integrations to send dirty editor buffers.

## [1.29.0] - 2020-05-05
### Added
* Support for google-java-format 1.8 (including test infrastructure for Java 11). ([#562](https://github.com/diffplug/spotless/issues/562))
* Improved PaddedCell such that it is as performant as non-padded cell - no reason not to have it always enabled.  Deprecated all of `PaddedCellBulk`. ([#561](https://github.com/diffplug/spotless/pull/561))
* Support for ktfmt 0.13 ([#569](https://github.com/diffplug/spotless/pull/569))
### Changed
* Updated a bunch of dependencies, most notably: ([#564](https://github.com/diffplug/spotless/pull/564))
  * jgit `5.5.0.201909110433-r` -> `5.7.0.202003110725-r`
  * gradle `6.2.2` -> `6.3`
  * spotbugs gradle plugin `2.0.0` -> `4.0.8`

## [1.28.1] - 2020-04-02
### Fixed
* Javadoc for the `ext/eclipse-*` projects.
* Replace the deprecated `compile` with `implementation` for the `ext/eclipse-*` projects.

## [1.28.0] - 2020-03-20
### Added
* Enable IntelliJ-compatible token `$today.year` for specifying the year in license header files. ([#542](https://github.com/diffplug/spotless/pull/542))
### Fixed
* Eclipse-WTP formatter (web tools platform, not java) could encounter errors in parallel multiproject builds [#492](https://github.com/diffplug/spotless/issues/492). Fixed for Eclipse-WTP formatter Eclipse version 4.13.0 (default version).
### Build
* All `CHANGES.md` are now in keepachangelog format. ([#507](https://github.com/diffplug/spotless/pull/507))
* We now use [javadoc.io](https://javadoc.io/) instead of github pages. ([#508](https://github.com/diffplug/spotless/pull/508))
* We no longer publish `-SNAPSHOT` for every build to `main`, since we have good [JitPack integration](https://github.com/diffplug/spotless/blob/main/CONTRIBUTING.md#gradle---any-commit-in-a-public-github-repo-this-one-or-any-fork). ([#508](https://github.com/diffplug/spotless/pull/508))
* Improved how we use Spotless on itself. ([#509](https://github.com/diffplug/spotless/pull/509))
* Fix build warnings when building on Gradle 6+, bump build gradle to 6.2.2, and fix javadoc links. ([#536](https://github.com/diffplug/spotless/pull/536))

## [1.27.0] - 2020-01-01
* Ignored `KtLintStepTest`, because [gradle/gradle#11752](https://github.com/gradle/gradle/issues/11752) is causing too many CI failures. ([#499](https://github.com/diffplug/spotless/pull/499))
    * Also fixed a minor problem in TestProvisioner.
* If you set the environment variable `SPOTLESS_EXCLUDE_MAVEN=true` then the maven plugin will be excluded from the build. ([#502](https://github.com/diffplug/spotless/pull/502))
    * We have set this in JitPack, as a workaround for [jitpack/jitpack.io#4112](https://github.com/jitpack/jitpack.io/issues/4112)
* Deprecated `SpotlessCache.clear()` in favor of the new `SpotlessCache.clearOnce(Object key)`. ([#501](https://github.com/diffplug/spotless/issues/#501))

## [1.26.1] - 2019-11-27
* Revert the change in console display of errors from 1.26.0 ([#485](https://github.com/diffplug/spotless/pull/485)) because [of these problems](https://github.com/diffplug/spotless/pull/485#issuecomment-552925932).
* Bugfix: Fix NPE in EclipseXmlFormatterStepImpl ([#489](https://github.com/diffplug/spotless/pull/489))

## [1.26.0] - 2019-11-11
* Fix project URLs in poms. ([#478](https://github.com/diffplug/spotless/pull/478))
* Fix `ImportSorter` crashing with empty files. ([#474](https://github.com/diffplug/spotless/pull/474))
    * Fixes [#305](https://github.com/diffplug/spotless/issues/305) StringIndexOutOfBoundsException for empty Groovy file when performing importOrder
* Bugfix: CDT version `4.12.0` now properly uses `9.8`, whereas before it used `9.7`. ([#482](https://github.com/diffplug/spotless/pull/482#discussion_r341380884))
* Add support for Eclipse 4.13 and all related formatters (JDT, CDT, WTP, and Groovy). ([#480](https://github.com/diffplug/spotless/issues/480))
* Bump default version of KtLint from `0.34.2` to `0.35.0`. ([#473](https://github.com/diffplug/spotless/issues/473))
* Several improvements to the console display of formatting errors. ([#465](https://github.com/diffplug/spotless/pull/465))
    * Visualize \r and \n as ␍ and ␊ when possible ([#465](https://github.com/diffplug/spotless/pull/465))
    * Make end-of-lines visible when file contains whitespace and end-of-line issues at the same time ([#465](https://github.com/diffplug/spotless/pull/465))
    * Print actual diff line instead of "1 more lines that didn't fit" ([#467](https://github.com/diffplug/spotless/issues/467))
* Automatically configure import order for IntelliJ IDEA with `.editorconfig` ([#486](https://github.com/diffplug/spotless/issues/486))

## [1.25.0] - 2019-10-06

* Add support for ktlint `0.34+`, and bump default version from `0.32.0` to `0.34.2`. ([#469](https://github.com/diffplug/spotless/pull/469))

## [1.24.3] - 2019-09-23
* Update jgit from `5.3.2.201906051522-r` to `5.5.0.201909110433-r`. ([#445](https://github.com/diffplug/spotless/pull/445))
  * Fixes [#410](https://github.com/diffplug/spotless/issues/410) AccessDeniedException in MinGW/ GitBash.
  * Also fixes occasional [hang on NFS due to filesystem timers](https://github.com/diffplug/spotless/pull/407#issuecomment-514824364).
* Eclipse-based formatters used to leave temporary files around ([#447](https://github.com/diffplug/spotless/issues/447)). This is now fixed, but only for eclipse 4.12+, no back-port to older Eclipse formatter versions is planned. ([#451](https://github.com/diffplug/spotless/issues/451))
* `PaddedCellBulk` had a bug where badly-formatted files with well-behaving formatters were being:
    - correctly formatted by "apply"
    - but incorrectly marked as good by "check"
    - this led to "check" says all good, but then "apply" still causes format (https://github.com/diffplug/spotless/issues/453)
    - combined with up-to-date checking, could lead to even more confusing results (https://github.com/diffplug/spotless/issues/338)
    - only affects the gradle plugin, since that was the only plugin to use this feature
* Minor change to `TestProvisioner`, which should fix the cache-breaking issues, allowing us to speed-up the CI builds a bit.
* Bumped `scalafmt` default version from `1.1.0` to `2.0.1`, since there are [bugs](https://github.com/diffplug/spotless/issues/454) in the old default ([#458](https://github.com/diffplug/spotless/pull/458)).

## [1.24.1] - 2019-08-12
* Fixes class loading issue with Java 9+ ([#426](https://github.com/diffplug/spotless/pull/426)).

## [1.24.0] - 2019-07-29
* Updated default eclipse-wtp from 4.8.0 to 4.12.0 ([#423](https://github.com/diffplug/spotless/pull/423)).
* Updated default eclipse-groovy from 4.10 to 4.12.0 ([#423](https://github.com/diffplug/spotless/pull/423)).
* Updated default eclipse-jdt from 4.11.0 to 4.12.0 ([#423](https://github.com/diffplug/spotless/pull/423)).
* Updated default eclipse-cdt from 4.11.0 to 4.12.0 ([#423](https://github.com/diffplug/spotless/pull/423)).
    * **KNOWN BUG - accidentally published CDT 9.7 rather than 9.8 - fixed in 1.26.0**
* Added new maven coordinates for scalafmt 2.0.0+, maintains backwards compatability ([#415](https://github.com/diffplug/spotless/issues/415))

## [1.23.1] - 2019-06-17
* Fixes incorrect M2 cache directory path handling of Eclipse based formatters ([#401](https://github.com/diffplug/spotless/issues/401))
* Update jgit from `4.9.0.201710071750-r` to `5.3.2.201906051522-r` because gradle project is sometimes broken by `apache httpcomponents` in transitive dependency. ([#407](https://github.com/diffplug/spotless/pull/407))

## [1.23.0] - 2019-04-24
* Updated default ktlint from 0.21.0 to 0.32.0, and Maven coords to com.pinterest ([#394](https://github.com/diffplug/spotless/pull/394))

## [1.22.0] - 2019-04-15
* Updated default eclipse-cdt from 4.7.3a to 4.11.0 ([#390](https://github.com/diffplug/spotless/pull/390)).

## [1.21.1] - 2019-03-29
* Fixes incorrect plugin and pom metadata in `1.21.0` ([#388](https://github.com/diffplug/spotless/issues/388)).

## [1.21.0] - 2019-03-28
* We now use a remote build cache to speed up CI builds.  Reduced build time from ~13 minutes to as low as ~3 minutes, dependending on how deep the change is ([#380](https://github.com/diffplug/spotless/pull/380)).
* Updated default eclipse-wtp from 4.7.3b to 4.8.0 ([#382](https://github.com/diffplug/spotless/pull/382)).
* Updated default eclipse-groovy from 4.8.1 to 4.10.0 ([#382](https://github.com/diffplug/spotless/pull/382)).
* Updated default eclipse-jdt from 4.10.0 to 4.11.0 ([#384](https://github.com/diffplug/spotless/pull/384)).

## [1.20.0] - 2019-03-11
* Made npm package versions of [`prettier`](https://prettier.io/) and [`tsfmt`](https://github.com/vvakame/typescript-formatter) (and its internal packages) configurable. ([#363](https://github.com/diffplug/spotless/pull/363))
  * Updated default npm package version of `prettier` from 1.13.4 to 1.16.4
  * Updated default npm package version of internally used typescript package from 2.9.2 to 3.3.3 and tslint package from 5.1.0 to 5.12.0 (both used by `tsfmt`)
* Updated default eclipse-wtp from 4.7.3a to 4.7.3b ([#371](https://github.com/diffplug/spotless/pull/371)).
* Configured `build-scan` plugin in build ([#356](https://github.com/diffplug/spotless/pull/356)).
  * Runs on every CI build automatically.
  * Users need to opt-in on their local machine.
* Default behavior of XML formatter changed to ignore external URIs ([#369](https://github.com/diffplug/spotless/issues/369)).
  * **WARNING RESOLVED: By default, xml formatter no longer downloads external entities. You can opt-in to resolve external entities by setting resolveExternalURI to true. However, if you do opt-in, be sure that all external entities are referenced over https and not http, or you may be vulnerable to XXE attacks.**

## [1.19.0] - 2019-03-11
**WARNING: xml formatter in this version may be vulnerable to XXE attacks, fixed in 1.20.0 (see [#358](https://github.com/diffplug/spotless/issues/358)).**

* Security fix: Updated groovy, c/c++, and eclipse WTP formatters so that they download their source jars securely using `https` rather than `http` ([#360](https://github.com/diffplug/spotless/issues/360)).
* Updated default eclipse-jdt from 4.9.0 to 4.10.0 ([#368](https://github.com/diffplug/spotless/pull/368))

## [1.18.0] - 2019-02-11
**WARNING: xml formatter in this version may be vulnerable to XXE attacks, fixed in 1.20.0 (see [#358](https://github.com/diffplug/spotless/issues/358)).**

* CSS and XML extensions are discontinued ([#325](https://github.com/diffplug/spotless/pull/325)).
* Provided features with access to SLF4J interface of build tools. ([#236](https://github.com/diffplug/spotless/issues/236))
* Updated default google-java-format from 1.5 to 1.7 ([#335](https://github.com/diffplug/spotless/issues/335)).
* `ImportOrderStep.createFromFile` is now lazy ([#218](https://github.com/diffplug/spotless/issues/218)).

## [1.17.0] - 2018-10-30
**WARNING: xml formatter in this version may be vulnerable to XXE attacks, fixed in 1.20.0 (see [#358](https://github.com/diffplug/spotless/issues/358)).**

* Updated default eclipse-jdt from 4.7.3a to 4.9.0 ([#316](https://github.com/diffplug/spotless/pull/316)). New version addresses enum-tab formatting bug in 4.8 ([#314](https://github.com/diffplug/spotless/issues/314)).

## [1.16.0] - 2018-10-30
**WARNING: xml formatter in this version may be vulnerable to XXE attacks, fixed in 1.20.0 (see [#358](https://github.com/diffplug/spotless/issues/358)).**

* Minor support for plugin-gradle and plugin-maven CSS plugins ([#311](https://github.com/diffplug/spotless/pull/311)).

## [1.15.0] - 2018-09-23
**WARNING: xml formatter in this version may be vulnerable to XXE attacks, fixed in 1.20.0 (see [#358](https://github.com/diffplug/spotless/issues/358)).**

* Added C/C++ support ([#232](https://github.com/diffplug/spotless/issues/232)).
* Integrated Eclipse CDT formatter ([#274](https://github.com/diffplug/spotless/pull/274))
* Extended dependency provisioner to exclude transitives on request ([#297](https://github.com/diffplug/spotless/pull/297)).This prevents unnecessary downloads of unused transitive dependencies for Eclipse based formatter steps.
* Updated default groovy-eclipse from 4.8.0 to 4.8.1 ([#288](https://github.com/diffplug/spotless/pull/288)). New version is based on [Groovy-Eclipse 3.0.0](https://github.com/groovy/groovy-eclipse/wiki/3.0.0-Release-Notes).
* Integrated Eclipse WTP formatter ([#290](https://github.com/diffplug/spotless/pull/290))
* Updated JSR305 annotation from 3.0.0 to 3.0.2 ([#274](https://github.com/diffplug/spotless/pull/274))
* Migrated from FindBugs annotations 3.0.0 to SpotBugs annotations 3.1.6 ([#274](https://github.com/diffplug/spotless/pull/274))
* `Formatter` now implements `AutoCloseable`.  This means that users of `Formatter` are expected to use the try-with-resources pattern.  The reason for this change is so that `FormatterFunc.Closeable` actually works. ([#284](https://github.com/diffplug/spotless/pull/284))* Added [`prettier`](https://prettier.io/) and [`tsfmt`](https://github.com/vvakame/typescript-formatter) support, as well as general infrastructure for calling `nodeJS` code using `j2v8` ([#283](https://github.com/diffplug/spotless/pull/283)).

## [1.14.0] - 2018-07-24
* Updated default groovy-eclipse from 4.6.3 to 4.8.0 ([#244](https://github.com/diffplug/spotless/pull/244)). New version allows to ignore internal formatter errors/warnings.
* Updated default eclipse-jdt from 4.7.2 to 4.8.0 ([#239](https://github.com/diffplug/spotless/pull/239)). New version fixes a bug preventing Java code formatting within JavaDoc comments ([#191](https://github.com/diffplug/spotless/issues/191)).
* Eclipse formatter versions decoupled from Spotless formatter step implementations to allow independent updates of maven-based Eclipse dependencies. ([#253](https://github.com/diffplug/spotless/pull/253))
* Use guaranteed binary and source compatibility between releases of Scalafmt. ([#260](https://github.com/diffplug/spotless/pull/260))

## [1.13.0] - 2018-06-01
* Add line and column numbers to ktlint errors. ([#251](https://github.com/diffplug/spotless/pull/251))

## [1.12.0] - 2018-05-14
* Fixed a bug in `LicenseHeaderStep` which caused an exception with some malformed date-aware licenses. ([#222](https://github.com/diffplug/spotless/pull/222))
* Updated default ktlint from 0.14.0 to 0.21.0
* Add ability to pass custom options to ktlint in gradle plugin. See plugin-gradle/README for details.

## [1.11.0] - 2018-02-26
* Added default indentation of `4` to `IndentStep`. ([#209](https://github.com/diffplug/spotless/pull/209))

## [1.10.0] - 2018-02-15
* LicenseHeaderStep now supports customizing the year range separator in copyright notices. ([#199](https://github.com/diffplug/spotless/pull/199))
* Breaking change to testlib - removed `ResourceHarness.write` and added `ResourceHarness.[set/assert]File` for easier-to-read tests. ([#203](https://github.com/diffplug/spotless/pull/203))

## [1.9.0] - 2018-02-05
* Updated default ktlint from 0.6.1 to 0.14.0
* Updated default google-java-format from 1.3 to 1.5
* Updated default eclipse-jdt from 4.7.1 to 4.7.2
* Added a configuration option to `googleJavaFormat` to switch the formatter style ([#193](https://github.com/diffplug/spotless/pull/193))

## [1.8.0] - 2018-01-02
* LicenseHeaderStep now supports time-aware copyright notices in license headers. ([#179](https://github.com/diffplug/spotless/pull/179), thanks to @baptistemesta)

## [1.7.0] - 2018-12-02
* Updated default eclipse-jdt version to `4.7.1` from `4.6.3`.
* Updated jgit from `4.5.0.201609210915-r` to `4.9.0.201710071750-r`.
* Updated concurrent-trees from `2.6.0` to `2.6.1` (performance improvement).
* Added `dbeaverSql` formatter step, for formatting sql scripts. ([#166](https://github.com/diffplug/spotless/pull/166))
  + Many thanks to [Baptiste Mesta](https://github.com/baptistemesta) for porting to Spotless.
  + Many thanks to [DBeaver](https://dbeaver.jkiss.org/) and the [DBeaver contributors](https://github.com/serge-rider/dbeaver/graphs/contributors) for building the implementation.

## [1.6.0] - 2017-09-29
* Added `public static boolean PaddedCell::applyAnyChanged(Formatter formatter, File file)`.

## [1.5.1] - 2017-08-14
* Added `KtLintStep.createForScript`.

## [1.5.0] - 2017-08-13
* Deprecated `ImportOrderStep.createFromOrder(List<String>` in favor of `(String...`.

## [1.4.1] - 2017-07-11
* Default eclipse version for `EclipseFormatterStep` bumped to `4.6.3` from `4.6.1`. ([#116](https://github.com/diffplug/spotless/issues/116))
* Default scalafmt version for `ScalaFmtStep` bumped to `1.1.0` from `0.5.7` ([#124](https://github.com/diffplug/spotless/pull/124))
  + Also added support for the API change to scalafmt introduced in `0.7.0-RC1`

## [1.4.0] - 2017-05-21
* `ImportOrderStep` can now handle multi-line comments and misplaced imports.
  + Especially helpful for Groovy and Gradle files.

## [1.3.2] - 2017-05-03
* Fixed a bug in `PaddedCellBulk.check()` which caused a `check` to fail even after an `apply` for cases which caused CYCLE.

## [1.3.0] - 2017-04-11
* Added support for Groovy via [greclipse](https://github.com/groovy/groovy-eclipse).
* When a JarState resolution failed, it threw a Gradle-specific error message. That message has been moved out of `lib` and into `plugin-gradle` where it belongs.

## [1.2.0] - 2017-04-03
* Deprecated `FileSignature.from` in favor of `FileSignature.signAsSet` and the new `FileSignature.signAsList`.
* Added a `FormatterProperties` class which loads `.properties` files and eclipse-style `.xml` files.
* `SerializableFileFilter.skipFilesNamed` can now skip multiple file names.
* Update default KtLint from 0.3.1 to 0.6.1.
  + This means we no longer look for rules in the typo package `com.gihub.shyiko`, now only in `com.github.shyiko` (note the `t`).

## [1.1.0] - 2017-02-27
* Added support for Scala via [scalafmt](https://github.com/olafurpg/scalafmt).
* Added support for Kotlin via [ktlint](https://github.com/pinterest/ktlint).
* Better error messages for JarState.
* Improved test harnessing.
* Formatter now has pluggable exception policies,

## [1.0.0] - 2017-01-09
* Initial release!<|MERGE_RESOLUTION|>--- conflicted
+++ resolved
@@ -10,12 +10,8 @@
 We adhere to the [keepachangelog](https://keepachangelog.com/en/1.0.0/) format (starting after version `1.27.0`).
 
 ## [Unreleased]
-<<<<<<< HEAD
-# Add full support for git worktrees ([#1119](https://github.com/diffplug/spotless/pull/1119))
-=======
 ### Changed
 * Bump default ktfmt `0.30` -> `0.31` ([#1118](https://github.com/diffplug/spotless/pull/1118)).
->>>>>>> 0a44147c
 
 ## [2.22.1] - 2022-02-01
 ### Changed
