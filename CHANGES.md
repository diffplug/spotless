# spotless-lib and spotless-lib-extra releases

If you are a Spotless user (as opposed to developer), then you are probably looking for:

- [plugin-gradle/CHANGES.md](plugin-gradle/CHANGES.md)
- [plugin-maven/CHANGES.md](plugin-maven/CHANGES.md)

This document is intended for Spotless developers.

We adhere to the [keepachangelog](https://keepachangelog.com/en/1.0.0/) format (starting after version `1.27.0`).

## [Unreleased]
<<<<<<< HEAD
### Changes
* Bump default `cleanthat` version to latest `2.13` -> `2.16`. ([#1725](https://github.com/diffplug/spotless/pull/1725))
=======
### Fixed
* Update documented default `semanticSort` to `false`. ([#1728](https://github.com/diffplug/spotless/pull/1728))
>>>>>>> c58c55d1

## [2.39.0] - 2023-05-24
### Added
* `Jvm.Support` now accepts `-SNAPSHOT` versions, treated as the non`-SNAPSHOT`. ([#1583](https://github.com/diffplug/spotless/issues/1583))
* Support Rome as a formatter for JavaScript and TypeScript code. Adds a new `rome` step to `javascript` and `typescript` formatter configurations. ([#1663](https://github.com/diffplug/spotless/pull/1663))
* Add semantics-aware Java import ordering (i.e. sort by package, then class, then member). ([#522](https://github.com/diffplug/spotless/issues/522))
### Fixed
* Fixed a regression which changed the import sorting order in `googleJavaFormat` introduced in `2.38.0`. ([#1680](https://github.com/diffplug/spotless/pull/1680))
* Equo-based formatters now work on platforms unsupported by Eclipse such as PowerPC (fixes [durian-swt#20](https://github.com/diffplug/durian-swt/issues/20))
* When P2 download fails, indicate the responsible formatter. ([#1698](https://github.com/diffplug/spotless/issues/1698))
### Changes
* Equo-based formatters now download metadata to `~/.m2/repository/dev/equo/p2-data` rather than `~/.equo`, and for CI machines without a home directory the p2 data goes to `$GRADLE_USER_HOME/caches/p2-data`. ([#1714](https://github.com/diffplug/spotless/pull/1714))
* Bump default `googleJavaFormat` version to latest `1.16.0` -> `1.17.0`. ([#1710](https://github.com/diffplug/spotless/pull/1710))
* Bump default `ktfmt` version to latest `0.43` -> `0.44`. ([#1691](https://github.com/diffplug/spotless/pull/1691))
* Bump default `ktlint` version to latest `0.48.2` -> `0.49.1`. ([#1696](https://github.com/diffplug/spotless/issues/1696))
  * Dropped support for `ktlint 0.46.x` following our policy of supporting two breaking changes at a time.
* Bump default `sortpom` version to latest `3.0.0` -> `3.2.1`. ([#1675](https://github.com/diffplug/spotless/pull/1675))

## [2.38.0] - 2023-04-06
### Added
* Support configuration of mirrors for P2 repositories in `EquoBasedStepBuilder` ([#1629](https://github.com/diffplug/spotless/issues/1629)).
* The `style` option in Palantir Java Format ([#1654](https://github.com/diffplug/spotless/pull/1654)).
* Added formatter for Gherkin feature files ([#1649](https://github.com/diffplug/spotless/issues/1649)).
### Changes
* **POTENTIALLY BREAKING** Converted `googleJavaFormat` to a compile-only dependency and drop support for versions &lt; `1.8`. ([#1630](https://github.com/diffplug/spotless/pull/1630))
* Bump default `cleanthat` version to latest `2.6` -> `2.13`. ([#1589](https://github.com/diffplug/spotless/pull/1589) and [#1661](https://github.com/diffplug/spotless/pull/1661))
* Bump default `diktat` version `1.2.4.2` -> `1.2.5`. ([#1631](https://github.com/diffplug/spotless/pull/1631))
* Bump default `flexmark` version `0.62.2` -> `0.64.0`. ([#1302](https://github.com/diffplug/spotless/pull/1302))
* Bump default `googleJavaFormat` version `1.15.0` -> `1.16.0`. ([#1630](https://github.com/diffplug/spotless/pull/1630))
* Bump default `scalafmt` version `3.7.1` -> `3.7.3`. ([#1584](https://github.com/diffplug/spotless/pull/1584))
* Bump default Eclipse formatters for the 2023-03 release. ([#1662](https://github.com/diffplug/spotless/pull/1662))
  * JDT and GrEclipse `4.26` -> `4.27`
    * Improve GrEclipse error reporting. ([#1660](https://github.com/diffplug/spotless/pull/1660))
  * CDT `11.0` -> `11.1`

## [2.37.0] - 2023-03-13
### Added
* You can now put the filename into a license header template with `$FILE`. ([#1605](https://github.com/diffplug/spotless/pull/1605) fixes [#1147](https://github.com/diffplug/spotless/issues/1147))
### Changes
* We are now opting in to Gradle's new stable configuration cache. ([#1591](https://github.com/diffplug/spotless/pull/1591))
* Adopt [Equo Solstice OSGi and p2 shim](https://github.com/equodev/equo-ide/tree/main/solstice) to update all Eclipse-based plugins. ([#1524](https://github.com/diffplug/spotless/pull/1524))
  * Eclipse JDT now supports `4.9` through `4.26`. Also we now recommend dropping the last `.0`, e.g. `4.26` instead of `4.26.0`, you'll get warnings to help you switch.
  * Eclipse Groovy now supports `4.18` through `4.26`. Also we now recommend dropping the last `.0`, e.g. `4.26` instead of `4.26.0`, you'll get warnings to help you switch.
  * Eclipse CDT now supports `10.6` through `11.0`.
  * Eclipse WTP is still WIP at [#1622](https://github.com/diffplug/spotless/pull/1622).

## [2.36.0] - 2023-02-27
### Added
* `gradlew equoIde` opens a repeatable clean Spotless dev environment. ([#1523](https://github.com/diffplug/spotless/pull/1523))
* `cleanthat` added `includeDraft` option, to include draft mutators from composite mutators. ([#1574](https://github.com/diffplug/spotless/pull/1574))
* `npm`-based formatters now support caching of `node_modules` directory ([#1590](https://github.com/diffplug/spotless/pull/1590))
### Fixed
* `JacksonJsonFormatterFunc` handles json files with an Array as root. ([#1585](https://github.com/diffplug/spotless/pull/1585))
### Changes
* Bump default `cleanthat` version to latest `2.1` -> `2.6` ([#1569](https://github.com/diffplug/spotless/pull/1569) and [#1574](https://github.com/diffplug/spotless/pull/1574))
* Reduce logging-noise created by `npm`-based formatters ([#1590](https://github.com/diffplug/spotless/pull/1590) fixes [#1582](https://github.com/diffplug/spotless/issues/1582))

## [2.35.0] - 2023-02-10
### Added
* CleanThat Java Refactorer. ([#1560](https://github.com/diffplug/spotless/pull/1560))
* Introduce `LazyArgLogger` to allow for lazy evaluation of log messages in slf4j logging. ([#1565](https://github.com/diffplug/spotless/pull/1565))
### Fixed
* Allow multiple instances of the same npm-based formatter to be used by separating their `node_modules` directories. ([#1565](https://github.com/diffplug/spotless/pull/1565))
* `ktfmt` default style uses correct continuation indent. ([#1562](https://github.com/diffplug/spotless/pull/1562))
### Changes
* Bump default `ktfmt` version to latest `0.42` -> `0.43` ([#1561](https://github.com/diffplug/spotless/pull/1561))
* Bump default `jackson` version to latest `2.14.1` -> `2.14.2` ([#1536](https://github.com/diffplug/spotless/pull/1536))

## [2.34.1] - 2023-02-05
### Changes
* **POTENTIALLY BREAKING** Bump bytecode from Java 8 to 11 ([#1530](https://github.com/diffplug/spotless/pull/1530) part 2 of [#1337](https://github.com/diffplug/spotless/issues/1337))
### Fixed
* **POTENTIALLY BREAKING** `sortByKeys` for JSON formatting now takes into account objects inside arrays ([#1546](https://github.com/diffplug/spotless/pull/1546))
* `freshmark` fixed on java 15+ ([#1304](https://github.com/diffplug/spotless/pull/1304) fixes [#803](https://github.com/diffplug/spotless/issues/803))

## [2.34.0] - 2023-01-26
### Added
* `Formatter` now has a field `public static final File NO_FILE_SENTINEL` which can be used to pass string content to a Formatter or FormatterStep when there is no actual File to format. ([#1525](https://github.com/diffplug/spotless/pull/1525))

## [2.33.0] - 2023-01-26
### Added
* `ProcessRunner` has added some convenience methods so it can be used for maven testing. ([#1496](https://github.com/diffplug/spotless/pull/1496))
* `ProcessRunner` allows to limit captured output to a certain number of bytes. ([#1511](https://github.com/diffplug/spotless/pull/1511))
* `ProcessRunner` is now capable of handling long-running tasks where waiting for exit is delegated to the caller. ([#1511](https://github.com/diffplug/spotless/pull/1511))
* Allow to specify node executable for node-based formatters using `nodeExecutable` parameter ([#1500](https://github.com/diffplug/spotless/pull/1500))
### Fixed
* The default list of type annotations used by `formatAnnotations` has had 8 more annotations from the Checker Framework added [#1494](https://github.com/diffplug/spotless/pull/1494)
### Changes
* **POTENTIALLY BREAKING** Bump minimum JRE from 8 to 11, next release likely to bump bytecode to Java 11 ([#1514](https://github.com/diffplug/spotless/pull/1514) part 1 of [#1337](https://github.com/diffplug/spotless/issues/1337))
* Rename `YamlJacksonStep` into `JacksonYamlStep` while normalizing Jackson usage ([#1492](https://github.com/diffplug/spotless/pull/1492))
* Convert `gson` integration to use a compile-only source set ([#1510](https://github.com/diffplug/spotless/pull/1510)).
* ** POTENTIALLY BREAKING** Removed support for KtLint 0.3x and 0.45.2 ([#1475](https://github.com/diffplug/spotless/pull/1475))
  * `KtLint` does not maintain a stable API - before this PR, we supported every breaking change in the API since 2019.
  * From now on, we will support no more than 2 breaking changes at a time.
* NpmFormatterStepStateBase delays `npm install` call until the formatter is first used. This enables better integration
  with `gradle-node-plugin`. ([#1522](https://github.com/diffplug/spotless/pull/1522))
* Bump default `ktlint` version to latest `0.48.1` -> `0.48.2` ([#1529](https://github.com/diffplug/spotless/pull/1529))
* Bump default `scalafmt` version to latest `3.6.1` -> `3.7.1` ([#1529](https://github.com/diffplug/spotless/pull/1529))

## [2.32.0] - 2023-01-13
### Added
* Add option `editorConfigFile` for `ktLint` [#142](https://github.com/diffplug/spotless/issues/142)
  * **POTENTIALLY BREAKING** `ktlint` step now modifies license headers. Make sure to put `licenseHeader` *after* `ktlint`.
* Added `skipLinesMatching` option to `licenseHeader` to support formats where license header cannot be immediately added to the top of the file (e.g. xml, sh). ([#1441](https://github.com/diffplug/spotless/pull/1441)).
* Add YAML support through Jackson ([#1478](https://github.com/diffplug/spotless/pull/1478))
* Added support for npm-based [ESLint](https://eslint.org/)-formatter for javascript and typescript ([#1453](https://github.com/diffplug/spotless/pull/1453))
* Better suggested messages when user's default is set by JVM limitation. ([#995](https://github.com/diffplug/spotless/pull/995))
### Fixed
* Support `ktlint` 0.48+ new rule disabling syntax ([#1456](https://github.com/diffplug/spotless/pull/1456)) fixes ([#1444](https://github.com/diffplug/spotless/issues/1444))
* Fix subgroups leading catch all matcher.
### Changes
* Bump default version for `prettier` from `2.0.5` to `2.8.1` ([#1453](https://github.com/diffplug/spotless/pull/1453))
* Bump the dev version of Gradle from `7.5.1` to `7.6` ([#1409](https://github.com/diffplug/spotless/pull/1409))
  * We also removed the no-longer-required dependency `org.codehaus.groovy:groovy-xml`
* Breaking changes to Spotless' internal testing infrastructure `testlib` ([#1443](https://github.com/diffplug/spotless/pull/1443))
  * `ResourceHarness` no longer has any duplicated functionality which was also present in `StepHarness`
  * `StepHarness` now operates on `Formatter` rather than a `FormatterStep`
  * `StepHarnessWithFile` now takes a `ResourceHarness` in its constructor to handle the file manipulation parts
  * Standardized that we test exception *messages*, not types, which will ease the transition to linting later on
  * Bump default `ktlint` version to latest `0.47.1` -> `0.48.1` ([#1456](https://github.com/diffplug/spotless/pull/1456))
* Switch our publishing infrastructure from CircleCI to GitHub Actions ([#1462](https://github.com/diffplug/spotless/pull/1462)).
  * Help wanted for moving our tests too ([#1472](https://github.com/diffplug/spotless/issues/1472))

## [2.31.1] - 2023-01-02
### Fixed
* Improve memory usage when using git ratchet ([#1426](https://github.com/diffplug/spotless/pull/1426))
* Support `ktlint` 0.48+ ([#1432](https://github.com/diffplug/spotless/pull/1432)) fixes ([#1430](https://github.com/diffplug/spotless/issues/1430))
### Changes
* Bump default `ktlint` version to latest `0.47.1` -> `0.48.0` ([#1432](https://github.com/diffplug/spotless/pull/1432))
* Bump default `ktfmt` version to latest `0.41` -> `0.42` ([#1421](https://github.com/diffplug/spotless/pull/1421))

## [2.31.0] - 2022-11-24
### Added
* `importOrder` now support groups of imports without blank lines ([#1401](https://github.com/diffplug/spotless/pull/1401))
### Fixed
* Don't treat `@Value` as a type annotation [#1367](https://github.com/diffplug/spotless/pull/1367)
* Support `ktlint_disabled_rules` in `ktlint` 0.47.x [#1378](https://github.com/diffplug/spotless/pull/1378)
* Share git repositories across projects when using ratchet ([#1426](https://github.com/diffplug/spotless/pull/1426))
### Changes
* Bump default `ktfmt` version to latest `0.40` -> `0.41` ([#1340](https://github.com/diffplug/spotless/pull/1340))
* Bump default `scalafmt` version to latest `3.5.9` -> `3.6.1` ([#1373](https://github.com/diffplug/spotless/pull/1373))
* Bump default `diktat` version to latest `1.2.3` -> `1.2.4.2` ([#1393](https://github.com/diffplug/spotless/pull/1393))
* Bump default `palantir-java-format` version to latest `2.10` -> `2.28` ([#1393](https://github.com/diffplug/spotless/pull/1393))

## [2.30.0] - 2022-09-14
### Added
* `formatAnnotations()` step to correct formatting of Java type annotations.  It puts type annotations on the same line as the type that they qualify.  Run it after a Java formatting step, such as `googleJavaFormat()`. ([#1275](https://github.com/diffplug/spotless/pull/1275))
### Changes
* Bump default `ktfmt` version to latest `0.39` -> `0.40` ([#1312](https://github.com/diffplug/spotless/pull/1312))
* Bump default `ktlint` version to latest `0.46.1` -> `0.47.1` ([#1303](https://github.com/diffplug/spotless/pull/1303))
  * Also restored support for older versions of ktlint back to `0.31.0`

## [2.29.0] - 2022-08-23
### Added
* `scalafmt` integration now has a configuration option `majorScalaVersion` that allows you to configure the Scala version that gets resolved from the maven artifact ([#1283](https://github.com/diffplug/spotless/pull/1283))
  * Converted `scalafmt` integration to use a compile-only source set (fixes [#524](https://github.com/diffplug/spotless/issues/524))
### Changes
* Add the `ktlint` rule in error messages when `ktlint` fails to apply a fix ([#1279](https://github.com/diffplug/spotless/pull/1279))
* Bump default `scalafmt` to latest `3.0.8` -> `3.5.9` (removed support for pre-`3.0.0`) ([#1283](https://github.com/diffplug/spotless/pull/1283))

## [2.28.1] - 2022-08-10
### Fixed
* Fix Clang not knowing the filename and changing the format ([#1268](https://github.com/diffplug/spotless/pull/1268) fixes [#1267](https://github.com/diffplug/spotless/issues/1267)).
### Changes
* Bump default `diktat` version to latest `1.2.1` -> `1.2.3` ([#1266](https://github.com/diffplug/spotless/pull/1266))

## [2.28.0] - 2022-07-28
### Added
* Clang and Black no longer break the build when the binary is unavailable, if they will not be run during that build ([#1257](https://github.com/diffplug/spotless/pull/1257)).
* License header support for Kotlin files without `package` or `@file` but do at least have `import` ([#1263](https://github.com/diffplug/spotless/pull/1263)).

## [2.27.0] - 2022-06-30
### Added
* Support for `MAC_CLASSIC` (`\r`) line ending ([#1243](https://github.com/diffplug/spotless/pull/1243) fixes [#1196](https://github.com/diffplug/spotless/issues/1196))
### Changes
* Bump default `ktlint` version to latest `0.45.2` -> `0.46.1` ([#1239](https://github.com/diffplug/spotless/issues/1239))
  * Minimum supported version also bumped to `0.46.0` (we have abandoned strong backward compatibility for `ktlint`, from here on out Spotless will only support the most-recent breaking change).
* Bump default `diktat` version to latest `1.1.0` -> `1.2.1` ([#1246](https://github.com/diffplug/spotless/pull/1246))
  * Minimum supported version also bumped to `1.2.1` (diktat is based on ktlint and has the same backward compatibility issues).
* Bump default `ktfmt` version to latest `0.37` -> `0.39` ([#1240](https://github.com/diffplug/spotless/pull/1240))

## [2.26.2] - 2022-06-11
### Fixed
* `PalantirJavaFormatStep` no longer needs the `--add-exports` calls in the `org.gradle.jvmargs` property in `gradle.properties`. ([#1233](https://github.com/diffplug/spotless/pull/1233))

## [2.26.1] - 2022-06-10
### Fixed
* (Second try) `googleJavaFormat` and `removeUnusedImports` works on JDK16+ without jvm args workaround. ([#1228](https://github.com/diffplug/spotless/pull/1228))

## [2.26.0] - 2022-06-05
### Added
* Support for `editorConfigOverride` in `ktlint`. ([#1218](https://github.com/diffplug/spotless/pull/1218) fixes [#1193](https://github.com/diffplug/spotless/issues/1193))
### Fixed
* `google-java-format` and `RemoveUnusedImportsStep` works on JDK16+ without jvm args workaround. ([#1224](https://github.com/diffplug/spotless/pull/1224) fixes [#834](https://github.com/diffplug/spotless/issues/834))

## [2.25.3] - 2022-05-10
### Fixed
* Update the `black` version regex to fix `19.10b0` and earlier. (fixes [#1195](https://github.com/diffplug/spotless/issues/1195), regression introduced in `2.25.0`)
* `GitAttributesLineEndings$RelocatablePolicy` and `FormatterStepImpl` now null-out their initialization lambdas after their state has been calculated, which allows GC to collect variables which were incidentally captured but not needed in the calculated state. ([#1198](https://github.com/diffplug/spotless/pull/1198))
### Changes
* Bump default `ktfmt` version to latest `0.36` -> `0.37`. ([#1200](https://github.com/diffplug/spotless/pull/1200))

## [2.25.2] - 2022-05-03
### Changes
* Bump default `diktat` version to latest `1.0.1` -> `1.1.0`. ([#1190](https://github.com/diffplug/spotless/pull/1190))
  * Converted `diktat` integration to use a compile-only source set. (fixes [#524](https://github.com/diffplug/spotless/issues/524))
  * Use the full path to a file in `diktat` integration. (fixes [#1189](https://github.com/diffplug/spotless/issues/1189))

## [2.25.1] - 2022-04-27
### Changes
* Bump default `ktfmt` version to latest `0.35` -> `0.36`. ([#1183](https://github.com/diffplug/spotless/issues/1183))
* Bump default `google-java-format` version to latest `1.13.0` -> `1.15.0`.
  * ~~This means it is no longer necessary to use the `--add-exports` workaround (fixes [#834](https://github.com/diffplug/spotless/issues/834)).~~ `--add-exports` workaround is still needed.

## [2.25.0] - 2022-04-22
### Added
* Added support for enabling ktlint experimental ruleset. ([#1145](https://github.com/diffplug/spotless/pull/1168))
### Fixed
* Fixed support for Python Black's new version reporting. ([#1170](https://github.com/diffplug/spotless/issues/1170))
* Error messages for unexpected file encoding now works on Java 8. (fixes [#1081](https://github.com/diffplug/spotless/issues/1081))
### Changes
* Bump default `black` version to latest `19.10b0` -> `22.3.0`. ([#1170](https://github.com/diffplug/spotless/issues/1170))
* Bump default `ktfmt` version to latest `0.34` -> `0.35`. ([#1159](https://github.com/diffplug/spotless/pull/1159))
* Bump default `ktlint` version to latest `0.43.2` -> `0.45.2`. ([#1177](https://github.com/diffplug/spotless/pull/1177))

## [2.24.2] - 2022-04-06
### Fixed
* Git user config and system config also included for defaultEndings configuration. ([#540](https://github.com/diffplug/spotless/issues/540))

## [2.24.1] - 2022-03-30
### Fixed
* Fixed access modifiers for setters in KtfmtStep configuration

## [2.24.0] - 2022-03-28
### Added
* Added support for setting custom parameters for Kotlin ktfmt in Gradle and Maven plugins. ([#1145](https://github.com/diffplug/spotless/pull/1145))

## [2.23.0] - 2022-02-15
### Added
* Added support for JSON formatting based on [Gson](https://github.com/google/gson) ([#1125](https://github.com/diffplug/spotless/pull/1125)).
### Changed
* Use SLF4J for logging ([#1116](https://github.com/diffplug/spotless/issues/1116))

## [2.22.2] - 2022-02-09
### Changed
* Bump default ktfmt `0.30` -> `0.31` ([#1118](https://github.com/diffplug/spotless/pull/1118)).
### Fixed
* Add full support for git worktrees ([#1119](https://github.com/diffplug/spotless/pull/1119)).

## [2.22.1] - 2022-02-01
### Changed
* Bump CI from Java 15 to 17 ([#1094](https://github.com/diffplug/spotless/pull/1094)).
* Bump default versions of formatters ([#1095](https://github.com/diffplug/spotless/pull/1095)).
  * google-java-format `1.12.0` -> `1.13.0`
  * ktfmt `0.29` -> `0.30`
* Added support for git property `core.autocrlf` ([#540](https://github.com/diffplug/spotless/issues/540))

## [2.22.0] - 2022-01-13
### Added
* Added support for the [palantir-java-format](https://github.com/palantir/palantir-java-format) Java formatter ([#1083](https://github.com/diffplug/spotless/pull/1083)).

## [2.21.2] - 2022-01-07
### Fixed
* Update IndentStep to allow leading space on multiline comments ([#1072](https://github.com/diffplug/spotless/pull/1072)).

## [2.21.1] - 2022-01-06
### Changed
* Bumped default DiKTat from `0.4.0` to `1.0.1`. This is a breaking change for DiKTat users on the default version, because some rules were renamed/changed. Check [DiKTat changelog](https://github.com/analysis-dev/diktat/releases) for details.

## [2.21.0] - 2021-12-23
### Added
* Added support for Markdown with `flexmark` at `0.62.2` ([#1011](https://github.com/diffplug/spotless/pull/1011)).

## [2.20.3] - 2021-12-15
### Fixed
* Performance improvements to GitRatchet ([#1038](https://github.com/diffplug/spotless/pull/1038)).

## [2.20.2] - 2021-12-05
### Changed
* Bumped default ktlint from `0.43.0` to `0.43.2`.
* Converted `ktlint` integration to use a compile-only source set. ([#524](https://github.com/diffplug/spotless/issues/524))

## [2.20.1] - 2021-12-01
### Changed
* Added `named` option to `licenseHeader` to support alternate license header within same format (like java) ([872](https://github.com/diffplug/spotless/issues/872)).
* Added `onlyIfContentMatches` option to `licenseHeader` to skip license header application  based on source file content pattern ([#650](https://github.com/diffplug/spotless/issues/650)).
* Bump jgit version ([#992](https://github.com/diffplug/spotless/pull/992)).
  * jgit `5.10.0.202012080955-r` -> `5.13.0.202109080827-r`

## [2.20.0] - 2021-11-09
### Added
* `DiffMessageFormatter` can now generate messages based on a folder of cleaned files, as an alternative to a `Formatter` ([#982](https://github.com/diffplug/spotless/pull/982)).
### Fixed
* Fix CI and various spotbugs nits ([#988](https://github.com/diffplug/spotless/pull/988)).
### Changed
* Bump default formatter versions ([#989](https://github.com/diffplug/spotless/pull/989))
  * google-java-format `1.11.0` -> `1.12.0`
  * ktlint `0.42.1` -> `0.43.0`
  * ktfmt `0.27` -> `0.29`
  * scalafmt `3.0.0` -> `3.0.8`

## [2.19.2] - 2021-10-26
### Changed
* Added support and bump Eclipse formatter default versions to `4.21` for `eclipse-groovy`. Change is only applied for JVM 11+.
* Added support for ktlint's FilenameRule ([#974](https://github.com/diffplug/spotless/pull/974)).

### Fixed
 * Temporary workspace deletion for Eclipse based formatters on JVM shutdown ([#967](https://github.com/diffplug/spotless/issues/967)). Change is only applied for Eclipse versions using JVM 11+, no back-port to older versions is planned.

## [2.19.1] - 2021-10-13
### Fixed
 * [module-info formatting](https://github.com/diffplug/spotless/pull/958) in `eclipse-jdt` versions `4.20` and `4.21`. Note that the problem also affects older versions.
 * Added workaround to support projects using git worktrees ([#965](https://github.com/diffplug/spotless/pull/965))

## [2.19.0] - 2021-10-02
* Added `wildcardsLast` option for Java `ImportOrderStep` ([#954](https://github.com/diffplug/spotless/pull/954))

### Added
* Added support for JBDI bind list params in sql formatter ([#955](https://github.com/diffplug/spotless/pull/955))

## [2.18.0] - 2021-09-30
### Added
* Added support for custom JSR223 formatters ([#945](https://github.com/diffplug/spotless/pull/945))
* Added support for formatting and sorting Maven POMs ([#946](https://github.com/diffplug/spotless/pull/946))

## [2.17.0] - 2021-09-27
### Added
* Added support for calling local binary formatters ([#949](https://github.com/diffplug/spotless/pull/949))
### Changed
* Added support and bump Eclipse formatter default versions to `4.21` for `eclipse-cdt`, `eclipse-jdt`, `eclipse-wtp`. Change is only applied for JVM 11+.
* Added `groupArtifact` option for `google-java-format` ([#944](https://github.com/diffplug/spotless/pull/944))

## [2.16.1] - 2021-09-20
### Changed
* Added support and bump Eclipse formatter default versions for JVM 11+. For older JVMs the previous defaults remain.
  * `eclipse-cdt` from `4.16` to `4.20`
  * `eclipse-groovy` from `4.19` to `4.20`
  * `eclipse-jdt` from `4.19` to `4.20`
  * `eclipse-wtp` from `4.18` to `4.20`

## [2.16.0] - 2021-09-04
### Added
* Added support for `google-java-format`'s `skip-reflowing-long-strings` option ([#929](https://github.com/diffplug/spotless/pull/929))

## [2.15.3] - 2021-08-20
### Changed
* Added support for [scalafmt 3.0.0](https://github.com/scalameta/scalafmt/releases/tag/v3.0.0) and bump default scalafmt version to `3.0.0` ([#913](https://github.com/diffplug/spotless/pull/913)).
* Bump default versions ([#915](https://github.com/diffplug/spotless/pull/915))
  * `ktfmt` from `0.24` to `0.27`
  * `ktlint` from `0.35.0` to `0.42.1`
  * `google-java-format` from `1.10.0` to `1.11.0`
* Fix javadoc publishing ([#916](https://github.com/diffplug/spotless/pull/916) fixes [#775](https://github.com/diffplug/spotless/issues/775)).

## [2.15.2] - 2021-07-20
### Fixed
 * Improved [SQL formatting](https://github.com/diffplug/spotless/pull/897) with respect to comments

## [2.15.1] - 2021-07-06
### Changed
* Improved exception messages for [JSON formatting](https://github.com/diffplug/spotless/pull/885) failures

## [2.15.0] - 2021-06-17

### Added
* Added formatter for [JVM-based JSON formatting](https://github.com/diffplug/spotless/issues/850)
* Added Gradle configuration JVM-based JSON formatting

## [2.14.0] - 2021-06-10
### Added
* Added support for `eclipse-cdt` at `4.19.0`. Note that version requires Java 11 or higher.
* Added support for `eclipse-groovy` at `4.18.0` and `4.19.0`.
* Added support for `eclipse-wtp` at `4.19.0`. Note that version requires Java 11 or higher.
### Changed
* Bump `eclipse-groovy` default version from `4.17.0` to `4.19.0`.

## [2.13.5] - 2021-05-13
### Changed
* Update ktfmt from 0.21 to 0.24
### Fixed
* The `<url>` field in the maven POM is now set correctly ([#798](https://github.com/diffplug/spotless/issues/798))
* Node is re-installed if some other build step removed it ([#863](https://github.com/diffplug/spotless/issues/863))

## [2.13.4] - 2021-04-21
### Fixed
* Explicitly separate target file from git arguments when parsing year for license header to prevent command from failing on argument-like paths ([#847](https://github.com/diffplug/spotless/pull/847))

## [2.13.3] - 2021-04-20
### Fixed
* LicenseHeaderStep treats address as copyright year ([#716](https://github.com/diffplug/spotless/issues/716))

## [2.13.2] - 2021-04-12
### Fixed
* Fix license header bug for years in range ([#840](https://github.com/diffplug/spotless/pull/840)).

## [2.13.1] - 2021-04-10
### Changed
* Update default google-java-format from 1.9 to 1.10.0
* Expose configuration exceptions from scalafmt ([#837](https://github.com/diffplug/spotless/issues/837))

## [2.13.0] - 2021-03-05
### Added
* Bump ktfmt to 0.21 and add support to Google and Kotlinlang formats ([#812](https://github.com/diffplug/spotless/pull/812))

## [2.12.1] - 2021-02-16
### Fixed
* Allow licence headers to be blank ([#801](https://github.com/diffplug/spotless/pull/801)).

## [2.12.0] - 2021-02-09
### Added
* Support for diktat ([#789](https://github.com/diffplug/spotless/pull/789))

## [2.11.0] - 2021-01-04
### Added
* Added support for `eclipse-cdt`, `eclipse-jdt`, and `eclipse-wtp` at `4.18.0`.
### Changed
* Bump `eclipse-jdt` default version from `4.17.0` to `4.18.0`.
* Bump `eclipse-wtp` default version from `4.17.0` to `4.18.0`.
* Bump `ktfmt` default version from `0.16` to `0.19` ([#748](https://github.com/diffplug/spotless/issues/748) and [#773](https://github.com/diffplug/spotless/issues/773)).
* Bump `jgit` from `5.9` to `5.10` ([#773](https://github.com/diffplug/spotless/issues/773)).
### Fixed
* Fixed `ratchetFrom` support for git-submodule ([#746](https://github.com/diffplug/spotless/issues/746)).
* Fixed `ratchetFrom` excess memory consumption ([#735](https://github.com/diffplug/spotless/issues/735)).
* `ktfmt` v0.19+ with dropbox-style works again ([#765](https://github.com/diffplug/spotless/pull/765)).
* `prettier` no longer throws errors on empty files ([#751](https://github.com/diffplug/spotless/pull/751)).
* Fixed error when running on root of windows mountpoint ([#760](https://github.com/diffplug/spotless/pull/760)).
* Fixed typo in javadoc comment for SQL\_FORMATTER\_INDENT\_TYPE ([#753](https://github.com/diffplug/spotless/pull/753)).

## [2.10.2] - 2020-11-16
### Fixed
* Fixed a bug which occurred if the root directory of the project was also the filesystem root ([#732](https://github.com/diffplug/spotless/pull/732))

## [2.10.1] - 2020-11-13
### Fixed
* Bump JGit from `5.8.0` to `5.9.0` to improve performance ([#726](https://github.com/diffplug/spotless/issues/726))

## [2.10.0] - 2020-11-02
### Added
* Added support to npm-based steps for picking up `.npmrc` files ([#727](https://github.com/diffplug/spotless/pull/727))

## [2.9.0] - 2020-10-20
### Added
* Added support for eclipse-cdt 4.14.0, 4.16.0 and 4.17.0 ([#722](https://github.com/diffplug/spotless/pull/722)).
* Added support for eclipse-groovy 4.14.0, 4.15.0, 4.16.0 and 4.17.0 ([#722](https://github.com/diffplug/spotless/pull/722)).
* Added support for eclipse-jdt 4.17.0 ([#722](https://github.com/diffplug/spotless/pull/722)).
* Added support for eclipse-wtp 4.14.0, 4.15.0, 4.16.0 and 4.17.0 ([#722](https://github.com/diffplug/spotless/pull/722)).
### Changed
* Updated default eclipse-cdt from 4.13.0 to 4.16.0 ([#722](https://github.com/diffplug/spotless/pull/722)). Note that version 4.17.0 is supported, but requires Java 11 or higher.
* Updated default eclipse-groovy from 4.13.0 to 4.17.0 ([#722](https://github.com/diffplug/spotless/pull/722)).
* Updated default eclipse-jdt from 4.16.0 to 4.17.0 ([#722](https://github.com/diffplug/spotless/pull/722)).
* Updated default eclipse-wtp from 4.13.0 to 4.17.0 ([#722](https://github.com/diffplug/spotless/pull/722)).

## [2.8.0] - 2020-10-05
### Added
* Exposed new methods in `GitRatchet` to support faster ratcheting in the maven plugin ([#706](https://github.com/diffplug/spotless/pull/706)).

## [2.7.0] - 2020-09-21
### Added
* `PipeStepPair.Builder` now has a method `.buildStepWhichAppliesSubSteps(Path rootPath, Collection<FormatterStep> steps)`, which returns a single `FormatterStep` that applies the given steps within the regex defined earlier in the builder. Used for formatting inception (implements [#412](https://github.com/diffplug/spotless/issues/412)).

## [2.6.2] - 2020-09-18
### Fixed
* Don't assume that file content passed into Prettier is at least 50 characters (https://github.com/diffplug/spotless/pull/699).

## [2.6.1] - 2020-09-12
### Fixed
* Improved JRE parsing to handle strings like `16-loom` (fixes [#693](https://github.com/diffplug/spotless/issues/693)).

## [2.6.0] - 2020-09-11
### Added
* `PipeStepPair` which allows extracting blocks of text in one step, then injecting those blocks back in later. Currently only used for `spotless:off` `spotless:on`, but could also be used to [apply different steps in different places](https://github.com/diffplug/spotless/issues/412) ([#691](https://github.com/diffplug/spotless/pull/691)).
### Changed
* When applying license headers for the first time, we are now more lenient about parsing existing years from the header ([#690](https://github.com/diffplug/spotless/pull/690)).

## [2.5.0] - 2020-09-08
### Added
* `GoogleJavaFormatStep.defaultVersion()` now returns `1.9` on JDK 11+, while continuing to return `1.7` on earlier JDKs. This is especially helpful to `RemoveUnusedImportsStep`, since it always uses the default version of GJF (fixes [#681](https://github.com/diffplug/spotless/issues/681)).
### Fixed
* We now run all tests against JDK 8, JDK 11, and also JDK 14 ([#684](https://github.com/diffplug/spotless/pull/684)).
* We had test files in `testlib/src/main/resources` named `module-info.java` and `package-info.java`. They cause problems for the Eclipse IDE trying to interpret them literally. Added `.test` suffix to the filenames so that eclipse doesn't barf on them anymore ([#683](https://github.com/diffplug/spotless/pull/683)).

## [2.4.0] - 2020-08-29
### Added
* Added support for  eclipse-jdt 4.14.0, 4.15.0 and 4.16.0 ([#678](https://github.com/diffplug/spotless/pull/678)).
### Changed
* Updated default eclipse-jdt from 4.13.0 to 4.16.0 ([#678](https://github.com/diffplug/spotless/pull/678)).

## [2.3.0] - 2020-08-25
### Added
* The ability to shell out to formatters with their own executables. ([#672](https://github.com/diffplug/spotless/pull/672))
  * `ProcessRunner` makes it easy to efficiently and debuggably call foreign executables, and pipe their stdout and stderr to strings.
  * `ForeignExe` finds executables on the path (or other strategies), and confirms that they have the correct version (to facilitate Spotless' caching). If the executable is not present or the wrong version, it points the user towards how to fix the problem.
  * These classes were used to add support for [python black](https://github.com/psf/black) and [clang-format](https://clang.llvm.org/docs/ClangFormat.html).
  * Incidental to this effort, `FormatterFunc.Closeable` now has new methods which make resource-handling safer.  The old method is still available as `ofDangerous`, but it should not be used outside of a testing situation. There are some legacy usages of `ofDangerous` in the codebase, and it would be nice to fix them, but the existing usages are using it safely.

## [2.2.2] - 2020-08-21
### Fixed
* `KtLintStep` is now more robust when parsing version string for version-dependent implementation details, fixes [#668](https://github.com/diffplug/spotless/issues/668).

## [2.2.1] - 2020-08-05
### Fixed
* `FormatterFunc.Closeable` had a "use after free" bug which caused errors in the npm-based formatters (e.g. prettier) if `spotlessCheck` was called on dirty files. ([#651](https://github.com/diffplug/spotless/issues/651))
### Changed
* Bump default ktfmt from `0.15` to `0.16`, and remove duplicated logic for the `--dropbox-style` option ([#642](https://github.com/diffplug/spotless/pull/648))

## [2.2.0] - 2020-07-13
### Added
* Bump default ktfmt from 0.13 to 0.15, and add support for the --dropbox-style option ([#641](https://github.com/diffplug/spotless/issues/641)).

## [2.1.0] - 2020-07-04
### Added
* `FileSignature.machineIsWin()`, to replace the now-deprecated `LineEnding.nativeIsWin()`, because it turns out that `\r\n` is [not a reliable way](https://github.com/diffplug/spotless/issues/559#issuecomment-653739898) to detect the windows OS ([#639](https://github.com/diffplug/spotless/pull/639)).
### Fixed
* `GitAttributesLineEndings` was fatally broken (always returned platform default), and our tests missed it because they tested the part before the broken part ([#639](https://github.com/diffplug/spotless/pull/639)).

## [2.0.0] - 2020-07-02
### Changed
* `LineEnding.GIT_ATTRIBUTES` now creates a policy whose serialized state can be relocated from one machine to another.  No user-visible change, but paves the way for remote build cache support in Gradle. ([#621](https://github.com/diffplug/spotless/pull/621))
### Added
* `prettier` will now autodetect the parser (and formatter) to use based on the filename, unless you override this using `config` or `configFile` with the option `parser` or `filepath`. ([#620](https://github.com/diffplug/spotless/pull/620))
* `GitRatchet` now lives in `lib-extra`, and is shared across `plugin-gradle` and `plugin-maven` ([#626](https://github.com/diffplug/spotless/pull/626)).
* Added ANTLR4 support ([#326](https://github.com/diffplug/spotless/issues/326)).
* `FormatterFunc.NeedsFile` for implementing file-based formatters more cleanly than we have so far ([#637](https://github.com/diffplug/spotless/issues/637)).
### Changed
* **BREAKING** `FileSignature` can no longer sign folders, only files.  Signatures are now based only on filename (not path), size, and a content hash.  It throws an error if a signature is attempted on a folder or on multiple files with different paths but the same filename - it never breaks silently.  This change does not break any of Spotless' internal logic, so it is unlikely to affect any of Spotless' consumers either. ([#571](https://github.com/diffplug/spotless/pull/571))
  * This change allows the maven plugin to cache classloaders across subprojects when loading config resources from the classpath (fixes [#559](https://github.com/diffplug/spotless/issues/559)).
  * This change also allows the gradle plugin to work with the remote buildcache (fixes [#280](https://github.com/diffplug/spotless/issues/280)).
* **BREAKING** `FormatterFunc` no longer `extends ThrowingEx.Function` and `BiFunction`. In a major win for Java's idea of ["target typing"](https://cr.openjdk.java.net/~briangoetz/lambda/lambda-state-final.html), this required no changes anywhere in the codebase except deleting the `extends` part of `FormatterFunc` ([#638](https://github.com/diffplug/spotless/issues/638)).
* **BREAKING** Heavy refactor of the `LicenseHeaderStep` public API.  Doesn't change internal behavior, but makes implementation of the gradle and maven plugins much easier. ([#628](https://github.com/diffplug/spotless/pull/628))
* **BREAKING** Removed all deprecated methods and classes from `lib` and `lib-extra`.
  * [#629](https://github.com/diffplug/spotless/pull/629) removes the code which wasn't being used in plugin-gradle or plugin-maven.
  * [#630](https://github.com/diffplug/spotless/pull/630) moves the code which was still being used in deprecated parts of plugin-gradle into `.deprecated` package in `plugin-gradle`, which allows us to break `lib` without a breaking change in `plugin-gradle`.

## [1.34.1] - 2020-06-17
### Changed
* Nodejs-based formatters `prettier` and `tsfmt` now use native node instead of the J2V8 approach. ([#606](https://github.com/diffplug/spotless/pull/606))
  * This removes the dependency to the no-longer-maintained Linux/Windows/macOs variants of J2V8.
  * This enables spotless to use the latest `prettier` versions (instead of being stuck at prettier version <= `1.19.0`)
  * Bumped default versions, prettier `1.16.4` -> `2.0.5`, tslint `5.12.1` -> `6.1.2`
* Our main branch is now called `main`. ([#613](https://github.com/diffplug/spotless/pull/613))

## [1.34.0] - 2020-06-05
### Added
* `LicenseHeaderStep.setLicenseHeaderYearsFromGitHistory`, which does an expensive search through git history to determine the oldest and newest commits for each file, and uses that to determine license header years. ([#604](https://github.com/diffplug/spotless/pull/604))

## [1.33.1] - 2020-06-04
* We are now running CI on windows. ([#596](https://github.com/diffplug/spotless/pull/596))
* We are now dogfooding `ratchetFrom` and `licenseHeader` with a `$YEAR` token to ensure that Spotless copyright headers stay up-to-date without adding noise to file history. ([#595](https://github.com/diffplug/spotless/pull/595))
* Added `LineEnding.nativeIsWin()`, `FileSignature.pathNativeToUnix()`, and `FileSignature.pathUnixToNative()`, along with many API-invisible fixes and cleanup. ([#592](https://github.com/diffplug/spotless/pull/592))

## [1.33.0] - 2020-06-03
### Added
* `LicenseHeaderStep` now has an `updateYearWithLatest` parameter which can update copyright headers to today's date. ([#593](https://github.com/diffplug/spotless/pull/593))
  * Parsing of existing years from headers is now more lenient.
  * The `LicenseHeaderStep` constructor is now public, which allows capturing its state lazily, which is helpful for setting defaults based on `ratchetFrom`.

## [1.32.0] - 2020-06-01
### Added
* `NodeJsGlobal.setSharedLibFolder` allows to set the location of nodejs shared libs. ([#586](https://github.com/diffplug/spotless/pull/586))
* `PaddedCell.isClean()` returns the instance of `PaddedCell.DirtyState` which represents clean. ([#590](https://github.com/diffplug/spotless/pull/590))
### Fixed
* Previously, the nodejs-based steps would throw `UnsatisfiedLinkError` if they were ever used from more than one classloader.  Now they can be used from any number of classloaders (important for gradle build daemon). ([#586](https://github.com/diffplug/spotless/pull/586))

## [1.31.0] - 2020-05-21
### Added
* `PaddedCell.calculateDirtyState` is now defensive about misconfigured character encoding. ([#575](https://github.com/diffplug/spotless/pull/575))

## [1.30.1] - 2020-05-17
### Fixed
* `PaddedCell.DirtyState::writeCanonicalTo(File)` can now create a new file if necessary (previously required to overwrite an existing file) ([#576](https://github.com/diffplug/spotless/pull/576)).

## [1.30.0] - 2020-05-11
### Added
* `PaddedCell.calculateDirtyState(Formatter, File, byte[])` to allow IDE integrations to send dirty editor buffers.

## [1.29.0] - 2020-05-05
### Added
* Support for google-java-format 1.8 (including test infrastructure for Java 11). ([#562](https://github.com/diffplug/spotless/issues/562))
* Improved PaddedCell such that it is as performant as non-padded cell - no reason not to have it always enabled.  Deprecated all of `PaddedCellBulk`. ([#561](https://github.com/diffplug/spotless/pull/561))
* Support for ktfmt 0.13 ([#569](https://github.com/diffplug/spotless/pull/569))
### Changed
* Updated a bunch of dependencies, most notably: ([#564](https://github.com/diffplug/spotless/pull/564))
  * jgit `5.5.0.201909110433-r` -> `5.7.0.202003110725-r`
  * gradle `6.2.2` -> `6.3`
  * spotbugs gradle plugin `2.0.0` -> `4.0.8`

## [1.28.1] - 2020-04-02
### Fixed
* Javadoc for the `ext/eclipse-*` projects.
* Replace the deprecated `compile` with `implementation` for the `ext/eclipse-*` projects.

## [1.28.0] - 2020-03-20
### Added
* Enable IntelliJ-compatible token `$today.year` for specifying the year in license header files. ([#542](https://github.com/diffplug/spotless/pull/542))
### Fixed
* Eclipse-WTP formatter (web tools platform, not java) could encounter errors in parallel multiproject builds [#492](https://github.com/diffplug/spotless/issues/492). Fixed for Eclipse-WTP formatter Eclipse version 4.13.0 (default version).
### Build
* All `CHANGES.md` are now in keepachangelog format. ([#507](https://github.com/diffplug/spotless/pull/507))
* We now use [javadoc.io](https://javadoc.io/) instead of github pages. ([#508](https://github.com/diffplug/spotless/pull/508))
* We no longer publish `-SNAPSHOT` for every build to `main`, since we have good [JitPack integration](https://github.com/diffplug/spotless/blob/main/CONTRIBUTING.md#gradle---any-commit-in-a-public-github-repo-this-one-or-any-fork). ([#508](https://github.com/diffplug/spotless/pull/508))
* Improved how we use Spotless on itself. ([#509](https://github.com/diffplug/spotless/pull/509))
* Fix build warnings when building on Gradle 6+, bump build gradle to 6.2.2, and fix javadoc links. ([#536](https://github.com/diffplug/spotless/pull/536))

## [1.27.0] - 2020-01-01
* Ignored `KtLintStepTest`, because [gradle/gradle#11752](https://github.com/gradle/gradle/issues/11752) is causing too many CI failures. ([#499](https://github.com/diffplug/spotless/pull/499))
    * Also fixed a minor problem in TestProvisioner.
* If you set the environment variable `SPOTLESS_EXCLUDE_MAVEN=true` then the maven plugin will be excluded from the build. ([#502](https://github.com/diffplug/spotless/pull/502))
    * We have set this in JitPack, as a workaround for [jitpack/jitpack.io#4112](https://github.com/jitpack/jitpack.io/issues/4112)
* Deprecated `SpotlessCache.clear()` in favor of the new `SpotlessCache.clearOnce(Object key)`. ([#501](https://github.com/diffplug/spotless/issues/#501))

## [1.26.1] - 2019-11-27
* Revert the change in console display of errors from 1.26.0 ([#485](https://github.com/diffplug/spotless/pull/485)) because [of these problems](https://github.com/diffplug/spotless/pull/485#issuecomment-552925932).
* Bugfix: Fix NPE in EclipseXmlFormatterStepImpl ([#489](https://github.com/diffplug/spotless/pull/489))

## [1.26.0] - 2019-11-11
* Fix project URLs in poms. ([#478](https://github.com/diffplug/spotless/pull/478))
* Fix `ImportSorter` crashing with empty files. ([#474](https://github.com/diffplug/spotless/pull/474))
    * Fixes [#305](https://github.com/diffplug/spotless/issues/305) StringIndexOutOfBoundsException for empty Groovy file when performing importOrder
* Bugfix: CDT version `4.12.0` now properly uses `9.8`, whereas before it used `9.7`. ([#482](https://github.com/diffplug/spotless/pull/482#discussion_r341380884))
* Add support for Eclipse 4.13 and all related formatters (JDT, CDT, WTP, and Groovy). ([#480](https://github.com/diffplug/spotless/issues/480))
* Bump default version of KtLint from `0.34.2` to `0.35.0`. ([#473](https://github.com/diffplug/spotless/issues/473))
* Several improvements to the console display of formatting errors. ([#465](https://github.com/diffplug/spotless/pull/465))
    * Visualize \r and \n as ␍ and ␊ when possible ([#465](https://github.com/diffplug/spotless/pull/465))
    * Make end-of-lines visible when file contains whitespace and end-of-line issues at the same time ([#465](https://github.com/diffplug/spotless/pull/465))
    * Print actual diff line instead of "1 more lines that didn't fit" ([#467](https://github.com/diffplug/spotless/issues/467))
* Automatically configure import order for IntelliJ IDEA with `.editorconfig` ([#486](https://github.com/diffplug/spotless/issues/486))

## [1.25.0] - 2019-10-06

* Add support for ktlint `0.34+`, and bump default version from `0.32.0` to `0.34.2`. ([#469](https://github.com/diffplug/spotless/pull/469))

## [1.24.3] - 2019-09-23
* Update jgit from `5.3.2.201906051522-r` to `5.5.0.201909110433-r`. ([#445](https://github.com/diffplug/spotless/pull/445))
  * Fixes [#410](https://github.com/diffplug/spotless/issues/410) AccessDeniedException in MinGW/ GitBash.
  * Also fixes occasional [hang on NFS due to filesystem timers](https://github.com/diffplug/spotless/pull/407#issuecomment-514824364).
* Eclipse-based formatters used to leave temporary files around ([#447](https://github.com/diffplug/spotless/issues/447)). This is now fixed, but only for eclipse 4.12+, no back-port to older Eclipse formatter versions is planned. ([#451](https://github.com/diffplug/spotless/issues/451))
* `PaddedCellBulk` had a bug where badly-formatted files with well-behaving formatters were being:
    - correctly formatted by "apply"
    - but incorrectly marked as good by "check"
    - this led to "check" says all good, but then "apply" still causes format (https://github.com/diffplug/spotless/issues/453)
    - combined with up-to-date checking, could lead to even more confusing results (https://github.com/diffplug/spotless/issues/338)
    - only affects the gradle plugin, since that was the only plugin to use this feature
* Minor change to `TestProvisioner`, which should fix the cache-breaking issues, allowing us to speed-up the CI builds a bit.
* Bumped `scalafmt` default version from `1.1.0` to `2.0.1`, since there are [bugs](https://github.com/diffplug/spotless/issues/454) in the old default ([#458](https://github.com/diffplug/spotless/pull/458)).

## [1.24.1] - 2019-08-12
* Fixes class loading issue with Java 9+ ([#426](https://github.com/diffplug/spotless/pull/426)).

## [1.24.0] - 2019-07-29
* Updated default eclipse-wtp from 4.8.0 to 4.12.0 ([#423](https://github.com/diffplug/spotless/pull/423)).
* Updated default eclipse-groovy from 4.10 to 4.12.0 ([#423](https://github.com/diffplug/spotless/pull/423)).
* Updated default eclipse-jdt from 4.11.0 to 4.12.0 ([#423](https://github.com/diffplug/spotless/pull/423)).
* Updated default eclipse-cdt from 4.11.0 to 4.12.0 ([#423](https://github.com/diffplug/spotless/pull/423)).
    * **KNOWN BUG - accidentally published CDT 9.7 rather than 9.8 - fixed in 1.26.0**
* Added new maven coordinates for scalafmt 2.0.0+, maintains backwards compatability ([#415](https://github.com/diffplug/spotless/issues/415))

## [1.23.1] - 2019-06-17
* Fixes incorrect M2 cache directory path handling of Eclipse based formatters ([#401](https://github.com/diffplug/spotless/issues/401))
* Update jgit from `4.9.0.201710071750-r` to `5.3.2.201906051522-r` because gradle project is sometimes broken by `apache httpcomponents` in transitive dependency. ([#407](https://github.com/diffplug/spotless/pull/407))

## [1.23.0] - 2019-04-24
* Updated default ktlint from 0.21.0 to 0.32.0, and Maven coords to com.pinterest ([#394](https://github.com/diffplug/spotless/pull/394))

## [1.22.0] - 2019-04-15
* Updated default eclipse-cdt from 4.7.3a to 4.11.0 ([#390](https://github.com/diffplug/spotless/pull/390)).

## [1.21.1] - 2019-03-29
* Fixes incorrect plugin and pom metadata in `1.21.0` ([#388](https://github.com/diffplug/spotless/issues/388)).

## [1.21.0] - 2019-03-28
* We now use a remote build cache to speed up CI builds.  Reduced build time from ~13 minutes to as low as ~3 minutes, dependending on how deep the change is ([#380](https://github.com/diffplug/spotless/pull/380)).
* Updated default eclipse-wtp from 4.7.3b to 4.8.0 ([#382](https://github.com/diffplug/spotless/pull/382)).
* Updated default eclipse-groovy from 4.8.1 to 4.10.0 ([#382](https://github.com/diffplug/spotless/pull/382)).
* Updated default eclipse-jdt from 4.10.0 to 4.11.0 ([#384](https://github.com/diffplug/spotless/pull/384)).

## [1.20.0] - 2019-03-11
* Made npm package versions of [`prettier`](https://prettier.io/) and [`tsfmt`](https://github.com/vvakame/typescript-formatter) (and its internal packages) configurable. ([#363](https://github.com/diffplug/spotless/pull/363))
  * Updated default npm package version of `prettier` from 1.13.4 to 1.16.4
  * Updated default npm package version of internally used typescript package from 2.9.2 to 3.3.3 and tslint package from 5.1.0 to 5.12.0 (both used by `tsfmt`)
* Updated default eclipse-wtp from 4.7.3a to 4.7.3b ([#371](https://github.com/diffplug/spotless/pull/371)).
* Configured `build-scan` plugin in build ([#356](https://github.com/diffplug/spotless/pull/356)).
  * Runs on every CI build automatically.
  * Users need to opt-in on their local machine.
* Default behavior of XML formatter changed to ignore external URIs ([#369](https://github.com/diffplug/spotless/issues/369)).
  * **WARNING RESOLVED: By default, xml formatter no longer downloads external entities. You can opt-in to resolve external entities by setting resolveExternalURI to true. However, if you do opt-in, be sure that all external entities are referenced over https and not http, or you may be vulnerable to XXE attacks.**

## [1.19.0] - 2019-03-11
**WARNING: xml formatter in this version may be vulnerable to XXE attacks, fixed in 1.20.0 (see [#358](https://github.com/diffplug/spotless/issues/358)).**

* Security fix: Updated groovy, c/c++, and eclipse WTP formatters so that they download their source jars securely using `https` rather than `http` ([#360](https://github.com/diffplug/spotless/issues/360)).
* Updated default eclipse-jdt from 4.9.0 to 4.10.0 ([#368](https://github.com/diffplug/spotless/pull/368))

## [1.18.0] - 2019-02-11
**WARNING: xml formatter in this version may be vulnerable to XXE attacks, fixed in 1.20.0 (see [#358](https://github.com/diffplug/spotless/issues/358)).**

* CSS and XML extensions are discontinued ([#325](https://github.com/diffplug/spotless/pull/325)).
* Provided features with access to SLF4J interface of build tools. ([#236](https://github.com/diffplug/spotless/issues/236))
* Updated default google-java-format from 1.5 to 1.7 ([#335](https://github.com/diffplug/spotless/issues/335)).
* `ImportOrderStep.createFromFile` is now lazy ([#218](https://github.com/diffplug/spotless/issues/218)).

## [1.17.0] - 2018-10-30
**WARNING: xml formatter in this version may be vulnerable to XXE attacks, fixed in 1.20.0 (see [#358](https://github.com/diffplug/spotless/issues/358)).**

* Updated default eclipse-jdt from 4.7.3a to 4.9.0 ([#316](https://github.com/diffplug/spotless/pull/316)). New version addresses enum-tab formatting bug in 4.8 ([#314](https://github.com/diffplug/spotless/issues/314)).

## [1.16.0] - 2018-10-30
**WARNING: xml formatter in this version may be vulnerable to XXE attacks, fixed in 1.20.0 (see [#358](https://github.com/diffplug/spotless/issues/358)).**

* Minor support for plugin-gradle and plugin-maven CSS plugins ([#311](https://github.com/diffplug/spotless/pull/311)).

## [1.15.0] - 2018-09-23
**WARNING: xml formatter in this version may be vulnerable to XXE attacks, fixed in 1.20.0 (see [#358](https://github.com/diffplug/spotless/issues/358)).**

* Added C/C++ support ([#232](https://github.com/diffplug/spotless/issues/232)).
* Integrated Eclipse CDT formatter ([#274](https://github.com/diffplug/spotless/pull/274))
* Extended dependency provisioner to exclude transitives on request ([#297](https://github.com/diffplug/spotless/pull/297)).This prevents unnecessary downloads of unused transitive dependencies for Eclipse based formatter steps.
* Updated default groovy-eclipse from 4.8.0 to 4.8.1 ([#288](https://github.com/diffplug/spotless/pull/288)). New version is based on [Groovy-Eclipse 3.0.0](https://github.com/groovy/groovy-eclipse/wiki/3.0.0-Release-Notes).
* Integrated Eclipse WTP formatter ([#290](https://github.com/diffplug/spotless/pull/290))
* Updated JSR305 annotation from 3.0.0 to 3.0.2 ([#274](https://github.com/diffplug/spotless/pull/274))
* Migrated from FindBugs annotations 3.0.0 to SpotBugs annotations 3.1.6 ([#274](https://github.com/diffplug/spotless/pull/274))
* `Formatter` now implements `AutoCloseable`.  This means that users of `Formatter` are expected to use the try-with-resources pattern.  The reason for this change is so that `FormatterFunc.Closeable` actually works. ([#284](https://github.com/diffplug/spotless/pull/284))* Added [`prettier`](https://prettier.io/) and [`tsfmt`](https://github.com/vvakame/typescript-formatter) support, as well as general infrastructure for calling `nodeJS` code using `j2v8` ([#283](https://github.com/diffplug/spotless/pull/283)).

## [1.14.0] - 2018-07-24
* Updated default groovy-eclipse from 4.6.3 to 4.8.0 ([#244](https://github.com/diffplug/spotless/pull/244)). New version allows to ignore internal formatter errors/warnings.
* Updated default eclipse-jdt from 4.7.2 to 4.8.0 ([#239](https://github.com/diffplug/spotless/pull/239)). New version fixes a bug preventing Java code formatting within JavaDoc comments ([#191](https://github.com/diffplug/spotless/issues/191)).
* Eclipse formatter versions decoupled from Spotless formatter step implementations to allow independent updates of maven-based Eclipse dependencies. ([#253](https://github.com/diffplug/spotless/pull/253))
* Use guaranteed binary and source compatibility between releases of Scalafmt. ([#260](https://github.com/diffplug/spotless/pull/260))

## [1.13.0] - 2018-06-01
* Add line and column numbers to ktlint errors. ([#251](https://github.com/diffplug/spotless/pull/251))

## [1.12.0] - 2018-05-14
* Fixed a bug in `LicenseHeaderStep` which caused an exception with some malformed date-aware licenses. ([#222](https://github.com/diffplug/spotless/pull/222))
* Updated default ktlint from 0.14.0 to 0.21.0
* Add ability to pass custom options to ktlint in gradle plugin. See plugin-gradle/README for details.

## [1.11.0] - 2018-02-26
* Added default indentation of `4` to `IndentStep`. ([#209](https://github.com/diffplug/spotless/pull/209))

## [1.10.0] - 2018-02-15
* LicenseHeaderStep now supports customizing the year range separator in copyright notices. ([#199](https://github.com/diffplug/spotless/pull/199))
* Breaking change to testlib - removed `ResourceHarness.write` and added `ResourceHarness.[set/assert]File` for easier-to-read tests. ([#203](https://github.com/diffplug/spotless/pull/203))

## [1.9.0] - 2018-02-05
* Updated default ktlint from 0.6.1 to 0.14.0
* Updated default google-java-format from 1.3 to 1.5
* Updated default eclipse-jdt from 4.7.1 to 4.7.2
* Added a configuration option to `googleJavaFormat` to switch the formatter style ([#193](https://github.com/diffplug/spotless/pull/193))

## [1.8.0] - 2018-01-02
* LicenseHeaderStep now supports time-aware copyright notices in license headers. ([#179](https://github.com/diffplug/spotless/pull/179), thanks to @baptistemesta)

## [1.7.0] - 2018-12-02
* Updated default eclipse-jdt version to `4.7.1` from `4.6.3`.
* Updated jgit from `4.5.0.201609210915-r` to `4.9.0.201710071750-r`.
* Updated concurrent-trees from `2.6.0` to `2.6.1` (performance improvement).
* Added `dbeaverSql` formatter step, for formatting sql scripts. ([#166](https://github.com/diffplug/spotless/pull/166))
  + Many thanks to [Baptiste Mesta](https://github.com/baptistemesta) for porting to Spotless.
  + Many thanks to [DBeaver](https://dbeaver.jkiss.org/) and the [DBeaver contributors](https://github.com/serge-rider/dbeaver/graphs/contributors) for building the implementation.

## [1.6.0] - 2017-09-29
* Added `public static boolean PaddedCell::applyAnyChanged(Formatter formatter, File file)`.

## [1.5.1] - 2017-08-14
* Added `KtLintStep.createForScript`.

## [1.5.0] - 2017-08-13
* Deprecated `ImportOrderStep.createFromOrder(List<String>` in favor of `(String...`.

## [1.4.1] - 2017-07-11
* Default eclipse version for `EclipseFormatterStep` bumped to `4.6.3` from `4.6.1`. ([#116](https://github.com/diffplug/spotless/issues/116))
* Default scalafmt version for `ScalaFmtStep` bumped to `1.1.0` from `0.5.7` ([#124](https://github.com/diffplug/spotless/pull/124))
  + Also added support for the API change to scalafmt introduced in `0.7.0-RC1`

## [1.4.0] - 2017-05-21
* `ImportOrderStep` can now handle multi-line comments and misplaced imports.
  + Especially helpful for Groovy and Gradle files.

## [1.3.2] - 2017-05-03
* Fixed a bug in `PaddedCellBulk.check()` which caused a `check` to fail even after an `apply` for cases which caused CYCLE.

## [1.3.0] - 2017-04-11
* Added support for Groovy via [greclipse](https://github.com/groovy/groovy-eclipse).
* When a JarState resolution failed, it threw a Gradle-specific error message. That message has been moved out of `lib` and into `plugin-gradle` where it belongs.

## [1.2.0] - 2017-04-03
* Deprecated `FileSignature.from` in favor of `FileSignature.signAsSet` and the new `FileSignature.signAsList`.
* Added a `FormatterProperties` class which loads `.properties` files and eclipse-style `.xml` files.
* `SerializableFileFilter.skipFilesNamed` can now skip multiple file names.
* Update default KtLint from 0.3.1 to 0.6.1.
  + This means we no longer look for rules in the typo package `com.gihub.shyiko`, now only in `com.github.shyiko` (note the `t`).

## [1.1.0] - 2017-02-27
* Added support for Scala via [scalafmt](https://github.com/olafurpg/scalafmt).
* Added support for Kotlin via [ktlint](https://github.com/pinterest/ktlint).
* Better error messages for JarState.
* Improved test harnessing.
* Formatter now has pluggable exception policies,

## [1.0.0] - 2017-01-09
* Initial release!<|MERGE_RESOLUTION|>--- conflicted
+++ resolved
@@ -10,13 +10,10 @@
 We adhere to the [keepachangelog](https://keepachangelog.com/en/1.0.0/) format (starting after version `1.27.0`).
 
 ## [Unreleased]
-<<<<<<< HEAD
 ### Changes
 * Bump default `cleanthat` version to latest `2.13` -> `2.16`. ([#1725](https://github.com/diffplug/spotless/pull/1725))
-=======
 ### Fixed
 * Update documented default `semanticSort` to `false`. ([#1728](https://github.com/diffplug/spotless/pull/1728))
->>>>>>> c58c55d1
 
 ## [2.39.0] - 2023-05-24
 ### Added
