<<<<<<< HEAD
import express from 'express';
import fs from 'fs';
import shutdownServer from 'http-graceful-shutdown';

// this file will be glued to the top of the specific xy-serve.js file

const app = express();

app.use(express.json({ limit: "50mb" }));

const server = app.listen(0,"127.0.0.1", () =>
    streamOutput(
        server,
        process.argv.slice(2).find(arg => arg.startsWith("--node-server-instance-id="))?.split("=")[1]
        || (() => { throw new Error("Missing --node-server-instance-id argument"); })()
    )
);

app.post("/shutdown", (req, res) => {
    res.status(200).send("Graceful shutdown.");
    setTimeout(async () => {
        try {
            await shutdownServer(server, {
                forceExit: false,
                finally: () => debugLog("graceful shutdown finished.")
            })();
        } catch (err) {
            console.error("Error during shutdown:", err);
        }
    }, 200);
});

function streamOutput(server, instanceId) {
    const port = server.address().port;
    debugLog(`Server running on port ${port} for instance ${instanceId}`);

    fs.writeFile("server.port.tmp", String(port), err => {
        if (err) return console.log(err);
        fs.rename("server.port.tmp", `server-${instanceId}.port`, err => {
            if (err) console.log(err);
        });
    });
}

function debugLog() {
    if (false) console.log.apply(this, arguments);
}
=======
const express = require("express");
const fs = require("fs");
const shutdownServer = require("http-graceful-shutdown");

// this file will be glued to the top of the specific xy-serve.js file

function getInstanceId() {
    return process.argv.slice(2).find(arg => arg.startsWith("--node-server-instance-id="))?.split("=")[1]
        || (() => { throw new Error("Missing --node-server-instance-id argument"); })();
}

function streamOutput(port, instanceId) {
    debugLog("Server running on port " + port + " for instance " + instanceId);
    fs.writeFile("server.port.tmp", "" + port, function (err) {
        if (err) {
            return console.log(err);
        } else {
            fs.rename("server.port.tmp", `server-${instanceId}.port`, function (err) {
                if (err) {
                    return console.log(err);
                }
            });
        }
    });
}

function debugLog() {
    if (false) { // set to true for debug log output in node process
        console.log.apply(this, arguments);
    }
}

const app = express();

app.use(express.json({ limit: "50mb" }));

const server = app.listen(0, "127.0.0.1", () => streamOutput(server.address().port, getInstanceId()));

app.post("/shutdown", (req, res) => {
    setTimeout(async () => {
        try {
            await shutdownServer(server, {
                forceExit: false, // let the event loop clear
                finally: () => debugLog("graceful shutdown finished."),
            })();
        } catch (err) {
            console.error("Error during shutdown:", err);
        }
    }, 200);
    res.ok().send("Graceful shutdown.");
});
>>>>>>> f558260a
<|MERGE_RESOLUTION|>--- conflicted
+++ resolved
@@ -1,52 +1,3 @@
-<<<<<<< HEAD
-import express from 'express';
-import fs from 'fs';
-import shutdownServer from 'http-graceful-shutdown';
-
-// this file will be glued to the top of the specific xy-serve.js file
-
-const app = express();
-
-app.use(express.json({ limit: "50mb" }));
-
-const server = app.listen(0,"127.0.0.1", () =>
-    streamOutput(
-        server,
-        process.argv.slice(2).find(arg => arg.startsWith("--node-server-instance-id="))?.split("=")[1]
-        || (() => { throw new Error("Missing --node-server-instance-id argument"); })()
-    )
-);
-
-app.post("/shutdown", (req, res) => {
-    res.status(200).send("Graceful shutdown.");
-    setTimeout(async () => {
-        try {
-            await shutdownServer(server, {
-                forceExit: false,
-                finally: () => debugLog("graceful shutdown finished.")
-            })();
-        } catch (err) {
-            console.error("Error during shutdown:", err);
-        }
-    }, 200);
-});
-
-function streamOutput(server, instanceId) {
-    const port = server.address().port;
-    debugLog(`Server running on port ${port} for instance ${instanceId}`);
-
-    fs.writeFile("server.port.tmp", String(port), err => {
-        if (err) return console.log(err);
-        fs.rename("server.port.tmp", `server-${instanceId}.port`, err => {
-            if (err) console.log(err);
-        });
-    });
-}
-
-function debugLog() {
-    if (false) console.log.apply(this, arguments);
-}
-=======
 const express = require("express");
 const fs = require("fs");
 const shutdownServer = require("http-graceful-shutdown");
@@ -97,5 +48,4 @@
         }
     }, 200);
     res.ok().send("Graceful shutdown.");
-});
->>>>>>> f558260a
+});