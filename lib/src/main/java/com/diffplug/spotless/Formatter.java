/*
 * Copyright 2016-2024 DiffPlug
 *
 * Licensed under the Apache License, Version 2.0 (the "License");
 * you may not use this file except in compliance with the License.
 * You may obtain a copy of the License at
 *
 *     http://www.apache.org/licenses/LICENSE-2.0
 *
 * Unless required by applicable law or agreed to in writing, software
 * distributed under the License is distributed on an "AS IS" BASIS,
 * WITHOUT WARRANTIES OR CONDITIONS OF ANY KIND, either express or implied.
 * See the License for the specific language governing permissions and
 * limitations under the License.
 */
package com.diffplug.spotless;

import static com.diffplug.spotless.LibPreconditions.requireElementsNonNull;

import java.io.File;
import java.io.IOException;
import java.io.ObjectInputStream;
import java.io.ObjectOutputStream;
import java.io.ObjectStreamException;
import java.io.Serializable;
import java.nio.charset.Charset;
import java.util.ArrayList;
import java.util.List;
import java.util.Objects;

/** Formatter which performs the full formatting. */
public final class Formatter implements Serializable, AutoCloseable {
	private static final long serialVersionUID = 1L;

	// The name is used for logging purpose. It does not convey any applicative purpose
	private LineEnding.Policy lineEndingsPolicy;
	private Charset encoding;
	private List<FormatterStep> steps;

	private Formatter(LineEnding.Policy lineEndingsPolicy, Charset encoding, List<FormatterStep> steps) {
		this.lineEndingsPolicy = Objects.requireNonNull(lineEndingsPolicy, "lineEndingsPolicy");
		this.encoding = Objects.requireNonNull(encoding, "encoding");
		this.steps = requireElementsNonNull(new ArrayList<>(steps));
	}

	// override serialize output
	private void writeObject(ObjectOutputStream out) throws IOException {
		out.writeObject(lineEndingsPolicy);
		out.writeObject(encoding.name());
		out.writeObject(steps);
	}

	// override serialize input
	@SuppressWarnings("unchecked")
	private void readObject(ObjectInputStream in) throws IOException, ClassNotFoundException {
		lineEndingsPolicy = (LineEnding.Policy) in.readObject();
		encoding = Charset.forName((String) in.readObject());
		steps = (List<FormatterStep>) in.readObject();
	}

	// override serialize input
	@SuppressWarnings("unused")
	private void readObjectNoData() throws ObjectStreamException {
		throw new UnsupportedOperationException();
	}

	public LineEnding.Policy getLineEndingsPolicy() {
		return lineEndingsPolicy;
	}

	public Charset getEncoding() {
		return encoding;
	}

	public List<FormatterStep> getSteps() {
		return steps;
	}

	public static Formatter.Builder builder() {
		return new Formatter.Builder();
	}

	public static class Builder {
		// required parameters
		private LineEnding.Policy lineEndingsPolicy;
		private Charset encoding;
		private List<FormatterStep> steps;

		private Builder() {}

		public Builder lineEndingsPolicy(LineEnding.Policy lineEndingsPolicy) {
			this.lineEndingsPolicy = lineEndingsPolicy;
			return this;
		}

		public Builder encoding(Charset encoding) {
			this.encoding = encoding;
			return this;
		}

		public Builder steps(List<FormatterStep> steps) {
			this.steps = steps;
			return this;
		}

		public Formatter build() {
<<<<<<< HEAD
			return new Formatter(lineEndingsPolicy, encoding, steps);
=======
			return new Formatter(name, lineEndingsPolicy, encoding, rootDir, steps,
					exceptionPolicy == null ? FormatExceptionPolicy.failOnlyOnError() : exceptionPolicy);
		}
	}

	/** Returns true iff the given file's formatting is up-to-date. */
	public boolean isClean(File file) throws IOException {
		Objects.requireNonNull(file);

		String raw = new String(Files.readAllBytes(file.toPath()), encoding);
		String unix = LineEnding.toUnix(raw);
		// check the newlines (we can find these problems without even running the steps)
		int totalNewLines = (int) unix.codePoints().filter(val -> val == '\n').count();
		int windowsNewLines = raw.length() - unix.length();
		if (lineEndingsPolicy.isUnix(file)) {
			if (windowsNewLines != 0) {
				return false;
			}
		} else {
			if (windowsNewLines != totalNewLines) {
				return false;
			}
		}

		// check the other formats
		String formatted = compute(unix, file);
		// return true iff the formatted string equals the unix one
		return formatted.equals(unix);
	}

	/** Applies formatting to the given file. */
	public void applyTo(File file) throws IOException {
		applyToAndReturnResultIfDirty(file);
	}

	/**
	 * Applies formatting to the given file.
	 * <p>
	 * Returns null if the file was already clean, or the
	 * formatted result with unix newlines if it was not.
	 */
	public @Nullable String applyToAndReturnResultIfDirty(File file) throws IOException {
		Objects.requireNonNull(file);

		byte[] rawBytes = Files.readAllBytes(file.toPath());
		String raw = new String(rawBytes, encoding);
		String rawUnix = LineEnding.toUnix(raw);

		// enforce the format
		String formattedUnix = compute(rawUnix, file);
		// enforce the line endings
		String formatted = computeLineEndings(formattedUnix, file);

		// write out the file iff it has changed
		byte[] formattedBytes = formatted.getBytes(encoding);
		if (!Arrays.equals(rawBytes, formattedBytes)) {
			Files.write(file.toPath(), formattedBytes, StandardOpenOption.TRUNCATE_EXISTING);
			return formattedUnix;
		} else {
			return null;
>>>>>>> 7aac0806
		}
	}

	/** Applies the appropriate line endings to the given unix content. */
	public String computeLineEndings(String unix, File file) {
		Objects.requireNonNull(unix, "unix");
		Objects.requireNonNull(file, "file");

		String ending = lineEndingsPolicy.getEndingFor(file);
		if (!ending.equals(LineEnding.UNIX.str())) {
			return unix.replace(LineEnding.UNIX.str(), ending);
		} else {
			return unix;
		}
	}

	/**
	 * Returns the result of calling all of the FormatterSteps.
	 * The input must have unix line endings, and the output
	 * is guaranteed to also have unix line endings.
	 */
	public String compute(String unix, File file) {
		Objects.requireNonNull(unix, "unix");
		Objects.requireNonNull(file, "file");

		for (FormatterStep step : steps) {
			try {
				String formatted = step.format(unix, file);
				if (formatted == null) {
					// This probably means it was a step that only checks
					// for errors and doesn't actually have any fixes.
					// No exception was thrown so we can just continue.
				} else {
					// Should already be unix-only, but some steps might misbehave.
					unix = LineEnding.toUnix(formatted);
				}
			} catch (Throwable e) {
				// TODO: this is bad, but it won't matter when add support for linting
				if (e instanceof RuntimeException) {
					throw (RuntimeException) e;
				} else {
					throw new RuntimeException(e);
				}
			}
		}
		return unix;
	}

	@Override
	public int hashCode() {
		final int prime = 31;
		int result = 1;
		result = prime * result + encoding.hashCode();
		result = prime * result + lineEndingsPolicy.hashCode();
		result = prime * result + steps.hashCode();
		return result;
	}

	@Override
	public boolean equals(Object obj) {
		if (this == obj) {
			return true;
		}
		if (obj == null) {
			return false;
		}
		if (getClass() != obj.getClass()) {
			return false;
		}
		Formatter other = (Formatter) obj;
		return encoding.equals(other.encoding) &&
				lineEndingsPolicy.equals(other.lineEndingsPolicy) &&
				steps.equals(other.steps);
	}

	@SuppressWarnings("rawtypes")
	@Override
	public void close() {
		for (FormatterStep step : steps) {
			try {
				step.close();
			} catch (Exception e) {
				throw ThrowingEx.asRuntime(e);
			}
		}
	}

	/** This Sentinel reference may be used to pass string content to a Formatter or FormatterStep when there is no actual File to format */
	public static final File NO_FILE_SENTINEL = new File("NO_FILE_SENTINEL");

	static void checkNotSentinel(File file) {
		if (file == Formatter.NO_FILE_SENTINEL) {
			throw new IllegalArgumentException("This step requires the underlying file. If this is a test, use StepHarnessWithFile");
		}
	}
}<|MERGE_RESOLUTION|>--- conflicted
+++ resolved
@@ -32,7 +32,8 @@
 public final class Formatter implements Serializable, AutoCloseable {
 	private static final long serialVersionUID = 1L;
 
-	// The name is used for logging purpose. It does not convey any applicative purpose
+	// The name is used for logging purpose. It does not convey any applicative
+	// purpose
 	private LineEnding.Policy lineEndingsPolicy;
 	private Charset encoding;
 	private List<FormatterStep> steps;
@@ -86,7 +87,8 @@
 		private Charset encoding;
 		private List<FormatterStep> steps;
 
-		private Builder() {}
+		private Builder() {
+		}
 
 		public Builder lineEndingsPolicy(LineEnding.Policy lineEndingsPolicy) {
 			this.lineEndingsPolicy = lineEndingsPolicy;
@@ -104,70 +106,7 @@
 		}
 
 		public Formatter build() {
-<<<<<<< HEAD
 			return new Formatter(lineEndingsPolicy, encoding, steps);
-=======
-			return new Formatter(name, lineEndingsPolicy, encoding, rootDir, steps,
-					exceptionPolicy == null ? FormatExceptionPolicy.failOnlyOnError() : exceptionPolicy);
-		}
-	}
-
-	/** Returns true iff the given file's formatting is up-to-date. */
-	public boolean isClean(File file) throws IOException {
-		Objects.requireNonNull(file);
-
-		String raw = new String(Files.readAllBytes(file.toPath()), encoding);
-		String unix = LineEnding.toUnix(raw);
-		// check the newlines (we can find these problems without even running the steps)
-		int totalNewLines = (int) unix.codePoints().filter(val -> val == '\n').count();
-		int windowsNewLines = raw.length() - unix.length();
-		if (lineEndingsPolicy.isUnix(file)) {
-			if (windowsNewLines != 0) {
-				return false;
-			}
-		} else {
-			if (windowsNewLines != totalNewLines) {
-				return false;
-			}
-		}
-
-		// check the other formats
-		String formatted = compute(unix, file);
-		// return true iff the formatted string equals the unix one
-		return formatted.equals(unix);
-	}
-
-	/** Applies formatting to the given file. */
-	public void applyTo(File file) throws IOException {
-		applyToAndReturnResultIfDirty(file);
-	}
-
-	/**
-	 * Applies formatting to the given file.
-	 * <p>
-	 * Returns null if the file was already clean, or the
-	 * formatted result with unix newlines if it was not.
-	 */
-	public @Nullable String applyToAndReturnResultIfDirty(File file) throws IOException {
-		Objects.requireNonNull(file);
-
-		byte[] rawBytes = Files.readAllBytes(file.toPath());
-		String raw = new String(rawBytes, encoding);
-		String rawUnix = LineEnding.toUnix(raw);
-
-		// enforce the format
-		String formattedUnix = compute(rawUnix, file);
-		// enforce the line endings
-		String formatted = computeLineEndings(formattedUnix, file);
-
-		// write out the file iff it has changed
-		byte[] formattedBytes = formatted.getBytes(encoding);
-		if (!Arrays.equals(rawBytes, formattedBytes)) {
-			Files.write(file.toPath(), formattedBytes, StandardOpenOption.TRUNCATE_EXISTING);
-			return formattedUnix;
-		} else {
-			return null;
->>>>>>> 7aac0806
 		}
 	}
 
@@ -255,12 +194,16 @@
 		}
 	}
 
-	/** This Sentinel reference may be used to pass string content to a Formatter or FormatterStep when there is no actual File to format */
+	/**
+	 * This Sentinel reference may be used to pass string content to a Formatter or
+	 * FormatterStep when there is no actual File to format
+	 */
 	public static final File NO_FILE_SENTINEL = new File("NO_FILE_SENTINEL");
 
 	static void checkNotSentinel(File file) {
 		if (file == Formatter.NO_FILE_SENTINEL) {
-			throw new IllegalArgumentException("This step requires the underlying file. If this is a test, use StepHarnessWithFile");
+			throw new IllegalArgumentException(
+					"This step requires the underlying file. If this is a test, use StepHarnessWithFile");
 		}
 	}
 }