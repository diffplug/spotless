/*
 * Copyright 2016-2021 DiffPlug
 *
 * Licensed under the Apache License, Version 2.0 (the "License");
 * you may not use this file except in compliance with the License.
 * You may obtain a copy of the License at
 *
 *     http://www.apache.org/licenses/LICENSE-2.0
 *
 * Unless required by applicable law or agreed to in writing, software
 * distributed under the License is distributed on an "AS IS" BASIS,
 * WITHOUT WARRANTIES OR CONDITIONS OF ANY KIND, either express or implied.
 * See the License for the specific language governing permissions and
 * limitations under the License.
 */
package com.diffplug.spotless.java;

import java.io.Serializable;
import java.lang.reflect.Method;
import java.util.Objects;

import com.diffplug.spotless.FormatterFunc;
import com.diffplug.spotless.FormatterStep;
import com.diffplug.spotless.JarState;
import com.diffplug.spotless.Jvm;
import com.diffplug.spotless.LineEnding;
import com.diffplug.spotless.Provisioner;
import com.diffplug.spotless.ThrowingEx.BiFunction;
import com.diffplug.spotless.ThrowingEx.Function;

/** Wraps up <a href="https://github.com/google/google-java-format">google-java-format</a> as a FormatterStep. */
public class GoogleJavaFormatStep {
	// prevent direct instantiation
	private GoogleJavaFormatStep() {}

	private static final String DEFAULT_STYLE = "GOOGLE";
	private static final boolean DEFAULT_REFLOW_LONG_STRINGS = false;
	static final String NAME = "google-java-format";
	static final String MAVEN_COORDINATE = "com.google.googlejavaformat:google-java-format:";
	static final String FORMATTER_CLASS = "com.google.googlejavaformat.java.Formatter";
	static final String FORMATTER_METHOD = "formatSource";

	private static final String OPTIONS_CLASS = "com.google.googlejavaformat.java.JavaFormatterOptions";
	private static final String OPTIONS_BUILDER_METHOD = "builder";
	private static final String OPTIONS_BUILDER_CLASS = "com.google.googlejavaformat.java.JavaFormatterOptions$Builder";
	private static final String OPTIONS_BUILDER_STYLE_METHOD = "style";
	private static final String OPTIONS_BUILDER_BUILD_METHOD = "build";
	private static final String OPTIONS_Style = "com.google.googlejavaformat.java.JavaFormatterOptions$Style";

	private static final String REMOVE_UNUSED_CLASS = "com.google.googlejavaformat.java.RemoveUnusedImports";
	private static final String REMOVE_UNUSED_METHOD = "removeUnusedImports";

	private static final String REMOVE_UNUSED_IMPORT_JavadocOnlyImports = "com.google.googlejavaformat.java.RemoveUnusedImports$JavadocOnlyImports";
	private static final String REMOVE_UNUSED_IMPORT_JavadocOnlyImports_Keep = "KEEP";

	private static final String IMPORT_ORDERER_CLASS = "com.google.googlejavaformat.java.ImportOrderer";
	private static final String IMPORT_ORDERER_METHOD = "reorderImports";

	private static final String STRING_WRAPPER_CLASS = "com.google.googlejavaformat.java.StringWrapper";
	private static final String STRING_WRAPPER_METHOD = "wrap";

	/** Creates a step which formats everything - code, import order, and unused imports. */
	public static FormatterStep create(Provisioner provisioner) {
		return create(defaultVersion(), provisioner);
	}

	/** Creates a step which formats everything - code, import order, and unused imports. */
	public static FormatterStep create(String version, Provisioner provisioner) {
		return create(version, DEFAULT_STYLE, provisioner);
	}

	/** Creates a step which formats everything - code, import order, and unused imports. */
	public static FormatterStep create(String version, String style, Provisioner provisioner) {
		return create(version, style, provisioner, DEFAULT_REFLOW_LONG_STRINGS);
	}

	/** Creates a step which formats everything - code, import order, and unused imports - and optionally reflows long strings. */
	public static FormatterStep create(String version, String style, Provisioner provisioner, boolean reflowLongStrings) {
		Objects.requireNonNull(version, "version");
		Objects.requireNonNull(style, "style");
		Objects.requireNonNull(provisioner, "provisioner");
		return FormatterStep.createLazy(NAME,
				() -> new State(NAME, version, style, provisioner, reflowLongStrings),
				State::createFormat);
	}

	private static final Jvm.Support<String> JVM_SUPPORT = Jvm.<String> support(NAME).add(8, "1.7").add(11, "1.11.0");

	/** Get default formatter version */
	public static String defaultVersion() {
		return JVM_SUPPORT.getRecommendedFormatterVersion();
	}

	public static String defaultStyle() {
		return DEFAULT_STYLE;
	}

	public static boolean defaultReflowLongStrings() {
		return DEFAULT_REFLOW_LONG_STRINGS;
	}

	static final class State implements Serializable {
		private static final long serialVersionUID = 1L;

		/** The jar that contains the eclipse formatter. */
		final JarState jarState;
		final String stepName;
		final String version;
		final String style;
		final boolean reflowLongStrings;

		State(String stepName, String version, Provisioner provisioner) throws Exception {
			this(stepName, version, DEFAULT_STYLE, provisioner);
		}

<<<<<<< HEAD
		State(String stepName, String version, String style, Provisioner provisioner) throws Exception {
			JVM_SUPPORT.assertFormatterSupported(version);
=======
		State(String stepName, String version, String style, Provisioner provisioner) throws IOException {
			this(stepName, version, style, provisioner, DEFAULT_REFLOW_LONG_STRINGS);
		}

		State(String stepName, String version, String style, Provisioner provisioner, boolean reflowLongStrings) throws IOException {
>>>>>>> 2b62d009
			this.jarState = JarState.from(MAVEN_COORDINATE + version, provisioner);
			this.stepName = stepName;
			this.version = version;
			this.style = style;
			this.reflowLongStrings = reflowLongStrings;
		}

		@SuppressWarnings({"unchecked", "rawtypes"})
		FormatterFunc createFormat() throws Exception {
			ClassLoader classLoader = jarState.getClassLoader();

			// instantiate the formatter and get its format method
			Class<?> optionsClass = classLoader.loadClass(OPTIONS_CLASS);
			Class<?> optionsBuilderClass = classLoader.loadClass(OPTIONS_BUILDER_CLASS);
			Method optionsBuilderMethod = optionsClass.getMethod(OPTIONS_BUILDER_METHOD);
			Object optionsBuilder = optionsBuilderMethod.invoke(null);

			Class<?> optionsStyleClass = classLoader.loadClass(OPTIONS_Style);
			Object styleConstant = Enum.valueOf((Class<Enum>) optionsStyleClass, style);
			Method optionsBuilderStyleMethod = optionsBuilderClass.getMethod(OPTIONS_BUILDER_STYLE_METHOD, optionsStyleClass);
			optionsBuilderStyleMethod.invoke(optionsBuilder, styleConstant);

			Method optionsBuilderBuildMethod = optionsBuilderClass.getMethod(OPTIONS_BUILDER_BUILD_METHOD);
			Object options = optionsBuilderBuildMethod.invoke(optionsBuilder);

			Class<?> formatterClazz = classLoader.loadClass(FORMATTER_CLASS);
			Object formatter = formatterClazz.getConstructor(optionsClass).newInstance(options);
			Method formatterMethod = formatterClazz.getMethod(FORMATTER_METHOD, String.class);

			Function<String, String> removeUnused = constructRemoveUnusedFunction(classLoader);

			Class<?> importOrdererClass = classLoader.loadClass(IMPORT_ORDERER_CLASS);
			Method importOrdererMethod = importOrdererClass.getMethod(IMPORT_ORDERER_METHOD, String.class);

<<<<<<< HEAD
			return JVM_SUPPORT.suggestLaterVersionOnError(version, (input -> {
				String formatted = (String) formatterMethod.invoke(formatter, input);
				String removedUnused = removeUnused.apply(formatted);
				String sortedImports = (String) importOrdererMethod.invoke(null, removedUnused);
				return fixWindowsBug(sortedImports, version);
			}));
=======
			BiFunction<String, Object, String> reflowLongStrings = this.reflowLongStrings ? constructReflowLongStringsFunction(classLoader, formatterClazz) : (s, f) -> s;

			return suggestJre11(input -> {
				String formatted = (String) formatterMethod.invoke(formatter, input);
				String removedUnused = removeUnused.apply(formatted);
				String sortedImports = (String) importOrdererMethod.invoke(null, removedUnused);
				String reflowedLongStrings = reflowLongStrings.apply(sortedImports, formatter);
				return fixWindowsBug(reflowedLongStrings, version);
			});
>>>>>>> 2b62d009
		}

		FormatterFunc createRemoveUnusedImportsOnly() throws Exception {
			ClassLoader classLoader = jarState.getClassLoader();
			Function<String, String> removeUnused = constructRemoveUnusedFunction(classLoader);
			return JVM_SUPPORT.suggestLaterVersionOnError(version, (input -> fixWindowsBug(removeUnused.apply(input), version)));
		}

		private static Function<String, String> constructRemoveUnusedFunction(ClassLoader classLoader)
				throws NoSuchMethodException, ClassNotFoundException {
			Class<?> removeUnusedClass = classLoader.loadClass(REMOVE_UNUSED_CLASS);
			Class<?> removeJavadocOnlyClass;
			try {
				// google-java-format 1.7 or lower
				removeJavadocOnlyClass = classLoader.loadClass(REMOVE_UNUSED_IMPORT_JavadocOnlyImports);
			} catch (ClassNotFoundException e) {
				// google-java-format 1.8+
				removeJavadocOnlyClass = null;
			}

			Function<String, String> removeUnused;
			if (removeJavadocOnlyClass != null) {
				@SuppressWarnings({"unchecked", "rawtypes"})
				Object removeJavadocConstant = Enum.valueOf((Class<Enum>) removeJavadocOnlyClass, REMOVE_UNUSED_IMPORT_JavadocOnlyImports_Keep);
				Method removeUnusedMethod = removeUnusedClass.getMethod(REMOVE_UNUSED_METHOD, String.class, removeJavadocOnlyClass);
				removeUnused = (x) -> (String) removeUnusedMethod.invoke(null, x, removeJavadocConstant);
			} else {
				Method removeUnusedMethod = removeUnusedClass.getMethod(REMOVE_UNUSED_METHOD, String.class);
				removeUnused = (x) -> (String) removeUnusedMethod.invoke(null, x);
			}
			return removeUnused;
		}

		private static BiFunction<String, Object, String> constructReflowLongStringsFunction(ClassLoader classLoader, Class<?> formatterClazz) throws NoSuchMethodException {
			Class<?> stringWrapperClass;
			try {
				stringWrapperClass = classLoader.loadClass(STRING_WRAPPER_CLASS);
			} catch (ClassNotFoundException e) {
				// google-java-format 1.7 or lower, which happen to be LATEST_VERSION_JRE_8, so rely on suggestJre11 for the error
				return (s, f) -> {
					throw e;
				};
			}
			Method stringWrapperMethod = stringWrapperClass.getMethod(STRING_WRAPPER_METHOD, String.class, formatterClazz);
			return (s, f) -> (String) stringWrapperMethod.invoke(null, s, f);
		}
	}

	private static final boolean IS_WINDOWS = LineEnding.PLATFORM_NATIVE.str().equals("\r\n");

	/**
	 * google-java-format-1.1's removeUnusedImports does *wacky* stuff on Windows.
	 * The beauty of normalizing all line endings to unix!
	 */
	static String fixWindowsBug(String input, String version) {
		if (IS_WINDOWS && version.equals("1.1")) {
			int firstImport = input.indexOf("\nimport ");
			if (firstImport == 0) {
				return input;
			} else if (firstImport > 0) {
				int numToTrim = 0;
				char prevChar;
				do {
					++numToTrim;
					prevChar = input.charAt(firstImport - numToTrim);
				} while (Character.isWhitespace(prevChar) && (firstImport - numToTrim) > 0);
				if (firstImport - numToTrim == 0) {
					// import was the very first line, and we'd like to maintain a one-line gap
					++numToTrim;
				} else if (prevChar == ';' || prevChar == '/') {
					// import came after either license or a package declaration
					--numToTrim;
				}
				if (numToTrim > 0) {
					return input.substring(0, firstImport - numToTrim + 2) + input.substring(firstImport + 1);
				}
			}
		}
		return input;
	}
}<|MERGE_RESOLUTION|>--- conflicted
+++ resolved
@@ -113,16 +113,12 @@
 			this(stepName, version, DEFAULT_STYLE, provisioner);
 		}
 
-<<<<<<< HEAD
 		State(String stepName, String version, String style, Provisioner provisioner) throws Exception {
+			this(stepName, version, style, provisioner, DEFAULT_REFLOW_LONG_STRINGS);
+		}
+
+		State(String stepName, String version, String style, Provisioner provisioner, boolean reflowLongStrings) throws Exception {
 			JVM_SUPPORT.assertFormatterSupported(version);
-=======
-		State(String stepName, String version, String style, Provisioner provisioner) throws IOException {
-			this(stepName, version, style, provisioner, DEFAULT_REFLOW_LONG_STRINGS);
-		}
-
-		State(String stepName, String version, String style, Provisioner provisioner, boolean reflowLongStrings) throws IOException {
->>>>>>> 2b62d009
 			this.jarState = JarState.from(MAVEN_COORDINATE + version, provisioner);
 			this.stepName = stepName;
 			this.version = version;
@@ -157,24 +153,15 @@
 			Class<?> importOrdererClass = classLoader.loadClass(IMPORT_ORDERER_CLASS);
 			Method importOrdererMethod = importOrdererClass.getMethod(IMPORT_ORDERER_METHOD, String.class);
 
-<<<<<<< HEAD
+			BiFunction<String, Object, String> reflowLongStrings = this.reflowLongStrings ? constructReflowLongStringsFunction(classLoader, formatterClazz) : (s, f) -> s;
+
 			return JVM_SUPPORT.suggestLaterVersionOnError(version, (input -> {
-				String formatted = (String) formatterMethod.invoke(formatter, input);
-				String removedUnused = removeUnused.apply(formatted);
-				String sortedImports = (String) importOrdererMethod.invoke(null, removedUnused);
-				return fixWindowsBug(sortedImports, version);
-			}));
-=======
-			BiFunction<String, Object, String> reflowLongStrings = this.reflowLongStrings ? constructReflowLongStringsFunction(classLoader, formatterClazz) : (s, f) -> s;
-
-			return suggestJre11(input -> {
 				String formatted = (String) formatterMethod.invoke(formatter, input);
 				String removedUnused = removeUnused.apply(formatted);
 				String sortedImports = (String) importOrdererMethod.invoke(null, removedUnused);
 				String reflowedLongStrings = reflowLongStrings.apply(sortedImports, formatter);
 				return fixWindowsBug(reflowedLongStrings, version);
-			});
->>>>>>> 2b62d009
+			}));
 		}
 
 		FormatterFunc createRemoveUnusedImportsOnly() throws Exception {
