/*
 * Copyright 2022-2024 DiffPlug
 *
 * Licensed under the Apache License, Version 2.0 (the "License");
 * you may not use this file except in compliance with the License.
 * You may obtain a copy of the License at
 *
 *     http://www.apache.org/licenses/LICENSE-2.0
 *
 * Unless required by applicable law or agreed to in writing, software
 * distributed under the License is distributed on an "AS IS" BASIS,
 * WITHOUT WARRANTIES OR CONDITIONS OF ANY KIND, either express or implied.
 * See the License for the specific language governing permissions and
 * limitations under the License.
 */
package com.diffplug.spotless.protobuf;

import java.io.File;
import java.io.IOException;
import java.io.Serializable;
import java.nio.charset.StandardCharsets;
import java.util.List;
import java.util.Objects;
import java.util.regex.Pattern;

import javax.annotation.Nullable;

import com.diffplug.spotless.ForeignExe;
import com.diffplug.spotless.FormatterFunc;
import com.diffplug.spotless.FormatterStep;
import com.diffplug.spotless.ProcessRunner;

import edu.umd.cs.findbugs.annotations.SuppressFBWarnings;

public class BufStep {
	public static String name() {
		return "buf";
	}

	public static String defaultVersion() {
		return "1.24.0";
	}

	private final String version;
	private final @Nullable String pathToExe;

	private BufStep(String version, @Nullable String pathToExe) {
		this.version = version;
		this.pathToExe = pathToExe;
	}

	public static BufStep withVersion(String version) {
		return new BufStep(version, null);
	}

	public BufStep withPathToExe(String pathToExe) {
		return new BufStep(version, pathToExe);
	}

	public FormatterStep create() {
		return FormatterStep.createLazy(name(), this::createRoundtrip, RoundtripState::state, State::toFunc);
	}

	private RoundtripState createRoundtrip() {
		String instructions = "https://docs.buf.build/installation";
		ForeignExe exe = ForeignExe.nameAndVersion("buf", version)
				.pathToExe(pathToExe)
				.versionRegex(Pattern.compile("(\\S*)"))
				.fixCantFind("Try following the instructions at " + instructions + ", or else tell Spotless where it is with {@code buf().pathToExe('path/to/executable')}");
<<<<<<< HEAD
		return new RoundtripState(version, exeAbsPath);
	}

	private static class RoundtripState implements Serializable {
		private static final long serialVersionUID = 1L;

		final String version;
		final ForeignExe exe;

		RoundtripState(String version, ForeignExe exe) {
			this.version = version;
			this.exe = exe;
		}

		private State state() {
			return new State(version, exe);
		}
=======
		return new State(this, exe);
>>>>>>> 353736d2
	}

	@SuppressFBWarnings("SE_TRANSIENT_FIELD_NOT_RESTORED")
	static class State implements Serializable {
		private static final long serialVersionUID = -1825662356883926318L;
		// used for up-to-date checks and caching
		final String version;

		// used for executing
		private final transient ForeignExe exe;
		private transient String exeAbsPath;

<<<<<<< HEAD
		State(String version, ForeignExe exeAbsPath) {
			this.version = version;
			this.exe = Objects.requireNonNull(exeAbsPath);
=======
		State(BufStep step, ForeignExe exe) {
			this.version = step.version;
			this.exe = Objects.requireNonNull(exe);
>>>>>>> 353736d2
		}

		String format(ProcessRunner runner, String input, File file) throws IOException, InterruptedException {
			if (exeAbsPath == null) {
				exeAbsPath = exe.confirmVersionAndGetAbsolutePath();
			}
			List<String> args = List.of(exeAbsPath, "format", file.getAbsolutePath());
			return runner.exec(input.getBytes(StandardCharsets.UTF_8), args).assertExitZero(StandardCharsets.UTF_8);
		}

		FormatterFunc.Closeable toFunc() {
			ProcessRunner runner = new ProcessRunner();
			return FormatterFunc.Closeable.of(runner, this::format);
		}
	}
}<|MERGE_RESOLUTION|>--- conflicted
+++ resolved
@@ -67,8 +67,7 @@
 				.pathToExe(pathToExe)
 				.versionRegex(Pattern.compile("(\\S*)"))
 				.fixCantFind("Try following the instructions at " + instructions + ", or else tell Spotless where it is with {@code buf().pathToExe('path/to/executable')}");
-<<<<<<< HEAD
-		return new RoundtripState(version, exeAbsPath);
+		return new RoundtripState(version, exe);
 	}
 
 	private static class RoundtripState implements Serializable {
@@ -85,9 +84,6 @@
 		private State state() {
 			return new State(version, exe);
 		}
-=======
-		return new State(this, exe);
->>>>>>> 353736d2
 	}
 
 	@SuppressFBWarnings("SE_TRANSIENT_FIELD_NOT_RESTORED")
@@ -100,15 +96,9 @@
 		private final transient ForeignExe exe;
 		private transient String exeAbsPath;
 
-<<<<<<< HEAD
 		State(String version, ForeignExe exeAbsPath) {
 			this.version = version;
 			this.exe = Objects.requireNonNull(exeAbsPath);
-=======
-		State(BufStep step, ForeignExe exe) {
-			this.version = step.version;
-			this.exe = Objects.requireNonNull(exe);
->>>>>>> 353736d2
 		}
 
 		String format(ProcessRunner runner, String input, File file) throws IOException, InterruptedException {
