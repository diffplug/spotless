/*
 * Copyright 2023 DiffPlug
 *
 * Licensed under the Apache License, Version 2.0 (the "License");
 * you may not use this file except in compliance with the License.
 * You may obtain a copy of the License at
 *
 *     http://www.apache.org/licenses/LICENSE-2.0
 *
 * Unless required by applicable law or agreed to in writing, software
 * distributed under the License is distributed on an "AS IS" BASIS,
 * WITHOUT WARRANTIES OR CONDITIONS OF ANY KIND, either express or implied.
 * See the License for the specific language governing permissions and
 * limitations under the License.
 */
package com.diffplug.spotless.glue.ktlint.compat;

<<<<<<< HEAD
import java.nio.file.Path;
=======
import java.util.ArrayList;
import java.util.Collections;
>>>>>>> 308c7cc7
import java.util.LinkedHashSet;
import java.util.List;
import java.util.Map;
import java.util.Objects;
import java.util.Set;
import java.util.stream.Collectors;
import java.util.stream.Stream;

import com.pinterest.ktlint.core.KtLintRuleEngine;
import com.pinterest.ktlint.core.LintError;
import com.pinterest.ktlint.core.Rule;
import com.pinterest.ktlint.core.RuleProvider;
import com.pinterest.ktlint.core.api.EditorConfigDefaults;
import com.pinterest.ktlint.core.api.EditorConfigOverride;
import com.pinterest.ktlint.core.api.UsesEditorConfigProperties;
import com.pinterest.ktlint.core.api.editorconfig.CodeStyleEditorConfigPropertyKt;
import com.pinterest.ktlint.core.api.editorconfig.DisabledRulesEditorConfigPropertyKt;
import com.pinterest.ktlint.core.api.editorconfig.EditorConfigProperty;
import com.pinterest.ktlint.core.api.editorconfig.IndentSizeEditorConfigPropertyKt;
import com.pinterest.ktlint.core.api.editorconfig.IndentStyleEditorConfigPropertyKt;
import com.pinterest.ktlint.core.api.editorconfig.InsertFinalNewLineEditorConfigPropertyKt;
import com.pinterest.ktlint.core.api.editorconfig.MaxLineLengthEditorConfigPropertyKt;
import com.pinterest.ktlint.core.api.editorconfig.RuleExecutionEditorConfigPropertyKt;
import com.pinterest.ktlint.ruleset.experimental.ExperimentalRuleSetProvider;
import com.pinterest.ktlint.ruleset.standard.StandardRuleSetProvider;

import kotlin.Pair;
import kotlin.Unit;
import kotlin.jvm.functions.Function2;

public class KtLintCompat0Dot48Dot0Adapter implements KtLintCompatAdapter {

	private static final List<EditorConfigProperty<?>> DEFAULT_EDITOR_CONFIG_PROPERTIES;

	static {
		List<EditorConfigProperty<?>> list = new ArrayList<>();
		list.add(CodeStyleEditorConfigPropertyKt.getCODE_STYLE_PROPERTY());
		//noinspection deprecation
		list.add(DisabledRulesEditorConfigPropertyKt.getDISABLED_RULES_PROPERTY());
		//noinspection KotlinInternalInJava,deprecation
		list.add(DisabledRulesEditorConfigPropertyKt.getKTLINT_DISABLED_RULES_PROPERTY());
		list.add(IndentStyleEditorConfigPropertyKt.getINDENT_STYLE_PROPERTY());
		list.add(IndentSizeEditorConfigPropertyKt.getINDENT_SIZE_PROPERTY());
		list.add(InsertFinalNewLineEditorConfigPropertyKt.getINSERT_FINAL_NEWLINE_PROPERTY());
		list.add(MaxLineLengthEditorConfigPropertyKt.getMAX_LINE_LENGTH_PROPERTY());
		DEFAULT_EDITOR_CONFIG_PROPERTIES = Collections.unmodifiableList(list);
	}

	static class FormatterCallback implements Function2<LintError, Boolean, Unit> {
		@Override
		public Unit invoke(LintError lint, Boolean corrected) {
			if (!corrected) {
				KtLintCompatReporting.report(lint.getLine(), lint.getCol(), lint.getRuleId(), lint.getDetail());
			}
			return Unit.INSTANCE;
		}
	}

	@Override
	public String format(final String text, Path path, final boolean isScript,
			final boolean useExperimental,
			Path editorConfigPath, final Map<String, String> userData,
			final Map<String, Object> editorConfigOverrideMap) {
		final FormatterCallback formatterCallback = new FormatterCallback();

		Set<RuleProvider> allRuleProviders = new LinkedHashSet<>(
				new StandardRuleSetProvider().getRuleProviders());
		if (useExperimental) {
			allRuleProviders.addAll(new ExperimentalRuleSetProvider().getRuleProviders());
		}

		EditorConfigOverride editorConfigOverride;
		if (editorConfigOverrideMap.isEmpty()) {
<<<<<<< HEAD
			editorConfigOverride = new EditorConfigOverride();
=======
			editorConfigOverride = EditorConfigOverride.Companion.getEMPTY_EDITOR_CONFIG_OVERRIDE();
>>>>>>> 308c7cc7
		} else {
			editorConfigOverride = createEditorConfigOverride(allRuleProviders.stream().map(
					RuleProvider::createNewRuleInstance).collect(
							Collectors.toList()),
					editorConfigOverrideMap);
		}

		return new KtLintRuleEngine(
				allRuleProviders,
<<<<<<< HEAD
				EditorConfigDefaults.Companion.load(editorConfigPath),
=======
				userData,
				formatterCallback,
				isScript,
				false,
				EditorConfigDefaults.Companion.getEMPTY_EDITOR_CONFIG_DEFAULTS(),
>>>>>>> 308c7cc7
				editorConfigOverride,
				false)
						.format(path, formatterCallback);
	}

	/**
	 * Create EditorConfigOverride from user provided parameters.
	 */
	private static EditorConfigOverride createEditorConfigOverride(final List<Rule> rules, Map<String, Object> editorConfigOverrideMap) {
		// Get properties from rules in the rule sets
		Stream<EditorConfigProperty<?>> ruleProperties = rules.stream()
				.filter(rule -> rule instanceof UsesEditorConfigProperties)
				.flatMap(rule -> ((UsesEditorConfigProperties) rule).getEditorConfigProperties().stream());

		// Create a mapping of properties to their names based on rule properties and default properties
		Map<String, EditorConfigProperty<?>> supportedProperties = Stream
				.concat(ruleProperties, DEFAULT_EDITOR_CONFIG_PROPERTIES.stream())
				.distinct()
				.collect(Collectors.toMap(EditorConfigProperty::getName, property -> property));

		// Create config properties based on provided property names and values
		@SuppressWarnings("unchecked")
		Pair<EditorConfigProperty<?>, ?>[] properties = editorConfigOverrideMap.entrySet().stream()
				.map(entry -> {
					EditorConfigProperty<?> property = supportedProperties.get(entry.getKey());
					if (property != null) {
						return new Pair<>(property, entry.getValue());
					} else if (entry.getKey().startsWith("ktlint_")) {
						String[] parts = entry.getKey().substring(7).split("_", 2);
						if (parts.length == 1) {
							// convert ktlint_{ruleset} to {ruleset}
							String qualifiedRuleId = parts[0];
							property = RuleExecutionEditorConfigPropertyKt.createRuleSetExecutionEditorConfigProperty(qualifiedRuleId);
						} else {
							// convert ktlint_{ruleset}_{rulename} to {ruleset}:{rulename}
							String qualifiedRuleId = parts[0] + ":" + parts[1];
							property = RuleExecutionEditorConfigPropertyKt.createRuleExecutionEditorConfigProperty(qualifiedRuleId);
						}
						return new Pair<>(property, entry.getValue());
					} else {
						return null;
					}
				})
				.filter(Objects::nonNull)
				.toArray(Pair[]::new);

		return EditorConfigOverride.Companion.from(properties);
	}
}<|MERGE_RESOLUTION|>--- conflicted
+++ resolved
@@ -15,12 +15,9 @@
  */
 package com.diffplug.spotless.glue.ktlint.compat;
 
-<<<<<<< HEAD
-import java.nio.file.Path;
-=======
 import java.util.ArrayList;
 import java.util.Collections;
->>>>>>> 308c7cc7
+import java.nio.file.Path;
 import java.util.LinkedHashSet;
 import java.util.List;
 import java.util.Map;
@@ -94,29 +91,23 @@
 
 		EditorConfigOverride editorConfigOverride;
 		if (editorConfigOverrideMap.isEmpty()) {
-<<<<<<< HEAD
-			editorConfigOverride = new EditorConfigOverride();
-=======
 			editorConfigOverride = EditorConfigOverride.Companion.getEMPTY_EDITOR_CONFIG_OVERRIDE();
->>>>>>> 308c7cc7
 		} else {
 			editorConfigOverride = createEditorConfigOverride(allRuleProviders.stream().map(
 					RuleProvider::createNewRuleInstance).collect(
 							Collectors.toList()),
 					editorConfigOverrideMap);
 		}
+		EditorConfigDefaults editorConfig;
+		if (editorConfigPath == null || !editorConfigPath.toFile().exists()) {
+			editorConfig = EditorConfigDefaults.Companion.getEMPTY_EDITOR_CONFIG_DEFAULTS();
+		} else {
+			editorConfig = EditorConfigDefaults.Companion.load(editorConfigPath);
+		}
 
 		return new KtLintRuleEngine(
 				allRuleProviders,
-<<<<<<< HEAD
-				EditorConfigDefaults.Companion.load(editorConfigPath),
-=======
-				userData,
-				formatterCallback,
-				isScript,
-				false,
-				EditorConfigDefaults.Companion.getEMPTY_EDITOR_CONFIG_DEFAULTS(),
->>>>>>> 308c7cc7
+				editorConfig,
 				editorConfigOverride,
 				false)
 						.format(path, formatterCallback);
